{-# LANGUAGE OverloadedStrings #-}
{-# LANGUAGE OverloadedLabels  #-}
{-# LANGUAGE BangPatterns      #-}
{-# LANGUAGE RecordWildCards   #-}
{-# LANGUAGE QuasiQuotes       #-}
{-# LANGUAGE DeriveGeneric      #-}
{-# LANGUAGE FlexibleInstances  #-}

module Main where
import           Colog

import           Control.Monad
import           Control.Monad.IO.Class

import           Control.Lens                     ((^.))
import           Data.Generics.Labels
import           Data.Generics.Product.Fields
import           Data.Generics.Product.Typed

import           Control.Concurrent.Async.Lifted
import           Control.Concurrent.Lifted
import           Control.Exception.Lifted

import           Data.Bifunctor
import qualified Data.ByteString                  as BS
import qualified Data.List                        as List
import           Data.Maybe
import           Data.Text                        (Text)

import           Data.String.Interpolate.IsString

import           GHC.TypeLits

import qualified Network.Wai.Handler.Warp         as Warp

import           System.Directory                 (doesDirectoryExist, getDirectoryContents, listDirectory, removeFile)
import           System.Environment
import           System.FilePath                  ((</>))
import           System.IO                        (BufferMode (..), hSetBuffering, stdout)

import           Options.Generic

import           RPKI.AppContext
import           RPKI.AppMonad
import           RPKI.Config
import           RPKI.Errors
import           RPKI.Http.Server
import           RPKI.Logging
import           RPKI.Parallel
import           RPKI.RRDP.HttpContext
import           RPKI.Store.Util
import           RPKI.TAL
import           RPKI.TopDown
import           RPKI.Util                        (convert, fmtEx)
import           RPKI.Version
import           RPKI.Workflow

import           Data.Hourglass
import           Data.Int                         (Int16, Int64)
import           Numeric.Natural                  (Natural)



main :: IO ()
main = do
    -- load config file and apply command line options    
    logger <- createLogger

    cliOptions :: CLIOptions Unwrapped <- unwrapRecord "RPKI prover, relyiing party software"

    (appContext, validations) <- runValidatorT (vContext "configuration") $ createAppContext cliOptions logger
    case appContext of
        Left e ->
            logError_ logger [i|Couldn't initialise: #{e}|]
        Right appContext' -> 
            void $ concurrently
                (runHttpApi appContext')
                (runValidatorApp appContext')


runValidatorApp :: AppEnv -> IO ()
runValidatorApp appContext@AppContext {..} = do    
    worldVersion <- updateWorldVerion versions
    talFileNames <- listTALFiles $ talDirectory config
    let validationContext = vContext "validation-root"
    (tals, validations) <- runValidatorT validationContext $ 
        forM talFileNames $ \talFileName -> 
            forChild (convert talFileName) $ parseTALFromFile talFileName

    writeVResult appContext validations worldVersion        
    case tals of 
        Left e -> do
            logError_ logger [i|Error reading some of the TALs, e = #{e}.|]    
            throwIO $ AppException e        
        Right tals' ->
            -- this is where it blocks and loops in never-ending re-validation
            runWorkflow appContext tals'
    where
        parseTALFromFile talFileName = do
            talContent <- fromTry (TAL_E . TALError . fmtEx) $ BS.readFile talFileName
            vHoist $ fromEither $ first TAL_E $ parseTAL $ convert talContent


runHttpApi :: AppEnv -> IO ()
runHttpApi appContext = Warp.run 9999 $ httpApi appContext
    

createAppContext :: CLIOptions Unwrapped -> AppLogger -> ValidatorT vc IO AppEnv
createAppContext CLIOptions{..} logger = do        
    home <- fromTry (InitE . InitError . fmtEx) $ getEnv "HOME"
    let rootDir = rpkiRootDirectory `orDefault` (home </> ".rpki")
    
    tald   <- fromEitherM $ first (InitE . InitError) <$> talsDir  rootDir 
    rsyncd <- fromEitherM $ first (InitE . InitError) <$> rsyncDir rootDir
    tmpd   <- fromEitherM $ first (InitE . InitError) <$> tmpDir   rootDir
    lmdb   <- fromEitherM $ first (InitE . InitError) <$> lmdbDir  rootDir 

    let maxLmdbFileSizeMb = 2 * 1024
    let maxReaderCount = 1024
    lmdbEnv  <- fromTry (InitE . InitError . fmtEx) $ mkLmdb lmdb maxLmdbFileSizeMb maxReaderCount
    database <- fromTry (InitE . InitError . fmtEx) $ createDatabase lmdbEnv

    -- clean up tmp directory if it's not empty
    fromTry (InitE . InitError . fmtEx) $ 
        listDirectory tmpd >>= mapM_ (removeFile . (tmpd </>))

    versions <- liftIO createDynamicState

    -- Create 2 times more threads than there're CPUs available.
    -- In most cases it seems to be beneficial.
    para <- case cpuCount of 
                Nothing -> pure $ 2 * getParallelism
                Just c  -> do 
                    liftIO $ setParallelism c
                    pure $ 2 * c    
    let parallelism' = Parallelism para 64

    appBottlenecks <- liftIO $ do 
        cpuBottleneck <- newBottleneckIO $ cpuParallelism parallelism'
        ioBottleneck  <- newBottleneckIO $ ioParallelism parallelism'
        pure $ AppBottleneck cpuBottleneck ioBottleneck

    -- TODO read stuff from the config, CLI
    httpContext <- liftIO newHttpContext

    let appContext = AppContext {        
        logger = logger,
        config = Config {
            talDirectory = tald,
            parallelism  = parallelism',
            rsyncConf    = RsyncConf rsyncd (Seconds $ rsyncTimeout `orDefault` (7 * 60)),
            rrdpConf     = RrdpConf { 
                tmpRoot = tmpd,
                -- Do not download files bigger than 1Gb
                -- TODO Make it configurable
                maxSize = Size (lmdbSize `orDefault` 2048) * 1024 * 1024,
                rrdpTimeout = Seconds $ rsyncTimeout `orDefault` (5 * 60)
            },
            validationConfig = ValidationConfig {
<<<<<<< HEAD
                -- generate new world version and revalidate every 13 minutes
                revalidationInterval = 13 * 60,

                -- RRDP repositories can be updated every 2 minutes
                rrdpRepositoryRefreshInterval  = 2 * 60,

                -- rsync repositories can be updated every 11 minutes
                rsyncRepositoryRefreshInterval = 11 * 60,

                -- allow repositories to be down for 30 minutes before ignoring their objects
                repositoryGracePeriod = 30 * 60
=======
                revalidationInterval           = Seconds $ revalidationInterval `orDefault` (13 * 60),
                rrdpRepositoryRefreshInterval  = Seconds $ rrdpRefreshInterval `orDefault` 120,
                rsyncRepositoryRefreshInterval = Seconds $ rrdpRefreshInterval `orDefault` (11 * 660)
>>>>>>> b8681f50
            },
            httpApiConf = HttpApiConf {
                port = httpApiPort `orDefault` 9999
            },
            cacheCleanupInterval = 30 * 60,
            cacheLifeTime = Seconds $ 60 * 60 * (cacheLifetimeHours `orDefault` 72),

            -- TODO Think about it, it should be in lifetime or we should store N last versions
            oldVersionsLifetime = let twoHours = 2 * 60 * 60 in twoHours
        },
        versions = versions,
        database = database,
        appBottlenecks = appBottlenecks,
        httpContext = httpContext
    }    

    logDebugM logger [i|Created application context: #{config appContext}|]
    pure appContext
    where
        m `orDefault` d = fromMaybe d m


createLogger :: IO AppLogger
createLogger = do 
    -- TODO Use colog-concurrent instead of this
    lock <- newMVar True
    hSetBuffering stdout LineBuffering
    pure $ AppLogger fullMessageAction lock
    where
        fullMessageAction = upgradeMessageAction defaultFieldMap $ 
            cmapM fmtRichMessageDefault logTextStdout  
          


listTALFiles :: FilePath -> IO [FilePath]
listTALFiles talDirectory = do     
    names <- getDirectoryContents talDirectory
    pure $ map (talDirectory </>) $ 
            filter (".tal" `List.isSuffixOf`) $ 
            filter (`notElem` [".", ".."]) names


talsDir, rsyncDir, tmpDir, lmdbDir :: FilePath -> IO (Either Text FilePath)
talsDir root  = checkSubDirectory root "tals"
rsyncDir root = checkSubDirectory root "rsync"
tmpDir root   = checkSubDirectory root "tmp"
lmdbDir root  = checkSubDirectory root "cache"

checkSubDirectory :: FilePath -> FilePath -> IO (Either Text FilePath)
checkSubDirectory root sub = do
    let talDirectory = root </> sub
    doesDirectoryExist talDirectory >>= \case
        False -> pure $ Left [i| Directory #{talDirectory} doesn't exist.|]
        True ->  pure $ Right talDirectory


-- CLI Options-related machinery
data CLIOptions wrapped = CLIOptions {
    rpkiRootDirectory :: wrapped ::: Maybe FilePath <?> 
        "Root directory (default is ${HOME}/.rpki/).",

    cpuCount :: wrapped ::: Maybe Natural <?> 
        "CPU number available to the program (default is all CPUs).",

    reset :: wrapped ::: Bool <?> 
        "Reset the disk cache of (i.e. remove ~/.rpki/cache/*.mdb files.",

    revalidationInterval :: wrapped ::: Maybe Int64 <?>          
        ("Re-validation interval in seconds, i.e. how often to re-download repositories are " 
        `AppendSymbol` "updated and certificate tree is re-validated. "
        `AppendSymbol` "Default is 13 minutes, i.e. 780 seconds."),

    cacheLifetimeHours :: wrapped ::: Maybe Int64 <?> 
        "Lifetime of objects in the local cache, in hours (default is 72 hours)",

    rrdpRefreshInterval :: wrapped ::: Maybe Int64 <?>          
        ("Period of time after which an RRDP repository must be updated," 
        `AppendSymbol` "in seconds (default is 120 seconds)"),

    rsyncRefreshInterval :: wrapped ::: Maybe Int64 <?>         
        ("Period of time after which an rsync repository must be updated, "
        `AppendSymbol`  "in seconds (default is 11 minutes, i.e. 660 seconds)"),

    rrdpTimeout :: wrapped ::: Maybe Int64 <?> 
        ("Timeout for RRDP repositories. If fetching of a repository does not "
        `AppendSymbol` "finish within this timeout, the repository is considered unavailable"),

    rsyncTimeout :: wrapped ::: Maybe Int64 <?> 
        ("Timeout for rsync repositories. If fetching of a repository does not "
        `AppendSymbol` "finish within this timeout, the repository is considered unavailable"),

    httpApiPort :: wrapped ::: Maybe Int16 <?> 
        "Port to listen to for http API (default is 9999)",

    lmdbSize :: wrapped ::: Maybe Int64 <?> 
        "Maximal LMDB cache size in MBs (default is 2048mb)",

    withUI :: wrapped ::: Maybe Bool <?>  
        "Start web-based UI"

} deriving (Generic)


instance ParseRecord (CLIOptions Wrapped) where
    parseRecord = parseRecordWithModifiers lispCaseModifiers

deriving instance Show (CLIOptions Unwrapped)<|MERGE_RESOLUTION|>--- conflicted
+++ resolved
@@ -157,23 +157,11 @@
                 rrdpTimeout = Seconds $ rsyncTimeout `orDefault` (5 * 60)
             },
             validationConfig = ValidationConfig {
-<<<<<<< HEAD
-                -- generate new world version and revalidate every 13 minutes
-                revalidationInterval = 13 * 60,
-
-                -- RRDP repositories can be updated every 2 minutes
-                rrdpRepositoryRefreshInterval  = 2 * 60,
-
-                -- rsync repositories can be updated every 11 minutes
-                rsyncRepositoryRefreshInterval = 11 * 60,
-
                 -- allow repositories to be down for 30 minutes before ignoring their objects
-                repositoryGracePeriod = 30 * 60
-=======
+                repositoryGracePeriod          = 30 * 60,
                 revalidationInterval           = Seconds $ revalidationInterval `orDefault` (13 * 60),
                 rrdpRepositoryRefreshInterval  = Seconds $ rrdpRefreshInterval `orDefault` 120,
                 rsyncRepositoryRefreshInterval = Seconds $ rrdpRefreshInterval `orDefault` (11 * 660)
->>>>>>> b8681f50
             },
             httpApiConf = HttpApiConf {
                 port = httpApiPort `orDefault` 9999
