--- conflicted
+++ resolved
@@ -9,8 +9,4 @@
 thisExecutableVersion = ExecutableVersion $ rpkiProverVersion <> " " <> 
     -- The content is to be updated by the 'src-hash' script 
     -- that calculates hash of the source tree and configuration/build files     
-<<<<<<< HEAD
-    "srcHash#2cd518acd3075c4e23e942d7a18250e58eb5e1dd00f89236da095522051f8fd2#srcHash"
-=======
-    "srcHash#af702a2305e3a6bbb8b7049e03922300d014b97923a1a5aecac79eb09f9109aa#srcHash"
->>>>>>> c4460d40
+    "srcHash#be05893395fa417cf2a34e468a7551cd366c99b0b277d490cc72a7057ce26652#srcHash"