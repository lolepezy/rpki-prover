--- conflicted
+++ resolved
@@ -8,8 +8,4 @@
 thisExecutableVersion = ExecutableVersion $ rpkiProverVersion <> " " <> 
     -- The content is to be updated by the 'src-hash' script 
     -- that calculates hash of the source tree and configuration/build files     
-<<<<<<< HEAD
-    "srcHash#ce60355b3ff64658e23008c4c7ebf5a78370e868fcd9a7e40f7679892356916a#srcHash"
-=======
-    "srcHash#56dfdc1df3177b69473198d0ae5992e805cb9fe300b6c1b5b2a9238c447bfb75#srcHash"
->>>>>>> 121b822c
+    "srcHash#56dfdc1df3177b69473198d0ae5992e805cb9fe300b6c1b5b2a9238c447bfb75#srcHash"