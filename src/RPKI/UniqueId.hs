--- conflicted
+++ resolved
@@ -8,8 +8,4 @@
 thisExecutableVersion = ExecutableVersion $ rpkiProverVersion <> " " <> 
     -- The content is to be updated by the 'src-hash' script 
     -- that calculates hash of the source tree and configuration/build files     
-<<<<<<< HEAD
-    "srcHash#10c449bc50c47a2f194e5c7749a7a3047facbedfd55d4c16f915bff1a99a0ea1#srcHash"
-=======
-    "srcHash#2577d74a3f182aed5645a5f9173080c12ba4ee6b715243efa6c5446ff2b82820#srcHash"
->>>>>>> 5d7703d2
+    "srcHash#2577d74a3f182aed5645a5f9173080c12ba4ee6b715243efa6c5446ff2b82820#srcHash"