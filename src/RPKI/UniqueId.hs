--- conflicted
+++ resolved
@@ -9,8 +9,4 @@
 thisExecutableVersion = ExecutableVersion $ rpkiProverVersion <> " " <> 
     -- The content is to be updated by the 'src-hash' script 
     -- that calculates hash of the source tree and configuration/build files     
-<<<<<<< HEAD
-    "srcHash#43f5ba2223b4f16fd924581de8a333f36ee584c235f149379d145d7b01efe736#srcHash"
-=======
-    "srcHash#af702a2305e3a6bbb8b7049e03922300d014b97923a1a5aecac79eb09f9109aa#srcHash"
->>>>>>> c4460d40
+    "srcHash#af702a2305e3a6bbb8b7049e03922300d014b97923a1a5aecac79eb09f9109aa#srcHash"