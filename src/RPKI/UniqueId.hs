{-# LANGUAGE OverloadedStrings #-}

module RPKI.UniqueId where

import RPKI.AppTypes
import RPKI.Version

thisExecutableVersion :: ExecutableVersion
thisExecutableVersion = ExecutableVersion $ rpkiProverVersion <> " " <> 
    -- The content is to be updated by the 'src-hash' script 
    -- that calculates hash of the source tree and configuration/build files     
<<<<<<< HEAD
    "srcHash#a7e82d380cdaff86940f537b164bb174895a170f3add96e74fd4cf7e0227fbad#srcHash"
=======
    "srcHash#5e268afcbc8a07413a5aedfbb4c8b1f3dd0c394cd63d7ade4dc02a232c9c98e8#srcHash"
>>>>>>> 5d3d59f2
<|MERGE_RESOLUTION|>--- conflicted
+++ resolved
@@ -9,8 +9,4 @@
 thisExecutableVersion = ExecutableVersion $ rpkiProverVersion <> " " <> 
     -- The content is to be updated by the 'src-hash' script 
     -- that calculates hash of the source tree and configuration/build files     
-<<<<<<< HEAD
-    "srcHash#a7e82d380cdaff86940f537b164bb174895a170f3add96e74fd4cf7e0227fbad#srcHash"
-=======
-    "srcHash#5e268afcbc8a07413a5aedfbb4c8b1f3dd0c394cd63d7ade4dc02a232c9c98e8#srcHash"
->>>>>>> 5d3d59f2
+    "srcHash#a7e82d380cdaff86940f537b164bb174895a170f3add96e74fd4cf7e0227fbad#srcHash"