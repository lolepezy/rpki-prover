--- conflicted
+++ resolved
@@ -8,8 +8,4 @@
 thisExecutableVersion = ExecutableVersion $ rpkiProverVersion <> " " <> 
     -- The content is to be updated by the 'src-hash' script 
     -- that calculates hash of the source tree and configuration/build files     
-<<<<<<< HEAD
-    "srcHash#f0d7dbb85b99aee79860b301b2370368b297f6c0111a4d27c210addf95b36ec5#srcHash"
-=======
-    "srcHash#9c691cf771da08e1386519bf73c373aa969faf07f43ccbae9523ded6abe598a1#srcHash"
->>>>>>> 44c439f3
+    "srcHash#644220f4964ecd4063ab529eabc045d3b61135d54550792f0a42de3fa77192a9#srcHash"