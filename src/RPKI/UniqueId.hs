{-# LANGUAGE OverloadedStrings    #-}
module RPKI.UniqueId where

import RPKI.AppTypes
import RPKI.Version

thisExecutableVersion :: ExecutableVersion
thisExecutableVersion = ExecutableVersion $ rpkiProverVersion <> " " <> 
    -- The content is to be updated by the 'src-hash' script 
    -- that calculates hash of the source tree and configuration/build files     
<<<<<<< HEAD
    "srcHash#656dcf43cca00c95c7f7a034c4c0aa80f980991fb1c5f9acebe9a63e789440fc#srcHash"
=======
    "srcHash#e98632af2a2dd2cede81f04f374b51a7ed6cad96e552b002e7e17d45c1f54f97#srcHash"
>>>>>>> 1d48910b
<|MERGE_RESOLUTION|>--- conflicted
+++ resolved
@@ -8,8 +8,4 @@
 thisExecutableVersion = ExecutableVersion $ rpkiProverVersion <> " " <> 
     -- The content is to be updated by the 'src-hash' script 
     -- that calculates hash of the source tree and configuration/build files     
-<<<<<<< HEAD
-    "srcHash#656dcf43cca00c95c7f7a034c4c0aa80f980991fb1c5f9acebe9a63e789440fc#srcHash"
-=======
-    "srcHash#e98632af2a2dd2cede81f04f374b51a7ed6cad96e552b002e7e17d45c1f54f97#srcHash"
->>>>>>> 1d48910b
+    "srcHash#e98632af2a2dd2cede81f04f374b51a7ed6cad96e552b002e7e17d45c1f54f97#srcHash"