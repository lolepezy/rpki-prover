{-# LANGUAGE OverloadedStrings #-}

module RPKI.UniqueId where

import RPKI.AppTypes
import RPKI.Version

thisExecutableVersion :: ExecutableVersion
thisExecutableVersion = ExecutableVersion $ rpkiProverVersion <> " " <> 
    -- The content is to be updated by the 'src-hash' script 
    -- that calculates hash of the source tree and configuration/build files     
<<<<<<< HEAD
    "srcHash#a3b5f3d3b0d2505253abc12cfa790370d2650cacff8242a4e01b44a06390287c#srcHash"
=======
    "srcHash#a220bad8f5ea8cbbea9ae773b3855659cd48cefbf1953658f85d8b04c8cd9c61#srcHash"
>>>>>>> 271aac81
<|MERGE_RESOLUTION|>--- conflicted
+++ resolved
@@ -9,8 +9,4 @@
 thisExecutableVersion = ExecutableVersion $ rpkiProverVersion <> " " <> 
     -- The content is to be updated by the 'src-hash' script 
     -- that calculates hash of the source tree and configuration/build files     
-<<<<<<< HEAD
-    "srcHash#a3b5f3d3b0d2505253abc12cfa790370d2650cacff8242a4e01b44a06390287c#srcHash"
-=======
-    "srcHash#a220bad8f5ea8cbbea9ae773b3855659cd48cefbf1953658f85d8b04c8cd9c61#srcHash"
->>>>>>> 271aac81
+    "srcHash#a2b4bd78826d0f08c6c97298ddb20523be070a6fecaa81b6a865ebc0a02536ca#srcHash"