--- conflicted
+++ resolved
@@ -8,8 +8,4 @@
 thisExecutableVersion = ExecutableVersion $ rpkiProverVersion <> " " <> 
     -- The content is to be updated by the 'src-hash' script 
     -- that calculates hash of the source tree and configuration/build files     
-<<<<<<< HEAD
-    "srcHash#28d71d2c5e30ae4acfcabf6160adf87ee6697e2e33438ee7708e7d35f51ab9ff#srcHash"
-=======
-    "srcHash#791b795c16baf619a083461d5fb1f9c5de506245f80ef0907d7b33e0d3338a00#srcHash"
->>>>>>> 273c60c1
+    "srcHash#8fdf2a3bd58681484710906ec194918eba3ef4e5cbe139e425fd4492e071c511#srcHash"