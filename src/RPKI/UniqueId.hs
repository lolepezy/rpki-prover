{-# LANGUAGE OverloadedStrings    #-}
module RPKI.UniqueId where

import RPKI.AppTypes
import RPKI.Version

thisExecutableVersion :: ExecutableVersion
thisExecutableVersion = ExecutableVersion $ rpkiProverVersion <> " " <> 
    -- The content is to be updated by the 'src-hash' script 
    -- that calculates hash of the source tree and configuration/build files     
<<<<<<< HEAD
    "srcHash#56dfdc1df3177b69473198d0ae5992e805cb9fe300b6c1b5b2a9238c447bfb75#srcHash"
=======
    "srcHash#fe53145ae6cd0969443f80712ddcd4f5c9ca434bc428aa8fb95a42f926b54c6e#srcHash"
>>>>>>> 451cbbce
<|MERGE_RESOLUTION|>--- conflicted
+++ resolved
@@ -8,8 +8,4 @@
 thisExecutableVersion = ExecutableVersion $ rpkiProverVersion <> " " <> 
     -- The content is to be updated by the 'src-hash' script 
     -- that calculates hash of the source tree and configuration/build files     
-<<<<<<< HEAD
-    "srcHash#56dfdc1df3177b69473198d0ae5992e805cb9fe300b6c1b5b2a9238c447bfb75#srcHash"
-=======
-    "srcHash#fe53145ae6cd0969443f80712ddcd4f5c9ca434bc428aa8fb95a42f926b54c6e#srcHash"
->>>>>>> 451cbbce
+    "srcHash#fe53145ae6cd0969443f80712ddcd4f5c9ca434bc428aa8fb95a42f926b54c6e#srcHash"