--- conflicted
+++ resolved
@@ -404,9 +404,9 @@
                     H.span ! A.class_ marker $ ""                    
                     mapM_ (\z -> H.text z >> H.br) $ Text.lines problem
                 td ! A.class_ "sub-t" $ H.details $ do 
-                    H.summary $ focusLink objectUrl
+                    H.summary $ focusLink1 objectUrl
                     forM_ (Prelude.tail path) $ \f -> 
-                        focusLink f >> H.br
+                        focusLink1 f >> H.br
     countProblems = 
         List.foldl' countP (0 :: Int, 0 :: Int)
       where
@@ -530,13 +530,8 @@
             message :: Text = [i|Snapshot #{serial}|]
             in toMarkup message
         
-<<<<<<< HEAD
-focusLink :: FocusResolvedDto -> Html
-focusLink = \case 
-=======
 focusLink1 :: ResolvedFocusDto -> Html
 focusLink1 = \case 
->>>>>>> 1d48910b
     TextDto txt     -> toHtml txt
     TA_UI txt       -> toHtml txt
     ObjectLink txt  -> objectLink txt
