--- conflicted
+++ resolved
@@ -10,7 +10,6 @@
 
 module RPKI.Http.Messages where
 
-
 import           Data.Text                   (Text)
 import qualified Data.Text                   as Text
 
@@ -18,22 +17,7 @@
 import qualified Data.List.NonEmpty          as NonEmpty
 
 import           Data.String.Interpolate.IsString
-
-<<<<<<< HEAD
-=======
-import qualified Crypto.PubKey.Curve25519    as C25519
-import qualified Crypto.PubKey.Curve448      as C448
-import           Crypto.PubKey.DSA           (Params (..), PublicKey (..))
-import           Crypto.PubKey.ECC.Types
-import qualified Crypto.PubKey.Ed25519       as E25519
-import qualified Crypto.PubKey.Ed448         as E448
-import           Crypto.PubKey.RSA.Types     (PublicKey (..))
-import           Data.ASN1.BitArray
-import           Data.ASN1.Types
-import           Data.X509                   as X509
 import           Data.Tuple.Strict
-
->>>>>>> b0f0004d
 import           RPKI.Domain                 as Domain
 import           RPKI.CommonTypes
 
