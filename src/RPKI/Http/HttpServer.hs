{-# LANGUAGE OverloadedLabels #-}
{-# LANGUAGE OverloadedStrings #-}
{-# LANGUAGE QuasiQuotes #-}
{-# LANGUAGE RecordWildCards #-}
{-# LANGUAGE TemplateHaskell #-}

module RPKI.Http.HttpServer where

import           Control.Lens

import           Control.Concurrent.STM
import           Control.Monad.IO.Class
import           Control.Monad.Trans.Maybe
import           Control.Monad.Error.Class

import           FileEmbedLzma

import           Servant.Server.Generic
import           Servant hiding (contentType)
import           Servant.Swagger.UI

import           Data.Ord
import           Data.List                        (sortBy)
import           Data.Maybe                       (maybeToList, fromMaybe)
import qualified Data.Set                         as Set
import qualified Data.List                         as List
import qualified Data.Map.Monoidal.Strict         as MonoidalMap
import           Data.Text                       (Text)
import           Data.String.Interpolate.IsString

import           RPKI.AppContext
import           RPKI.AppTypes
import           RPKI.AppState
import           RPKI.Domain
import           RPKI.Config
import           RPKI.Metrics.Prometheus
import           RPKI.Time
import           RPKI.Reporting
import           RPKI.Http.Api
import           RPKI.Http.Types
import           RPKI.Http.Dto
import           RPKI.Http.UI
import           RPKI.Store.Base.Storage hiding (get)
import           RPKI.Store.Database
<<<<<<< HEAD
import           RPKI.Store.Types
import           RPKI.SLURM.Types
import           RPKI.Util

import RPKI.SLURM.SlurmProcessing (applySlurmBgpSec)
=======
import           RPKI.Store.AppStorage
import           RPKI.Resources.Types
import           RPKI.RTR.Types
import           RPKI.Store.Types
import           RPKI.SLURM.Types
import           RPKI.Util
import           Data.Ord
import           RPKI.SLURM.SlurmProcessing (applySlurmBgpSec)
>>>>>>> 6820757a

httpApi :: (Storage s, MaintainableStorage s) => AppContext s -> Application
httpApi appContext = genericServe HttpApi {
        api     = apiServer,
        metrics = convert <$> textualMetrics,
        ui      = uiServer,
        staticContent = serveDirectoryEmbedded $(embedRecursiveDir "static"),
        swagger = swaggerSchemaUIServer swaggerDoc
    }
  where
    apiServer = genericServer API {
        vrpsJson = getVRPValidated appContext,
        vrpsCsv = getVRPValidatedRaw appContext,

        vrpsCsvFiltered  = getVRPSlurmedRaw appContext,
        vrpsJsonFiltered = getVRPSlurmed appContext,

        vrpsCsvUnique = getVRPsUniqueRaw appContext,
        vrpsJsonUnique = getVRPsUnique appContext,

        aspas = liftIO $ getASPAs appContext,
        bgpCerts = liftIO $ getBGPCerts appContext,
        bgpCertsFiltered = liftIO $ getBGPCertsFiltered appContext,

        slurm = getSlurm appContext,
        slurms = getAllSlurms appContext,

        fullValidationResults    = getValidationsDto appContext,
        validationResultsMinimal = toMinimalValidations <$> getValidationsDto appContext,
        metrics = snd <$> getMetrics appContext,
        publicationsPoints = getPPs appContext,
        lmdbStats = getStats appContext,
        jobs = getJobs appContext,
        objectView = getRpkiObject appContext,
        system = liftIO $ getSystem appContext,
        rtr = getRtr appContext,
        versions = getVersions appContext
    }

    uiServer = do
        worldVersion <- liftIO $ getLastVersion appContext
        vResults     <- liftIO $ getValidations appContext
        metrics <- getMetrics appContext
        pure $ mainPage worldVersion vResults metrics

getVRPValidated :: (MonadIO m, Storage s, MonadError ServerError m)
                => AppContext s -> Maybe Text -> m [VrpDto]
getVRPValidated appContext version =
    getVRPs appContext version (fmap (^. #vrps) . readTVar . (^. #validated)) toVrpDtos

getVRPSlurmed :: (MonadIO m, Storage s, MonadError ServerError m)
                => AppContext s -> Maybe Text -> m [VrpDto]
getVRPSlurmed appContext version =
    getVRPs appContext version (fmap (^. #vrps) . readTVar . (^. #filtered)) toVrpDtos

getVRPValidatedRaw :: (MonadIO m, Storage s, MonadError ServerError m)
                    => AppContext s -> Maybe Text -> m RawCSV
getVRPValidatedRaw appContext version = 
    vrpDtosToCSV <$> getVRPValidated appContext version

getVRPSlurmedRaw :: (MonadIO m, Storage s, MonadError ServerError m)
                    => AppContext s -> Maybe Text -> m RawCSV
getVRPSlurmedRaw appContext version = 
    vrpDtosToCSV <$> getVRPSlurmed appContext version

getVRPsUniqueRaw :: (MonadIO m, Storage s, MonadError ServerError m)
                    => AppContext s -> Maybe Text -> m RawCSV
getVRPsUniqueRaw appContext version = 
    vrpSetToCSV <$> getVRPs appContext version (fmap (^. #vrps) . readTVar . (^. #filtered)) toVrpSet

getVRPsUnique :: (MonadIO m, Storage s, MonadError ServerError m)
                    => AppContext s -> Maybe Text -> m [VrpMinimalDto]
getVRPsUnique appContext version = 
    getVRPs appContext version (fmap (^. #vrps) . readTVar . (^. #filtered)) toVrpMinimalDtos


getVRPs :: (MonadIO m, Storage s, MonadError ServerError m)
        => AppContext s
        -> Maybe Text
        -> (AppState -> STM Vrps)        
        -> (Maybe Vrps -> a)        
        -> m a
getVRPs AppContext {..} version readVrps convertVrps = do
    case version of
        Nothing -> liftIO getLatest
        Just v  ->
            case parseWorldVersion v of
                Left e            -> throwError $ err400 { errBody = [i|'version' is not valid #{v}, error: #{e}|] }
                Right worlVersion -> convertVrps <$> getByVersion worlVersion
  where
    getLatest =
        convertVrps <$> do
            vrps <- atomically (readVrps appState)
            if vrps == mempty
                then
                    getLatestVRPs =<< readTVarIO database
                else
                    pure $ Just vrps

    getByVersion worldVersion = do
        db       <- liftIO $ readTVarIO database
        versions <- liftIO $ roTx db (`allVersions` db)
        case filter ((worldVersion == ) . fst) versions of
            [] -> throwError $ err404 { errBody = [i|Version #{worldVersion} doesn't exist.|] }
            _  -> liftIO $ roTx db $ \tx -> getVrps tx db worldVersion


getASPAs :: Storage s => AppContext s -> IO [AspaDto]
getASPAs AppContext {..} = do
    aspas <- getLatestAspas =<< readTVarIO database
    pure $ map aspaToDto $ Set.toList aspas

getBGPCerts :: Storage s => AppContext s -> IO [BgpCertDto]
getBGPCerts AppContext {..} =
    fmap (map bgpSecToDto . Set.toList) 
        $ getLatestBgps =<< readTVarIO database    

getBGPCertsFiltered :: Storage s => AppContext s -> IO [BgpCertDto]
getBGPCertsFiltered AppContext {..} = do
    db <- readTVarIO database
    fmap (fromMaybe mempty) $ roTx db $ \tx -> do 
        getLastCompletedVersion db tx >>= \case      
            Nothing      -> pure mempty   
            Just version -> runMaybeT $ do 
                bgps  <- MaybeT $ getBgps tx db version
                slurm <- MaybeT $ slurmForVersion tx db version                        
                pure $ map bgpSecToDto $ Set.toList $ applySlurmBgpSec slurm bgps    
  



getValidations :: Storage s => AppContext s -> IO (Maybe (ValidationsDto FullVDto))
getValidations AppContext {..} = do
    db@DB {..} <- readTVarIO database
    roTx versionStore $ \tx ->
        runMaybeT $ do
            lastVersion <- MaybeT $ getLastCompletedVersion db tx
            validations <- MaybeT $ validationsForVersion tx validationsStore lastVersion
            let validationDtos = map toVR $ validationsToList validations
            pure $ ValidationsDto {
                    worldVersion = lastVersion,
                    timestamp    = versionToMoment lastVersion,
                    validations  = validationDtos
                }

getValidationsDto :: (MonadIO m, Storage s, MonadError ServerError m) =>
                    AppContext s -> m (ValidationsDto FullVDto)
getValidationsDto appContext = do
    vs <- liftIO $ getValidations appContext
    maybe notFoundException pure vs

getLastVersion :: Storage s => AppContext s -> IO (Maybe WorldVersion)
getLastVersion AppContext {..} = do
    db <- readTVarIO database
    roTx db $ getLastCompletedVersion db

getMetrics :: (MonadIO m, Storage s, MonadError ServerError m) =>
            AppContext s -> m (RawMetric, MetricsDto)
getMetrics AppContext {..} = do
    db <- liftIO $ readTVarIO database
    metrics <- liftIO $ roTx db $ \tx ->
        runMaybeT $ do
            lastVersion <- MaybeT $ getLastCompletedVersion db tx
            rawMetrics  <- MaybeT $ metricsForVersion tx db lastVersion
            pure (rawMetrics, toMetricsDto rawMetrics)
    maybe notFoundException pure metrics


notFoundException :: MonadError ServerError m => m a
notFoundException = throwError err404 { errBody = "Working, please hold still!" }

getSlurm :: (MonadIO m, Storage s, MonadError ServerError m) =>
            AppContext s -> m Slurm
getSlurm AppContext {..} = do
    db <- liftIO $ readTVarIO database
    z  <- liftIO $ roTx db $ \tx ->
        runMaybeT $ do
                lastVersion <- MaybeT $ getLastCompletedVersion db tx
                MaybeT $ slurmForVersion tx db lastVersion
    case z of
        Nothing -> throwError err404 { errBody = "No SLURM for this version" }
        Just m  -> pure m

getAllSlurms :: (MonadIO m, Storage s, MonadError ServerError m) =>
                AppContext s -> m [(WorldVersion, Slurm)]
getAllSlurms AppContext {..} = do
    db <- liftIO $ readTVarIO database
    liftIO $ roTx db $ \tx -> do
        versions <- List.sortOn Down <$> allVersions tx db
        slurms   <- mapM (\(wv, _) -> (wv, ) <$> slurmForVersion tx db wv) versions        
        pure [ (w, s) | (w, Just s) <- slurms ]


<<<<<<< HEAD
getStats :: (MonadIO m, Storage s) => AppContext s -> m TotalDBStats
getStats AppContext {..} = liftIO $ getTotalDbStats =<< readTVarIO database
=======
toVR :: (Scope a, Set.Set VIssue) -> FullVDto
toVR (Scope scope, issues) = FullVDto {
        issues = map toDto $ Set.toList issues,
        path   = NonEmpty.toList scope,
        url    = NonEmpty.head scope
    }
  where
    toDto = \case
        VErr e               -> ErrorDto $ toMessage e
        (VWarn (VWarning w)) -> WarningDto $ toMessage w


getStats :: (MonadIO m, MaintainableStorage s, Storage s) => AppContext s -> m TotalDBStats
getStats appContext@AppContext {..} = liftIO $ do 
    (dbStats, total) <- getTotalDbStats =<< readTVarIO database
    fileSize <- getCacheFsSize appContext
    let fileStats = DBFileStats {..}
    pure TotalDBStats {..}

>>>>>>> 6820757a

getJobs :: (MonadIO m, Storage s) => AppContext s -> m JobsDto
getJobs AppContext {..} = liftIO $ do
    db <- readTVarIO database
    jobs <- roTx db $ \tx -> allJobs tx db
    pure JobsDto {..}

getPPs :: (MonadIO m, Storage s) => AppContext s -> m PublicationPointDto
getPPs AppContext {..} = liftIO $ do
    db <- readTVarIO database
    pps <- roTx db $ \tx -> getPublicationPoints tx db
    pure $ toPublicationPointDto pps

getRpkiObject :: (MonadIO m, Storage s, MonadError ServerError m)
                => AppContext s
                -> Maybe Text
                -> Maybe Text
                -> m [RObject]
getRpkiObject AppContext {..} uri hash =
    case (uri, hash) of
        (Nothing,  Nothing) ->
            throwError $ err400 { errBody = "'uri' or 'hash' must be provided." }

        (Just u, Nothing) ->
            case parseRpkiURL u of
                Left _ ->
                    throwError $ err400 { errBody = "'uri' is not a valid object URL." }

                Right rpkiUrl -> liftIO $ do
                    DB {..} <- readTVarIO database
                    roTx objectStore $ \tx ->
                        (locatedDto <$>) <$> getByUri tx objectStore rpkiUrl

        (Nothing, Just hash') ->
            case parseHash hash' of
                Left _  -> throwError err400
                Right h -> liftIO $ do
                    db <- readTVarIO database
                    roTx db $ \tx -> 
                        (locatedDto <$>) . maybeToList <$> getByHash tx db h

        (Just _, Just _) ->
            throwError $ err400 { errBody =
                "Only 'uri' or 'hash' must be provided, not both." }
  where
    locatedDto located = RObject $ located & #payload %~ objectToDto


getSystem :: Storage s =>  AppContext s -> IO SystemDto
getSystem AppContext {..} = do
    now <- unNow <$> thisInstant
    si <- readTVarIO $ appState ^. #system
    let proverVersion = getVersion

    let toResources (scope, resourceUsage) = let
                tag = scopeText scope
                aggregatedCpuTime = resourceUsage ^. #aggregatedCpuTime
                maxMemory = resourceUsage ^. #maxMemory
                avgCpuTimeMsPerSecond = cpuTimePerSecond aggregatedCpuTime (si ^. #startTime) now
            in ResourcesDto {..}

    let resources = map toResources $ MonoidalMap.toList $ unMetricMap $ si ^. #metrics . #resources
    pure SystemDto {..}

getRtr :: (MonadIO m, Storage s, MonadError ServerError m) =>
            AppContext s -> m RtrDto
getRtr AppContext {..} = do
    liftIO (readTVarIO $ appState ^. #rtrState) >>= \case
        Nothing -> throwError $ err400 { errBody =
                "RTR state doesn't exist, RTR server is waiting for a validation result or disabled." }
        Just rtrState -> pure RtrDto {..}

getVersions :: (MonadIO m, Storage s, MonadError ServerError m) =>
                AppContext s -> m [WorldVersion]
getVersions AppContext {..} = liftIO $ do
    db <- readTVarIO database
    -- Sort versions from latest to earliest
    sortBy (flip compare) . map fst <$> roTx db (`allVersions` db)<|MERGE_RESOLUTION|>--- conflicted
+++ resolved
@@ -42,13 +42,6 @@
 import           RPKI.Http.UI
 import           RPKI.Store.Base.Storage hiding (get)
 import           RPKI.Store.Database
-<<<<<<< HEAD
-import           RPKI.Store.Types
-import           RPKI.SLURM.Types
-import           RPKI.Util
-
-import RPKI.SLURM.SlurmProcessing (applySlurmBgpSec)
-=======
 import           RPKI.Store.AppStorage
 import           RPKI.Resources.Types
 import           RPKI.RTR.Types
@@ -57,7 +50,6 @@
 import           RPKI.Util
 import           Data.Ord
 import           RPKI.SLURM.SlurmProcessing (applySlurmBgpSec)
->>>>>>> 6820757a
 
 httpApi :: (Storage s, MaintainableStorage s) => AppContext s -> Application
 httpApi appContext = genericServe HttpApi {
@@ -251,22 +243,6 @@
         pure [ (w, s) | (w, Just s) <- slurms ]
 
 
-<<<<<<< HEAD
-getStats :: (MonadIO m, Storage s) => AppContext s -> m TotalDBStats
-getStats AppContext {..} = liftIO $ getTotalDbStats =<< readTVarIO database
-=======
-toVR :: (Scope a, Set.Set VIssue) -> FullVDto
-toVR (Scope scope, issues) = FullVDto {
-        issues = map toDto $ Set.toList issues,
-        path   = NonEmpty.toList scope,
-        url    = NonEmpty.head scope
-    }
-  where
-    toDto = \case
-        VErr e               -> ErrorDto $ toMessage e
-        (VWarn (VWarning w)) -> WarningDto $ toMessage w
-
-
 getStats :: (MonadIO m, MaintainableStorage s, Storage s) => AppContext s -> m TotalDBStats
 getStats appContext@AppContext {..} = liftIO $ do 
     (dbStats, total) <- getTotalDbStats =<< readTVarIO database
@@ -274,7 +250,6 @@
     let fileStats = DBFileStats {..}
     pure TotalDBStats {..}
 
->>>>>>> 6820757a
 
 getJobs :: (MonadIO m, Storage s) => AppContext s -> m JobsDto
 getJobs AppContext {..} = liftIO $ do
