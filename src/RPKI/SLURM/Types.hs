--- conflicted
+++ resolved
@@ -9,13 +9,8 @@
 
 module RPKI.SLURM.Types where
 
-<<<<<<< HEAD
 
 import           Data.Store
-import           Data.Store
-=======
-import           Codec.Serialise
->>>>>>> 8e10f41b
 
 import           Data.Text (Text)
 import           Data.These
