--- conflicted
+++ resolved
@@ -1,16 +1,6 @@
 {-# LANGUAGE DerivingVia       #-}
 {-# LANGUAGE DeriveAnyClass    #-}
 {-# LANGUAGE OverloadedStrings #-}
-<<<<<<< HEAD
-{-# LANGUAGE OverloadedLabels  #-}
-{-# LANGUAGE RecordWildCards #-}
-{-# LANGUAGE StrictData #-}
-
-module RPKI.Config where
-
-import           Control.Lens 
-
-=======
 {-# LANGUAGE StrictData        #-}
 {-# LANGUAGE OverloadedLabels  #-}
 {-# LANGUAGE RecordWildCards   #-}
@@ -18,7 +8,6 @@
 module RPKI.Config where
 
 import Control.Lens
->>>>>>> 7679442e
 import GHC.Conc
 import Numeric.Natural
 import Data.Int
@@ -248,20 +237,12 @@
         enabled = True
     },
     validationConfig = ValidationConfig {
-<<<<<<< HEAD
-        revalidationInterval           = 7 * minutes,
+        revalidationInterval           = 15 * minutes,
         rrdpRepositoryRefreshInterval  = 2 * minutes,
         rsyncRepositoryRefreshInterval = 11 * minutes,    
         minimalRepositoryRetryInterval = Seconds 10,    
-        topDownTimeout                 = hour,    
-=======
-        revalidationInterval           = Seconds $ 15 * 60,
-        rrdpRepositoryRefreshInterval  = Seconds 120,
-        rsyncRepositoryRefreshInterval = Seconds $ 11 * 60,    
-        minimalRepositoryRetryInterval = Seconds 10,    
-        rrdpForcedSnapshotMinInterval  = Seconds $ 12 * 60 * 60,
-        topDownTimeout                 = Seconds $ 60 * 60,    
->>>>>>> 7679442e
+        rrdpForcedSnapshotMinInterval  = 12 * hours,                
+        topDownTimeout                 = 1 * hour,
         manifestProcessing             = RFC9286,
         maxCertificatePathDepth        = 32,
         maxTotalTreeSize               = 5_000_000,
