{-# LANGUAGE DeriveAnyClass     #-}
{-# LANGUAGE DerivingStrategies #-}
{-# LANGUAGE StrictData         #-}
{-# LANGUAGE RecordWildCards    #-}
{-# OPTIONS_GHC -Wno-unrecognised-pragmas #-}

module RPKI.RRDP.Types where

import           Control.DeepSeq
import qualified Data.ByteString                  as BS
import           Data.List.NonEmpty               (NonEmpty (..))
import           Data.Text                        (Text)
import           GHC.Generics
import           RPKI.Domain
import           RPKI.Time
import           RPKI.Store.Base.Serialisation


-- NOTE: All the data here is strict

newtype RrdpSerial = RrdpSerial Integer
    deriving stock (Eq, Ord, Generic)
    deriving anyclass (TheBinary, NFData)     

instance Show RrdpSerial where
    show (RrdpSerial s) = show s

data Notification = Notification {
    version      :: Version,
    sessionId    :: SessionId,
    serial       :: RrdpSerial,
    snapshotInfo :: SnapshotInfo,
    deltas       :: [DeltaInfo]
} deriving stock (Show, Eq, Ord, Generic)

data SnapshotInfo = SnapshotInfo URI Hash
    deriving stock (Show, Eq, Ord, Generic)
    deriving anyclass (TheBinary, NFData)     

data SnapshotPublish = SnapshotPublish URI EncodedBase64
    deriving stock (Show, Eq, Ord, Generic)

data Snapshot = Snapshot Version SessionId RrdpSerial [SnapshotPublish]
    deriving stock (Show, Eq, Ord, Generic)

data DeltaInfo = DeltaInfo URI Hash RrdpSerial
    deriving stock (Show, Eq, Ord, Generic)
    deriving anyclass (TheBinary, NFData)

data DeltaItem = DP DeltaPublish | DW DeltaWithdraw
    deriving stock (Show, Eq, Ord, Generic)

data DeltaPublish = DeltaPublish URI (Maybe Hash) EncodedBase64
    deriving stock (Show, Eq, Ord, Generic)

data DeltaWithdraw = DeltaWithdraw URI Hash
    deriving stock (Show, Eq, Ord, Generic)

data Delta = Delta Version SessionId RrdpSerial [DeltaItem]
    deriving stock (Show, Eq, Ord, Generic)

newtype ETag = ETag BS.ByteString
    deriving stock (Show, Eq, Ord, Generic)    
    deriving anyclass (TheBinary, NFData)        


data RrdpFetchStat = RrdpFetchStat {
        action :: RrdpAction
    } 
    deriving stock (Show, Eq, Ord, Generic)   
    deriving anyclass (TheBinary, NFData)     

data RrdpAction
  = FetchSnapshot SnapshotInfo Text
  | ForcedFetchSnapshot SnapshotInfo Text
  | FetchDeltas
      { sortedDeltas :: NonEmpty DeltaInfo
      , snapshotInfo :: SnapshotInfo
      , message :: Text
      }
  | NothingToFetch Text
  deriving (Show, Eq, Ord, Generic)
  deriving anyclass (TheBinary, NFData)     

data RrdpEnforcement = NextTimeFetchSnapshot Instant Text
                     | ForcedSnaphotAt Instant
    deriving stock (Show, Eq, Ord, Generic)    
    deriving anyclass (TheBinary, NFData)                                

data RrdpMeta = RrdpMeta {
        sessionId   :: SessionId,
        serial      :: RrdpSerial,
        integrity   :: RrdpIntegrity,
        enforcement :: Maybe RrdpEnforcement
    }    
    deriving stock (Show, Eq, Ord, Generic)    
    deriving anyclass (TheBinary, NFData)            

newtype RrdpIntegrity = RrdpIntegrity {
        deltas :: [DeltaInfo]    
    }
    deriving stock (Show, Eq, Ord, Generic)    
    deriving anyclass (TheBinary, NFData)            

<<<<<<< HEAD
newRrdpMeta :: SessionId -> RrdpSerial -> RrdpMeta
newRrdpMeta sessionId serial = 
    RrdpMeta sessionId serial (RrdpIntegrity []) Nothing 

newRrdpIntegrity :: Notification -> RrdpIntegrity
newRrdpIntegrity Notification {..} = RrdpIntegrity deltas
=======
fromNotification :: Notification -> RrdpMeta
fromNotification Notification {..} = RrdpMeta { integrity = RrdpIntegrity {..}, .. }

previousSerial :: RrdpSerial -> RrdpSerial
previousSerial (RrdpSerial s) = RrdpSerial $ s - 1
>>>>>>> 1d48910b
<|MERGE_RESOLUTION|>--- conflicted
+++ resolved
@@ -64,7 +64,7 @@
     deriving anyclass (TheBinary, NFData)        
 
 
-data RrdpFetchStat = RrdpFetchStat {
+newtype RrdpFetchStat = RrdpFetchStat {
         action :: RrdpAction
     } 
     deriving stock (Show, Eq, Ord, Generic)   
@@ -102,17 +102,12 @@
     deriving stock (Show, Eq, Ord, Generic)    
     deriving anyclass (TheBinary, NFData)            
 
-<<<<<<< HEAD
 newRrdpMeta :: SessionId -> RrdpSerial -> RrdpMeta
 newRrdpMeta sessionId serial = 
     RrdpMeta sessionId serial (RrdpIntegrity []) Nothing 
 
 newRrdpIntegrity :: Notification -> RrdpIntegrity
 newRrdpIntegrity Notification {..} = RrdpIntegrity deltas
-=======
-fromNotification :: Notification -> RrdpMeta
-fromNotification Notification {..} = RrdpMeta { integrity = RrdpIntegrity {..}, .. }
 
 previousSerial :: RrdpSerial -> RrdpSerial
-previousSerial (RrdpSerial s) = RrdpSerial $ s - 1
->>>>>>> 1d48910b
+previousSerial (RrdpSerial s) = RrdpSerial $ s - 1