{-# LANGUAGE MultiWayIf        #-}
{-# LANGUAGE OverloadedLabels  #-}
{-# LANGUAGE OverloadedStrings #-}
{-# LANGUAGE QuasiQuotes       #-}
{-# LANGUAGE RecordWildCards   #-}
{-# LANGUAGE StrictData        #-}
{-# LANGUAGE DerivingStrategies #-}
{-# LANGUAGE DeriveAnyClass #-}

module RPKI.RRDP.RrdpFetch where

import           Control.Concurrent.STM
import           Control.Concurrent.Async
import           Control.Lens
import           Control.Monad
import           Control.Monad.Except
import           Control.Monad.IO.Class           (liftIO)
import           Data.Generics.Product.Typed

import           Data.Foldable
import           Data.Bifunctor                   (first)
<<<<<<< HEAD
=======
import           Data.Text                        (Text)
import qualified Data.Text                        as Text
>>>>>>> 95a2399c
import qualified Data.ByteString                  as BS
import qualified Data.List                        as List
import           Data.String.Interpolate.IsString
import           Data.Proxy
import qualified Data.Map.Strict          as Map
import           Data.Maybe

import           GHC.Generics

import qualified Streaming.Prelude                as S

import           RPKI.AppContext
import           RPKI.AppMonad
import           RPKI.AppTypes
import           RPKI.Config
import           RPKI.Domain
import           RPKI.Reporting
import           RPKI.Logging
import           RPKI.Metrics.System
import           RPKI.Worker
import           RPKI.Parallel
import           RPKI.Parse.Parse
import           RPKI.Repository
import           RPKI.RRDP.Http
import           RPKI.RRDP.Parse
import           RPKI.RRDP.Types
import           RPKI.Validation.ObjectValidation
import           RPKI.Store.Types
import           RPKI.Store.Base.Storable
import           RPKI.Store.Base.Storage
import           RPKI.Store.Database              (rwAppTx)
import qualified RPKI.Store.Database              as DB
import qualified RPKI.Util                        as U



runRrdpFetchWorker :: AppContext s 
            -> FetchConfig
            -> WorldVersion
            -> RrdpRepository             
            -> ValidatorT IO (RrdpRepository, RrdpFetchStat)
runRrdpFetchWorker AppContext {..} fetchConfig worldVersion repository = do
        
    -- This is for humans to read in `top` or `ps`, actual parameters
    -- are passed as 'RrdpFetchParams'.
    let (URI u) = getURL repository
    let workerId = WorkerId [i|version:#{worldVersion}:rrdp-fetch:#{u}|]

    let arguments = 
            [ worderIdS workerId ] <>
            rtsArguments [ 
                rtsN 1, 
                rtsA "20m", 
                rtsAL "64m", 
                rtsMaxMemory $ rtsMemValue (config ^. typed @SystemConfig . #rrdpWorkerMemoryMb) ]

    scopes <- askScopes

    wr@WorkerResult {..} <- runWorker
                                logger
                                config
                                workerId 
                                (RrdpFetchParams scopes repository worldVersion)                        
                                (Timebox $ fetchConfig ^. #rrdpTimeout)
                                arguments  
        
    let RrdpFetchResult z = payload
    logWorkerDone logger workerId wr
    pushSystem logger $ cpuMemMetric "fetch" cpuTime clockTime maxMemory
    embedValidatorT $ pure z


-- | 
--  Update RRDP repository, actually saving all the objects in the DB.
--
-- NOTE: It will update the sessionId and serial of the repository 
-- in the same transaction it stores the data in.
-- 
updateObjectForRrdpRepository :: Storage s => 
                                AppContext s 
                            -> WorldVersion 
                            -> RrdpRepository
                            -> ValidatorT IO (RrdpRepository, RrdpFetchStat) 
updateObjectForRrdpRepository appContext worldVersion repository =
    timedMetric (Proxy :: Proxy RrdpMetric) $ 
        downloadAndUpdateRRDP 
            appContext 
            repository 
            (saveSnapshot appContext worldVersion)  
            (saveDelta appContext worldVersion)    

-- | 
--  Update RRDP repository, i.e. do the full cycle
--    - download notifications file, parse it
--    - decide what to do next based on it
--    - download snapshot or deltas
--    - do something appropriate with either of them
-- 
downloadAndUpdateRRDP :: AppContext s ->
                        RrdpRepository 
                        -> (RrdpURL -> Notification -> BS.ByteString -> ValidatorT IO ()) 
                        -> (RrdpURL -> Notification -> RrdpSerial -> BS.ByteString -> ValidatorT IO ()) 
                        -> ValidatorT IO (RrdpRepository, RrdpFetchStat)
downloadAndUpdateRRDP 
        appContext@AppContext {..}
        repo@RrdpRepository { uri = repoUri, .. }
        handleSnapshotBS                       -- ^ function to handle the snapshot bytecontent
        handleDeltaBS =                        -- ^ function to handle delta bytecontents
  do                                   

    for_ eTag $ \et -> 
        logDebug logger [i|Existing eTag for #{repoUri} is #{et}.|]

    (notificationXml, _, httpStatus, newETag) <- 
            timedMetric' (Proxy :: Proxy RrdpMetric) 
                (\t -> (& #downloadTimeMs %~ (<> t))) $
                fromTry (RrdpE . CantDownloadNotification . U.fmtEx)
                    $ downloadToBS (appContext ^. typed) (getURL repoUri) eTag
    
    for_ newETag $ \et -> 
        logDebug logger [i|New eTag for #{repoUri} is #{et}.|]

    case httpStatus of 
        HttpStatus 304 -> do 
            repo' <- bumpETag newETag $ do 
                usedSource RrdpNoUpdate                
                pure repo
            let message = [i|Nothing to update for #{repoUri} based on ETag comparison.|]
            logDebug logger message
            pure (repo', RrdpFetchStat $ NothingToFetch message)

        _ -> do 
            notification <- validatedNotification =<< hoistHere (parseNotification notificationXml)
            nextStep     <- vHoist $ rrdpNextStep repo notification

            repo' <- bumpETag newETag $  
                case nextStep of
                    NothingToFetch message -> do 
                        usedSource RrdpNoUpdate
                        logDebug logger [i|Nothing to update for #{repoUri}: #{message}|]
                        pure repo

                    FetchSnapshot snapshotInfo message -> do 
                        usedSource RrdpSnapshot
                        logDebug logger [i|Going to use snapshot for #{repoUri}: #{message}|]
                        useSnapshot snapshotInfo notification                        

                    FetchDeltas sortedDeltas snapshotInfo message -> 
                        (do 
                            usedSource RrdpDelta
                            logDebug logger [i|Going to use deltas for #{repoUri}: #{message}|]
                            useDeltas sortedDeltas notification                            
                            `catchError` 
                        \e -> do         
                            -- NOTE At the moment we ignore the fact that some objects are wrongfully added by 
                            -- some of the deltas
                            usedSource RrdpSnapshot
                            logError logger [i|Failed to apply deltas for #{repoUri}: #{e}, will fall back to snapshot.|]                
                            useSnapshot snapshotInfo notification)

            pure (repo', RrdpFetchStat nextStep)                            
  where
    bumpETag newETag f = (\r -> r { eTag = newETag }) <$> f        

    usedSource z = updateMetric @RrdpMetric @_ (& #rrdpSource .~ z)        
    hoistHere    = vHoist . fromEither . first RrdpE

    validatedNotification notification = do    
        let repoU = unURI $ getURL repoUri             
        for_ (U.getHostname repoU) $ \baseHostname -> do             
            case U.getHostname $ unURI $ notification ^. #snapshotInfo . typed of 
                Nothing               -> appWarn $ RrdpE $ BrokenSnapshotUri repoU
                Just snapshotHostname -> do 
                    when (snapshotHostname /= baseHostname) $ 
                        appWarn $ RrdpE $ SnapshotUriHostname repoU snapshotHostname

            for_ (notification ^. #deltas) $ \delta -> do 
                case U.getHostname $ unURI $ delta ^. typed of 
                    Nothing -> appWarn $ RrdpE $ BrokenDeltaUri $ unURI $ delta ^. typed
                    Just deltaHostname -> do 
                        when (deltaHostname /= baseHostname) $ 
                            appWarn $ RrdpE $ DeltaUriHostname repoU deltaHostname
        pure notification

    useSnapshot (SnapshotInfo uri expectedHash) notification = do         
        vFocusOn LinkFocus uri $ do            
            logInfo logger [i|#{uri}: downloading snapshot.|] 
            
            (rawContent, _, httpStatus', _) <- 
                timedMetric' (Proxy :: Proxy RrdpMetric) 
                    (\t -> (& #downloadTimeMs %~ (<> t))) $ do     
                    fromTryEither (RrdpE . CantDownloadSnapshot . U.fmtEx) $ 
                        downloadHashedBS (appContext ^. typed @Config) uri Nothing expectedHash                                    
                            (\actualHash -> 
                                Left $ RrdpE $ SnapshotHashMismatch { 
                                    expectedHash = expectedHash,
                                    actualHash = actualHash                                            
                                })                                            
            updateMetric @RrdpMetric @_ (& #lastHttpStatus .~ httpStatus') 

            void $ timedMetric' (Proxy :: Proxy RrdpMetric) 
                    (\t -> (& #saveTimeMs %~ (<> t)))
                    (handleSnapshotBS repoUri notification rawContent)

            pure $ repo { rrdpMeta = rrdpMeta' }

        where
            rrdpMeta' = let 
                Notification {..} = notification 
                in Just $ RrdpMeta sessionId serial (RrdpIntegrity deltas)
    

    useDeltas sortedDeltas notification = do
        let repoURI = getURL $ repo ^. #uri
        let message = if minDeltaSerial == maxDeltaSerial 
                then [i|#{repoURI}: downloading delta #{minDeltaSerial}.|]
                else [i|#{repoURI}: downloading deltas from #{minDeltaSerial} to #{maxDeltaSerial}.|]
        
        logInfo logger message

        -- Do not thrash the same server with too big amount of parallel 
        -- requests, it's mostly counter-productive and rude. Maybe 8 is still too much?
        let maxDeltaDownloadSimultaneously = 8                        

        void $ timedMetric' (Proxy :: Proxy RrdpMetric) 
                (\t -> (& #saveTimeMs %~ (<> t))) $ 
                foldPipeline
                        maxDeltaDownloadSimultaneously
                        (S.each sortedDeltas)
                        downloadDelta
                        (\(rawContent, serial, deltaUri) _ -> 
                            inSubVScope deltaUri $ 
                                handleDeltaBS repoUri notification serial rawContent)
                        (mempty :: ())     

        pure $ repo { rrdpMeta = rrdpMeta' }      

      where        
        downloadDelta (DeltaInfo uri hash serial) = do
            let deltaUri = U.convert uri 
            (rawContent, _, httpStatus', _) <- 
                inSubVScope deltaUri $ do
                    fromTryEither (RrdpE . CantDownloadDelta . U.fmtEx) $ 
                        downloadHashedBS (appContext ^. typed @Config) uri Nothing hash
                            (\actualHash -> 
                                Left $ RrdpE $ DeltaHashMismatch {
                                    actualHash = actualHash,
                                    expectedHash = hash,
                                    serial = serial
                                })            
            updateMetric @RrdpMetric @_ (& #lastHttpStatus .~ httpStatus') 
            pure (rawContent, serial, deltaUri)

        serials = map (^. typed @RrdpSerial) sortedDeltas
        maxDeltaSerial = List.maximum serials
        minDeltaSerial = List.minimum serials
        
        rrdpMeta' = let 
            Notification {..} = notification 
            in Just $ RrdpMeta sessionId maxDeltaSerial (RrdpIntegrity sortedDeltas)


-- | Decides what to do next based on current state of the repository
-- | and the parsed notification file
rrdpNextStep :: RrdpRepository -> Notification -> PureValidatorT RrdpAction

rrdpNextStep RrdpRepository { rrdpMeta = Nothing } Notification{..} = 
    pure $ FetchSnapshot snapshotInfo "Unknown repository"

rrdpNextStep RrdpRepository { rrdpMeta = Just rrdpMeta } Notification {..} = 

<<<<<<< HEAD
    if  | sessionId /= repoSessionId -> 
            pure $ FetchSnapshot snapshotInfo [i|Resetting RRDP session from #{repoSessionId} to #{sessionId}|]

        | repoSerial > serial -> do 
            appWarn $ RrdpE $ LocalSerialBiggerThanRemote repoSerial serial
            pure $ NothingToFetch [i|#{repoSessionId}, local serial #{repoSerial} is higher than the remote serial #{serial}.|]

        | repoSerial == serial -> 
            pure $ NothingToFetch [i|up-to-date, #{repoSessionId}, serial #{repoSerial}|]
    
        | otherwise ->
            case (deltas, nonConsecutiveDeltas) of
                ([], _) -> pure $ FetchSnapshot snapshotInfo 
                                [i|#{repoSessionId}, there is no deltas to use.|]
=======
    if  | sessionId /= localSessionId -> 
            pure $ UseSnapshot snapshotInfo [i|Resetting RRDP session from #{localSessionId} to #{sessionId}|]

        | localSerial > serial -> do 
            appWarn $ RrdpE $ LocalSerialBiggerThanRemote localSerial serial
            pure $ NothingToDo [i|#{localSessionId}, local serial #{localSerial} is higher than the remote serial #{serial}.|]

        | localSerial == serial -> 
            pure $ NothingToDo [i|up-to-date, #{localSessionId}, serial #{localSerial}|]
    
        | otherwise ->
            case (deltas, nonConsecutiveDeltas) of
                ([], _) -> pure $ UseSnapshot snapshotInfo 
                                [i|#{localSessionId}, there is no deltas to use.|]
>>>>>>> 95a2399c

                (_, []) | nextSerial localSerial < deltaSerial (head sortedDeltas) ->
                            -- we are too far behind
<<<<<<< HEAD
                            pure $ FetchSnapshot snapshotInfo 
                                    [i|#{repoSessionId}, local serial #{repoSerial} is too far behind remote #{serial}.|]
=======
                            pure $ UseSnapshot snapshotInfo 
                                    [i|#{localSessionId}, local serial #{localSerial} is too far behind remote #{serial}.|]
>>>>>>> 95a2399c

                        -- too many deltas means huge overhead -- just use snapshot, 
                        -- it's more data but less chances of getting killed by timeout
                        | length chosenDeltas > 100 ->
<<<<<<< HEAD
                            pure $ FetchSnapshot snapshotInfo 
                                    [i|#{repoSessionId}, there are too many deltas: #{length chosenDeltas}.|]

                        | otherwise ->
                            pure $ FetchDeltas chosenDeltas snapshotInfo 
                                    [i|#{repoSessionId}, deltas look good.|]

                (_, nc) -> do 
                    appWarn $ RrdpE $ NonConsecutiveDeltaSerials nc
                    pure $ FetchSnapshot snapshotInfo 
                            [i|#{repoSessionId}, there are non-consecutive delta serials: #{nc}.|]                        
=======
                            pure $ UseSnapshot snapshotInfo 
                                    [i|#{localSessionId}, there are too many deltas: #{length chosenDeltas}.|]

                        | not (null deltaIntegrityIssues) -> 
                            pure $ UseSnapshot snapshotInfo formattedIntegrityIssues

                        | otherwise ->
                            pure $ UseDeltas chosenDeltas snapshotInfo 
                                    [i|#{localSessionId}, deltas look good.|]

                (_, nc) -> do 
                    appWarn $ RrdpE $ NonConsecutiveDeltaSerials nc
                    pure $ UseSnapshot snapshotInfo 
                            [i|#{localSessionId}, there are non-consecutive delta serials: #{nc}.|]                        
>>>>>>> 95a2399c
                
    where
        localSessionId = rrdpMeta ^. #sessionId
        localSerial    = rrdpMeta ^. #serial

        sortedSerials = map deltaSerial sortedDeltas
        sortedDeltas = List.sortOn deltaSerial deltas
        chosenDeltas = filter ((> localSerial) . deltaSerial) sortedDeltas

        nonConsecutiveDeltas = List.filter (\(s, s') -> nextSerial s /= s') $
            List.zip sortedSerials (tail sortedSerials)

        deltaIntegrityIssues = let 
                previousDeltasBySerial = 
                    Map.fromList 
                        $ map (\d -> (d ^. typed @RrdpSerial, d)) 
                        $ rrdpMeta ^. #integrity . #deltas

            in [ (serial_, url, hash, previousUrl, previousHash) | 
                    DeltaInfo url hash serial_           <- deltas,
                    DeltaInfo previousUrl previousHash _ <- maybeToList $ Map.lookup serial_ previousDeltasBySerial,
                    previousHash /= hash || previousUrl /= url
                ]       

        formattedIntegrityIssues = [i|These deltas have integrity issues: #{issues}.|]            
          where
            issues :: Text = 
                mconcat 
                $ List.intersperse "; "
                $ flip map deltaIntegrityIssues                    
                $ \(serial_, url, hash, previousUrl, previousHash) -> 
                    [i|serial #{serial_}|] <>
                    (if previousUrl /= url 
                        then [i|, used to have url #{previousUrl} and now #{url}|] 
                        else "") <>
                    (if previousHash /= hash 
                        then [i|, used to have hash #{previousHash} and now #{hash}|] 
                        else "") 
        
                                



deltaSerial :: DeltaInfo -> RrdpSerial
deltaSerial (DeltaInfo _ _ s) = s

nextSerial :: RrdpSerial -> RrdpSerial
nextSerial (RrdpSerial s) = RrdpSerial $ s + 1


{- 
    Snapshot case, done in parallel by two thread
        - one thread parses XML, reads base64s and pushes CPU-intensive parsing tasks into the queue 
        - another thread reads parsing tasks, waits for them and saves the results into the DB.
-} 
saveSnapshot :: Storage s => 
                AppContext s        
                -> WorldVersion         
                -> RrdpURL
                -> Notification 
                -> BS.ByteString 
                -> ValidatorT IO ()
saveSnapshot 
    appContext@AppContext {..} 
    worldVersion repoUri notification snapshotContent = do              

    -- If we are going for the snapshot we are going to need a lot of CPU
    -- time, so bump the number of CPUs to the maximum possible values    
    let maxCpuAvailable = appContext ^. typed @Config . typed @Parallelism . #cpuCount
    liftIO $ setCpuCount maxCpuAvailable
    let cpuParallelism = makeParallelism maxCpuAvailable ^. #cpuParallelism

    db <- liftIO $ readTVarIO database    
    Snapshot _ sessionId serial snapshotItems <- vHoist $         
        fromEither $ first RrdpE $ parseSnapshot snapshotContent

    let notificationSessionId = notification ^. typed @SessionId
    when (sessionId /= notificationSessionId) $ 
        appError $ RrdpE $ SnapshotSessionMismatch sessionId notificationSessionId

    let notificationSerial = notification ^. typed @RrdpSerial
    when (serial /= notificationSerial) $ 
        appError $ RrdpE $ SnapshotSerialMismatch serial notificationSerial

    -- Save objects in batches since
    -- 1) It's not crucial to save the whole snapshot in one transaction, 
    --    it's an idempotent operation and can be restarted 
    -- 2) It's better to not block the DB for too long if snapshot is very big.
    --    Other fetcher processes can be killed by timeout waiting on the DB
    --    rather that waiting on download
    -- 
    txFoldPipelineBatch 
            cpuParallelism
            10000    
            (S.mapM (newStorable db) $ S.each snapshotItems)
            (rwAppTx db)
            (saveStorable db)           

    rwAppTx db $ \tx -> DB.updateRrdpMeta tx db (fromNotification notification) repoUri      

  where        

    newStorable db (SnapshotPublish uri encodedb64) =             
        if supportedExtension $ U.convert uri 
            then do 
                a <- liftIO $ async readBlob
                pure $ Right (uri, a)
            else
                pure $ Left (RrdpE (RrdpUnsupportedObjectType (U.convert uri)), uri)
      where 
        readBlob = case U.parseRpkiURL $ unURI uri of
            Left e -> 
                pure $! UnparsableRpkiURL uri $ VWarn $ VWarning $ RrdpE $ BadURL $ U.convert e

            Right rpkiURL -> do 
                let decoded = U.decodeBase64 encodedb64 rpkiURL
                case first (\t -> RrdpE $ BadBase64 t (U.convert rpkiURL)) decoded of
                    Left e -> pure $! DecodingTrouble rpkiURL (VErr e)
                    Right (DecodedBase64 blob) -> 
                        case validateSizeOfBS validationConfig blob of 
                            Left e  -> pure $! DecodingTrouble rpkiURL (VErr $ ValidationE e)
                            Right _ -> do
                                -- We want to store parsed and partially validated certificates 
                                -- and manifests since we need to index them by SKI or AKI
                                case urlObjectType rpkiURL of                                 
                                    Just type_ -> do 
                                        let hash = U.sha256s blob  
                                        exists <- roTx db $ \tx -> DB.hashExists tx db hash
                                        pure $! if exists                                  
                                            -- The object is already in cache. Do not parse-serialise
                                            -- anything, just skip it. We are not afraid of possible 
                                            -- race-conditions here, it's not a problem to double-insert
                                            -- an object and delete-insert race will never happen in practice
                                            -- since deletion is never concurrent with insertion.
                                            then HashExists rpkiURL hash
                                            else 
                                                tryToParse rpkiURL hash blob type_                                                 
                                    Nothing -> 
                                        pure $! UknownObjectType rpkiURL
          where
            tryToParse rpkiURL hash blob type_ = 
                case runPureValidator (newScopes $ unURI uri) (readObject rpkiURL blob) of 
                    (Left e, _) -> 
                        ObjectParsingProblem rpkiURL (VErr e) 
                                    (ObjectOriginal blob) hash
                                    (ObjectMeta worldVersion type_)
                    (Right ro, _) -> 
                        SuccessParsed rpkiURL (toStorableObject ro)                                            

    saveStorable _ _ (Left (e, uri)) = 
        inSubLocationScope uri $ appWarn e             
    
    saveStorable db tx (Right (uri, a)) = do 
        r <- fromTry (RrdpE . FailedToParseSnapshotItem . U.fmtEx) $ wait a
        case r of 
            HashExists rpkiURL hash ->
                DB.linkObjectToUrl tx db rpkiURL hash

            UnparsableRpkiURL rpkiUrl (VWarn (VWarning e)) -> do                    
                logError logger [i|Skipped object #{rpkiUrl}, error #{e} |]
                inSubLocationScope uri $ appWarn e 

            DecodingTrouble rpkiUrl (VErr e) -> do
                logError logger [i|Couldn't decode base64 for object #{uri}, error #{e} |]
                inSubLocationScope (getURL rpkiUrl) $ appWarn e                            

            UknownObjectType rpkiUrl -> do
                logError logger [i|Unknown object type: url = #{rpkiUrl}.|]
                inSubLocationScope (getURL rpkiUrl) $ 
                    appWarn $ RrdpE $ RrdpUnsupportedObjectType $ U.convert rpkiUrl                   

            ObjectParsingProblem rpkiUrl (VErr e) original hash objectMeta -> do                    
                logError logger [i|Couldn't parse object #{rpkiUrl}, error #{e}, will cache the original object.|]   
                inSubLocationScope (getURL rpkiUrl) $ appWarn e                 
                DB.saveOriginal tx db original hash objectMeta
                DB.linkObjectToUrl tx db rpkiUrl hash                
                addedObject

            SuccessParsed rpkiUrl so@StorableObject {..} -> do 
                DB.saveObject tx db so worldVersion                    
                DB.linkObjectToUrl tx db rpkiUrl (getHash object)
                addedObject

            other -> 
                logDebug logger [i|Weird thing happened in `saveStorable` #{other}.|]                                     
    
    validationConfig = appContext ^. typed @Config . typed @ValidationConfig



{-
    Similar to `saveSnapshot` but takes base64s from ordered list of deltas.

    NOTE: Delta application is more strict; we require complete consistency, 
    i.e. applying delta is considered failed if it tries to withdraw or replace
    a non-existent object, or add an existing one. In all these cases, we
    emit an error and fall back to downloading snapshot.
-}
saveDelta :: Storage s => 
            AppContext s 
            -> WorldVersion         
            -> RrdpURL 
            -> Notification 
            -> RrdpSerial             
            -> BS.ByteString 
            -> ValidatorT IO ()
saveDelta appContext worldVersion repoUri notification expectedSerial deltaContent = do                
    db <- liftIO $ readTVarIO $ appContext ^. #database    

    Delta _ sessionId serial deltaItems <- 
        vHoist $ fromEither $ first RrdpE $ parseDelta deltaContent    

    let notificationSessionId = notification ^. typed @SessionId
    when (sessionId /= notificationSessionId) $ 
        appError $ RrdpE $ DeltaSessionMismatch sessionId notificationSessionId

    let notificationSerial = notification ^. typed @RrdpSerial
    when (serial > notificationSerial) $ 
        appError $ RrdpE $ DeltaSerialTooHigh serial notificationSerial

    when (expectedSerial /= serial) $
        appError $ RrdpE $ DeltaSerialMismatch serial notificationSerial
    
    let savingTx f = 
            rwAppTx db $ \tx -> 
                f tx >> DB.updateRrdpMeta tx db (fromNotification notification) repoUri 

    -- Propagate exceptions from here, anything that can happen here 
    -- (storage failure, file read failure) should stop the validation and 
    -- probably stop the whole program.
    txFoldPipeline 
            cpuParallelism
            (S.mapM newStorable $ S.each deltaItems)
            savingTx
            (saveStorable db)
  where        

    newStorable item = do 
        case item of
            DP (DeltaPublish uri hash encodedb64) -> 
                processSupportedTypes uri $ do 
                    a <- liftIO $ async $ pure $! readBlob uri encodedb64
                    pure $ Right $ maybe (Add uri a) (Replace uri a) hash
                    
            DW (DeltaWithdraw uri hash) -> 
                processSupportedTypes uri $ pure $ Right $ Delete uri hash                    
      where
        processSupportedTypes uri f = 
            if supportedExtension $ U.convert uri 
                then f
                else pure $ Left (RrdpE (RrdpUnsupportedObjectType (U.convert uri)), uri)

        readBlob uri encodedb64 = 
            case U.parseRpkiURL $ unURI uri of
                Left e        -> UnparsableRpkiURL uri $ VWarn $ VWarning $ RrdpE $ BadURL $ U.convert e
                Right rpkiURL -> do 
                    case decodeBase64 encodedb64 rpkiURL of
                        Left e                        -> DecodingTrouble rpkiURL (VErr $ RrdpE e)
                        Right (DecodedBase64 blob) -> do                             
                            case validateSizeOfBS validationConfig blob of 
                                Left e  -> DecodingTrouble rpkiURL (VErr $ ValidationE e)                                
                                Right _ -> do 
                                    let hash = U.sha256s blob                                    
                                    case urlObjectType rpkiURL of 
                                        Just type_ -> tryToParse rpkiURL hash blob type_                                                
                                        Nothing    -> UknownObjectType rpkiURL                                                            
          where
            tryToParse rpkiURL hash blob type_ = 
                case runPureValidator (newScopes $ unURI uri) (readObject rpkiURL blob) of 
                    (Left e, _)   -> 
                        ObjectParsingProblem rpkiURL (VErr e) 
                                    (ObjectOriginal blob) hash
                                    (ObjectMeta worldVersion type_)
                    (Right ro, _) -> 
                        SuccessParsed rpkiURL (toStorableObject ro)                         

    saveStorable db tx r = 
        case r of 
            Left (e, uri)                      -> inSubLocationScope uri $ appWarn e             
            Right (Add uri a)                  -> addObject db tx uri a 
            Right (Replace uri a existingHash) -> replaceObject db tx uri a existingHash
            Right (Delete uri existingHash)    -> deleteObject db tx uri existingHash                                        
    

    deleteObject db tx uri existingHash = do 
        existsLocally <- DB.hashExists tx db existingHash
        if existsLocally
            -- Ignore withdraws and just use the time-based garbage collection
            then deletedObject
            else appError $ RrdpE $ NoObjectToWithdraw uri existingHash
        

    addObject db tx uri a = do 
        r <- fromTry (RrdpE . FailedToParseDeltaItem . U.fmtEx) $ wait a
        case r of         
            UnparsableRpkiURL rpkiUrl (VWarn (VWarning e)) -> do
                logError logger [i|Skipped object #{rpkiUrl}, error #{e} |]
                inSubLocationScope uri $ appWarn e 

            DecodingTrouble rpkiUrl (VErr e) -> do
                logError logger [i|Couldn't decode base64 for object #{uri}, error #{e} |]
                inSubLocationScope (getURL rpkiUrl) $ appWarn e                                     

            UknownObjectType rpkiUrl -> do
                logError logger [i|Unknown object type: url = #{rpkiUrl}.|]
                inSubLocationScope (getURL rpkiUrl) $ 
                    appWarn $ RrdpE $ RrdpUnsupportedObjectType $ U.convert rpkiUrl                   

            ObjectParsingProblem rpkiUrl (VErr e) original hash objectMeta -> do
                logError logger [i|Couldn't parse object #{rpkiUrl}, error #{e}, will cache the original object.|]   
                inSubLocationScope (getURL rpkiUrl) $ appWarn e
                DB.saveOriginal tx db original hash objectMeta
                DB.linkObjectToUrl tx db rpkiUrl hash                          

            SuccessParsed rpkiUrl so@StorableObject {..} -> do            
                let newHash = getHash object
                newOneIsAlreadyThere <- DB.hashExists tx db newHash     
                unless newOneIsAlreadyThere $ do 
                    DB.saveObject tx db so worldVersion                        
                    addedObject
                DB.linkObjectToUrl tx db rpkiUrl newHash            

            other -> 
                logDebug logger [i|Weird thing happened in `addObject` #{other}.|]

    replaceObject db tx uri a oldHash = do      
        let validateOldHash = do 
                oldOneIsAlreadyThere <- DB.hashExists tx db oldHash                           
                if oldOneIsAlreadyThere
                    then do 
                        -- Ignore withdraws and just use the time-based garbage collection
                        deletedObject
                    else do 
                        logError logger [i|No object #{uri} with hash #{oldHash} to replace.|]
                        inSubLocationScope uri $ 
                            appError $ RrdpE $ NoObjectToReplace uri oldHash

        r <- fromTry (RrdpE . FailedToParseDeltaItem . U.fmtEx) $ wait a
        case r of                    
            UnparsableRpkiURL rpkiUrl (VWarn (VWarning e)) -> do
                logError logger [i|Skipped object #{rpkiUrl}, error #{e} |]
                inSubLocationScope uri $ appWarn e

            DecodingTrouble rpkiUrl (VErr e) -> do
                logError logger [i|Couldn't decode base64 for object #{uri}, error #{e} |]
                inSubLocationScope (getURL rpkiUrl) $ appWarn e                                           

            ObjectParsingProblem rpkiUrl (VErr e) original hash objectMeta -> do
                logError logger [i|Couldn't parse object #{rpkiUrl}, error #{e}, will cache the original object.|]   
                inSubLocationScope (getURL rpkiUrl) $ appWarn e
                validateOldHash
                DB.saveOriginal tx db original hash objectMeta
                DB.linkObjectToUrl tx db rpkiUrl hash

            SuccessParsed rpkiUrl so@StorableObject {..} -> do 
                validateOldHash
                let newHash = getHash object
                newOneIsAlreadyThere <- DB.hashExists tx db newHash
                unless newOneIsAlreadyThere $ do 
                    DB.saveObject tx db so worldVersion                        
                    addedObject
                DB.linkObjectToUrl tx db rpkiUrl newHash 

            other -> 
                logDebug logger [i|Weird thing happened in `replaceObject` #{other}.|]                                                                                                

    logger           = appContext ^. typed @AppLogger           
    cpuParallelism   = appContext ^. typed @Config . typed @Parallelism . #cpuParallelism    
    validationConfig = appContext ^. typed @Config . typed @ValidationConfig


addedObject, deletedObject :: Monad m => ValidatorT m ()
addedObject   = updateMetric @RrdpMetric @_ (& #added %~ (+1))
deletedObject = updateMetric @RrdpMetric @_ (& #deleted %~ (+1))


data RrdpObjectProcessingResult =           
          UnparsableRpkiURL URI VIssue
        | DecodingTrouble RpkiURL VIssue
        | HashExists RpkiURL Hash
        | UknownObjectType RpkiURL    
        | ObjectParsingProblem RpkiURL VIssue ObjectOriginal Hash ObjectMeta    
        | SuccessParsed RpkiURL (StorableObject RpkiObject) 
    deriving Show

data DeltaOp m a = Delete URI Hash 
                | Add URI (Async a) 
                | Replace URI (Async a) Hash
<|MERGE_RESOLUTION|>--- conflicted
+++ resolved
@@ -19,19 +19,13 @@
 
 import           Data.Foldable
 import           Data.Bifunctor                   (first)
-<<<<<<< HEAD
-=======
 import           Data.Text                        (Text)
-import qualified Data.Text                        as Text
->>>>>>> 95a2399c
 import qualified Data.ByteString                  as BS
 import qualified Data.List                        as List
+import qualified Data.Map.Strict                  as Map
 import           Data.String.Interpolate.IsString
 import           Data.Proxy
-import qualified Data.Map.Strict          as Map
 import           Data.Maybe
-
-import           GHC.Generics
 
 import qualified Streaming.Prelude                as S
 
@@ -295,79 +289,43 @@
 
 rrdpNextStep RrdpRepository { rrdpMeta = Just rrdpMeta } Notification {..} = 
 
-<<<<<<< HEAD
-    if  | sessionId /= repoSessionId -> 
-            pure $ FetchSnapshot snapshotInfo [i|Resetting RRDP session from #{repoSessionId} to #{sessionId}|]
-
-        | repoSerial > serial -> do 
-            appWarn $ RrdpE $ LocalSerialBiggerThanRemote repoSerial serial
-            pure $ NothingToFetch [i|#{repoSessionId}, local serial #{repoSerial} is higher than the remote serial #{serial}.|]
-
-        | repoSerial == serial -> 
-            pure $ NothingToFetch [i|up-to-date, #{repoSessionId}, serial #{repoSerial}|]
+    if  | sessionId /= localSessionId -> 
+            pure $ FetchSnapshot snapshotInfo [i|Resetting RRDP session from #{localSessionId} to #{sessionId}|]
+
+        | localSerial > serial -> do 
+            appWarn $ RrdpE $ LocalSerialBiggerThanRemote localSerial serial
+            pure $ NothingToFetch [i|#{localSessionId}, local serial #{localSerial} is higher than the remote serial #{serial}.|]
+
+        | localSerial == serial -> 
+            pure $ NothingToFetch [i|up-to-date, #{localSessionId}, serial #{localSerial}|]
     
         | otherwise ->
             case (deltas, nonConsecutiveDeltas) of
                 ([], _) -> pure $ FetchSnapshot snapshotInfo 
-                                [i|#{repoSessionId}, there is no deltas to use.|]
-=======
-    if  | sessionId /= localSessionId -> 
-            pure $ UseSnapshot snapshotInfo [i|Resetting RRDP session from #{localSessionId} to #{sessionId}|]
-
-        | localSerial > serial -> do 
-            appWarn $ RrdpE $ LocalSerialBiggerThanRemote localSerial serial
-            pure $ NothingToDo [i|#{localSessionId}, local serial #{localSerial} is higher than the remote serial #{serial}.|]
-
-        | localSerial == serial -> 
-            pure $ NothingToDo [i|up-to-date, #{localSessionId}, serial #{localSerial}|]
-    
-        | otherwise ->
-            case (deltas, nonConsecutiveDeltas) of
-                ([], _) -> pure $ UseSnapshot snapshotInfo 
                                 [i|#{localSessionId}, there is no deltas to use.|]
->>>>>>> 95a2399c
 
                 (_, []) | nextSerial localSerial < deltaSerial (head sortedDeltas) ->
                             -- we are too far behind
-<<<<<<< HEAD
                             pure $ FetchSnapshot snapshotInfo 
-                                    [i|#{repoSessionId}, local serial #{repoSerial} is too far behind remote #{serial}.|]
-=======
-                            pure $ UseSnapshot snapshotInfo 
                                     [i|#{localSessionId}, local serial #{localSerial} is too far behind remote #{serial}.|]
->>>>>>> 95a2399c
 
                         -- too many deltas means huge overhead -- just use snapshot, 
                         -- it's more data but less chances of getting killed by timeout
                         | length chosenDeltas > 100 ->
-<<<<<<< HEAD
                             pure $ FetchSnapshot snapshotInfo 
-                                    [i|#{repoSessionId}, there are too many deltas: #{length chosenDeltas}.|]
+                                    [i|#{localSessionId}, there are too many deltas: #{length chosenDeltas}.|]
+
+                        | not (null deltaIntegrityIssues) -> 
+                            pure $ FetchSnapshot snapshotInfo formattedIntegrityIssues
 
                         | otherwise ->
                             pure $ FetchDeltas chosenDeltas snapshotInfo 
-                                    [i|#{repoSessionId}, deltas look good.|]
+                                    [i|#{localSessionId}, deltas look good.|]
 
                 (_, nc) -> do 
                     appWarn $ RrdpE $ NonConsecutiveDeltaSerials nc
                     pure $ FetchSnapshot snapshotInfo 
-                            [i|#{repoSessionId}, there are non-consecutive delta serials: #{nc}.|]                        
-=======
-                            pure $ UseSnapshot snapshotInfo 
-                                    [i|#{localSessionId}, there are too many deltas: #{length chosenDeltas}.|]
-
-                        | not (null deltaIntegrityIssues) -> 
-                            pure $ UseSnapshot snapshotInfo formattedIntegrityIssues
-
-                        | otherwise ->
-                            pure $ UseDeltas chosenDeltas snapshotInfo 
-                                    [i|#{localSessionId}, deltas look good.|]
-
-                (_, nc) -> do 
-                    appWarn $ RrdpE $ NonConsecutiveDeltaSerials nc
-                    pure $ UseSnapshot snapshotInfo 
                             [i|#{localSessionId}, there are non-consecutive delta serials: #{nc}.|]                        
->>>>>>> 95a2399c
                 
     where
         localSessionId = rrdpMeta ^. #sessionId
