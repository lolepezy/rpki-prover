{-# LANGUAGE MultiWayIf        #-}
{-# LANGUAGE OverloadedLabels  #-}
{-# LANGUAGE OverloadedStrings #-}
{-# LANGUAGE QuasiQuotes       #-}
{-# LANGUAGE RecordWildCards   #-}
{-# LANGUAGE StrictData        #-}
{-# LANGUAGE DerivingStrategies #-}
{-# LANGUAGE DeriveAnyClass #-}

module RPKI.RRDP.RrdpFetch where

import           Control.Concurrent.STM
import           Control.Concurrent.Async
import           Control.Lens
import           Control.Exception.Lifted
import           Control.Monad
import           Control.Monad.Except
import           Control.Monad.IO.Class           (liftIO)
import           Data.Generics.Product.Typed

import           Data.Foldable
import           Data.Bifunctor                   (first)
import           Data.Text                        (Text)
import qualified Data.ByteString                  as BS
import qualified Data.List.NonEmpty               as NonEmpty
import qualified Data.List                        as List
import qualified Data.Map.Strict                  as Map
import           Data.String.Interpolate.IsString
import           Data.Proxy
import           Data.Maybe

import           GHC.Generics

import qualified Streaming.Prelude                as S

import           RPKI.AppContext
import           RPKI.AppMonad
import           RPKI.AppTypes
import           RPKI.Config
import           RPKI.Domain
import           RPKI.Reporting
import           RPKI.Logging
import           RPKI.Metrics.System
import           RPKI.Worker
import           RPKI.Parallel
import           RPKI.Time
import           RPKI.Parse.Parse
import           RPKI.Repository
import           RPKI.RRDP.Http
import           RPKI.RRDP.Parse
import           RPKI.RRDP.Types
import           RPKI.Validation.ObjectValidation
import           RPKI.Store.Types
import           RPKI.Store.Base.Storable
import           RPKI.Store.Base.Storage
import qualified RPKI.Store.Database    as DB
import qualified RPKI.Util              as U


runRrdpFetchWorker :: AppContext s 
            -> FetchConfig
            -> WorldVersion
            -> RrdpRepository             
            -> ValidatorT IO (RrdpRepository, RrdpFetchStat)
runRrdpFetchWorker appContext@AppContext {..} fetchConfig worldVersion repository = do
        
    -- This is for humans to read in `top` or `ps`, actual parameters
    -- are passed as 'RrdpFetchParams'.
    let (URI u) = getURL repository
    let workerId = WorkerId [i|version:#{worldVersion}:rrdp-fetch:#{u}|]

    let arguments = 
            [ workerIdStr workerId ] <>
            rtsArguments [ 
                rtsN 1, 
                rtsA "20m", 
                rtsAL "64m", 
                rtsMaxMemory $ rtsMemValue (config ^. typed @SystemConfig . #rrdpWorkerMemoryMb) ]

    scopes <- askScopes

    workerInput <- makeWorkerInput appContext workerId
                        (RrdpFetchParams scopes repository worldVersion)                        
                        (Timebox $ fetchConfig ^. #rrdpTimeout)                                
                        (Just $ asCpuTime $ fetchConfig ^. #cpuLimit) 

    wr@WorkerResult {..} <- runWorker logger workerInput arguments 
    let RrdpFetchResult z = payload
    logWorkerDone logger workerId wr
    pushSystem logger $ cpuMemMetric "fetch" cpuTime clockTime maxMemory
    embedValidatorT $ pure z


-- | 
--  Update RRDP repository, actually saving all the objects in the DB.
-- 
updateRrdpRepository :: Storage s => 
                        AppContext s 
                    -> WorldVersion 
                    -> RrdpRepository
                    -> ValidatorT IO (RrdpRepository, RrdpFetchStat) 
updateRrdpRepository     
        appContext@AppContext {..}
        worldVersion 
        repo@RrdpRepository { uri = repoUri, .. } =
        
  timedMetric (Proxy :: Proxy RrdpMetric) $ do                                   
    
    let fetchNotification eTag_ = do 
            timedMetric' (Proxy :: Proxy RrdpMetric) 
                (\t -> #downloadTimeMs %~ (<> t)) $
                fromTry (RrdpE . CantDownloadNotification . U.fmtEx)
                    $ downloadToBS (appContext ^. typed) (getURL repoUri) eTag_

    let enforcement = 
            case rrdpMeta of 
                Nothing -> Nothing
                Just r  -> r ^. #enforcement

    for_ eTag $ \et -> 
        logDebug logger [i|Existing eTag for #{repoUri} is #{et}.|]

    (notificationXml, _, httpStatus, newETag) <- fetchNotification eTag
    
    for_ newETag $ \et -> 
        logDebug logger [i|New eTag for #{repoUri} is #{et}.|]

    let forceSnapshot reason notificationXml_ = do 
            notification <- validatedNotification =<< hoistHere (parseNotification notificationXml_)
            nextStep     <- vHoist $ rrdpNextStep repo notification
            repo' <- bumpETag newETag $ do
                usedSource $ RrdpSnapshot $ notification ^. #serial
                logDebug logger [i|Forced to use snapshot for #{repoUri}, because #{reason}.|]
                useSnapshot notification nextStep         
            pure (repo', RrdpFetchStat nextStep)       

    case (httpStatus, enforcement) of 
        (HttpStatus 304, Just (NextTimeFetchSnapshot _ reason)) -> do                        
            -- notification.xml wasn't actually downloaded, so we need to do it first
            (notificationXml_, _, _, _) <- fetchNotification Nothing            
            forceSnapshot reason notificationXml_           

        (_, Just (NextTimeFetchSnapshot _ reason)) -> do                        
            forceSnapshot reason notificationXml

        (HttpStatus 304, _) -> do 
            repo' <- bumpETag newETag $ do
                usedSource RrdpNoUpdate
                pure repo
            let message = [i|Nothing to update for #{repoUri} based on ETag comparison.|]
            logDebug logger message
            pure (repo', RrdpFetchStat $ NothingToFetch message)

        _ -> do 
            notification <- validatedNotification =<< hoistHere (parseNotification notificationXml)
            nextStep     <- vHoist $ rrdpNextStep repo notification

            repo' <- bumpETag newETag $  
                case nextStep of
                    NothingToFetch message -> do 
                        usedSource RrdpNoUpdate
                        logDebug logger [i|Nothing to update for #{repoUri}: #{message}|]
                        pure repo

                    ForcedFetchSnapshot _ reason -> do 
                        usedSource $ RrdpSnapshot $ notification ^. #serial
                        logDebug logger [i|Forced to use snapshot for #{repoUri}, because #{reason}.|]
                        useSnapshot notification nextStep   

                    FetchSnapshot _ message -> do 
                        usedSource $ RrdpSnapshot $ notification ^. #serial
                        logDebug logger [i|Going to use snapshot for #{repoUri}: #{message}|]
                        useSnapshot notification nextStep                       

                    FetchDeltas {..} ->                  
                            (do 
                                usedSource $ RrdpDelta 
                                    (NonEmpty.head sortedDeltas ^. typed) 
                                    (NonEmpty.last sortedDeltas ^. typed)

                                logDebug logger [i|Going to use deltas for #{repoUri}: #{message}|]
                                useDeltas sortedDeltas notification)
                        `catchError` 
                            \e -> do         
                                usedSource $ RrdpSnapshot $ notification ^. #serial
                                logError logger [i|Failed to apply deltas for #{repoUri}: #{e}, will fall back to snapshot.|]                
                                useSnapshot notification nextStep

            pure (repo', RrdpFetchStat nextStep)                            
  where
    bumpETag newETag f = (\r -> r { eTag = newETag }) <$> f        

    usedSource z = updateMetric @RrdpMetric @_ (#rrdpSource .~ z)        
    hoistHere    = vHoist . fromEither . first RrdpE

    validatedNotification notification = do    
        let repoU = unURI $ getURL repoUri             
        for_ (U.getHostname repoU) $ \baseHostname -> do             
            case U.getHostname $ unURI $ notification ^. #snapshotInfo . typed of 
                Nothing               -> appError $ RrdpE $ BrokenSnapshotUri repoU
                Just snapshotHostname -> do 
                    when (snapshotHostname /= baseHostname) $ 
                        appError $ RrdpE $ SnapshotUriHostname repoU snapshotHostname

            for_ (notification ^. #deltas) $ \delta -> do 
                case U.getHostname $ unURI $ delta ^. typed of 
                    Nothing -> appError $ RrdpE $ BrokenDeltaUri $ unURI $ delta ^. typed
                    Just deltaHostname -> do 
                        when (deltaHostname /= baseHostname) $ 
                            appError $ RrdpE $ DeltaUriHostname repoU deltaHostname
        pure notification

    useSnapshot notification nextStep = do         
        let SnapshotInfo uri expectedHash = notification ^. #snapshotInfo
        vFocusOn LinkFocus uri $ do            
            logInfo logger [i|#{uri}: downloading snapshot.|] 
            
            (rawContent, _, httpStatus', _) <- 
                timedMetric' (Proxy :: Proxy RrdpMetric) 
                    (\t -> #downloadTimeMs %~ (<> t)) $ do     
                    fromTryEither (RrdpE . CantDownloadSnapshot . U.fmtEx) $ 
                        downloadHashedBS (appContext ^. typed @Config) uri Nothing expectedHash                                    
                            (\actualHash -> 
                                Left $ RrdpE $ SnapshotHashMismatch { 
                                    expectedHash = expectedHash,
                                    actualHash = actualHash                                            
                                })                                            
            updateMetric @RrdpMetric @_ (#lastHttpStatus .~ httpStatus') 

            void $ timedMetric' (Proxy :: Proxy RrdpMetric) 
                    (\t -> #saveTimeMs %~ (<> t))
                    (saveSnapshot appContext worldVersion repoUri notification rawContent)                                    

            rrdpMeta' <- makeRrdpMeta rrdpMeta
            pure $ repo & #rrdpMeta .~ rrdpMeta'
        where
            makeRrdpMeta currentMeta = do                
                let Notification {..} = notification 
                let integrity = RrdpIntegrity deltas
                enforcement <- case nextStep of 
                    ForcedFetchSnapshot _ _ -> do 
                        Now now <- thisInstant
                        pure $ Just $ ForcedSnaphotAt now       
                    _  -> 
                        pure $ (^. #enforcement) =<< currentMeta
                pure $ Just $ RrdpMeta {..}
    

    useDeltas sortedDeltas notification = do
        let repoURI = getURL $ repo ^. #uri
        let message = if minDeltaSerial == maxDeltaSerial 
                then [i|#{repoURI}: downloading delta #{minDeltaSerial}.|]
                else [i|#{repoURI}: downloading deltas from #{minDeltaSerial} to #{maxDeltaSerial}.|]
        
        logInfo logger message

        -- Do not thrash the same server with too big amount of parallel 
        -- requests, it's mostly counter-productive and rude. Maybe 8 is still too much?
        let maxDeltaDownloadSimultaneously = 8                        

        void $ timedMetric' (Proxy :: Proxy RrdpMetric) 
                (\t -> #saveTimeMs %~ (<> t)) $ 
                foldPipeline
                        maxDeltaDownloadSimultaneously
                        (S.each $ NonEmpty.toList sortedDeltas)
                        downloadDelta
                        (\(rawContent, serial, deltaUri) _ -> 
                            inSubVScope deltaUri $ 
                                saveDelta appContext worldVersion 
                                    repoUri notification serial rawContent)
                        (mempty :: ())     

        pure $ repo & #rrdpMeta %~ makeRrdpMeta

      where        
        downloadDelta (DeltaInfo uri hash serial) = do
            let deltaUri = U.convert uri 
            (rawContent, _, httpStatus', _) <- 
                inSubVScope deltaUri $ do
                    fromTryEither (RrdpE . CantDownloadDelta . U.fmtEx) $ 
                        downloadHashedBS (appContext ^. typed @Config) uri Nothing hash
                            (\actualHash -> 
                                Left $ RrdpE $ DeltaHashMismatch {
                                    actualHash = actualHash,
                                    expectedHash = hash,
                                    serial = serial
                                })            
            updateMetric @RrdpMetric @_ (#lastHttpStatus .~ httpStatus') 
            pure (rawContent, serial, deltaUri)

        serials = NonEmpty.map (^. typed @RrdpSerial) sortedDeltas
        maxDeltaSerial = maximum serials
        minDeltaSerial = minimum serials
        
        makeRrdpMeta currentMeta = let                 
                integrity = RrdpIntegrity $ notification ^. #deltas
                serial = maxDeltaSerial
            in Just $ 
                case currentMeta of 
                    Nothing -> RrdpMeta {
                            enforcement = Nothing,
                            sessionId = notification ^. #sessionId, 
                            ..
                        }
                    Just z  -> z 
                        & #sessionId .~ notification ^. #sessionId 
                        & #serial .~ maxDeltaSerial
                        & #integrity .~ integrity
                    


-- | Decides what to do next based on current state of the repository
-- | and the parsed notification file
rrdpNextStep :: RrdpRepository -> Notification -> PureValidatorT RrdpAction

rrdpNextStep RrdpRepository { rrdpMeta = Nothing } Notification{..} = 
    pure $ FetchSnapshot snapshotInfo "First time seeing repository"

rrdpNextStep RrdpRepository { rrdpMeta = Just rrdpMeta } Notification {..} =     

    case rrdpMeta ^. #enforcement of 
        Nothing                               -> normalFlow
        Just (ForcedSnaphotAt _)              -> normalFlow        
        Just (NextTimeFetchSnapshot _ reason) -> pure $ ForcedFetchSnapshot snapshotInfo reason
  where
    normalFlow = 
        if  | sessionId /= localSessionId -> 
                pure $ FetchSnapshot snapshotInfo [i|Resetting RRDP session from #{localSessionId} to #{sessionId}|]

            | localSerial > serial -> do 
                appWarn $ RrdpE $ LocalSerialBiggerThanRemote localSerial serial
                pure $ NothingToFetch [i|#{localSessionId}, local serial #{localSerial} is higher than the remote serial #{serial}.|]

            | localSerial == serial -> 
                pure $ NothingToFetch [i|up-to-date, #{localSessionId}, serial #{localSerial}|]
        
            | otherwise ->
                case (deltas, nonConsecutiveDeltas) of
                    ([], _) -> pure $ FetchSnapshot snapshotInfo 
                                    [i|#{localSessionId}, there is no deltas to use.|]

                    (_, []) | nextSerial localSerial < deltaSerial (head sortedDeltas) ->
                                -- we are too far behind
                                pure $ FetchSnapshot snapshotInfo 
                                        [i|#{localSessionId}, local serial #{localSerial} is too far behind remote #{serial}.|]

                            -- too many deltas means huge overhead -- just use snapshot, 
                            -- it's more data but less chances of getting killed by timeout
                            | length chosenDeltas > 100 ->
                                pure $ FetchSnapshot snapshotInfo 
                                        [i|#{localSessionId}, there are too many deltas: #{length chosenDeltas}.|]

                            | not (null deltaIntegrityIssues) -> 
                                pure $ FetchSnapshot snapshotInfo formattedIntegrityIssues

                            | otherwise ->
                                pure $ FetchDeltas (NonEmpty.fromList chosenDeltas) snapshotInfo 
                                        [i|#{localSessionId}, deltas look good.|]

                    (_, nc) -> do 
                        appWarn $ RrdpE $ NonConsecutiveDeltaSerials nc
                        pure $ FetchSnapshot snapshotInfo 
                                [i|#{localSessionId}, there are non-consecutive delta serials: #{nc}.|]                        
                    
          where
            localSessionId = rrdpMeta ^. #sessionId
            localSerial    = rrdpMeta ^. #serial

            sortedSerials = map deltaSerial sortedDeltas
            sortedDeltas = List.sortOn deltaSerial deltas
            chosenDeltas = filter ((> localSerial) . deltaSerial) sortedDeltas

            nonConsecutiveDeltas = List.filter (\(s, s') -> nextSerial s /= s') $
                List.zip sortedSerials (tail sortedSerials)

            deltaIntegrityIssues = 
                [ (serial_, hash, previousHash) | 
                    DeltaInfo _ hash serial_   <- deltas,
                    DeltaInfo _ previousHash _ <- maybeToList $ Map.lookup serial_ previousDeltasBySerial,
                    previousHash /= hash
                ]
              where
                previousDeltasBySerial = 
                    Map.fromList 
                        $ map (\d -> (d ^. typed @RrdpSerial, d)) 
                        $ rrdpMeta ^. #integrity . #deltas            

            formattedIntegrityIssues = [i|These deltas have integrity issues: #{issues}.|]            
              where
                issues :: Text = 
                    mconcat 
                    $ List.intersperse "; "
                    $ flip map deltaIntegrityIssues                    
                    $ \(serial_, hash, previousHash) -> 
                        [i|serial #{serial_}|] <>                    
                        (if previousHash /= hash 
                            then [i|, used to have hash #{previousHash} and now #{hash}|] 
                            else "") 
        
                                
deltaSerial :: DeltaInfo -> RrdpSerial
deltaSerial (DeltaInfo _ _ s) = s

nextSerial :: RrdpSerial -> RrdpSerial
nextSerial (RrdpSerial s) = RrdpSerial $ s + 1


{- 
    Snapshot case, done in parallel by two thread
        - one thread parses XML, reads base64s and pushes CPU-intensive parsing tasks into the queue 
        - another thread reads parsing tasks, waits for them and saves the results into the DB.
-} 
saveSnapshot :: Storage s => 
                AppContext s        
                -> WorldVersion         
                -> RrdpURL
                -> Notification 
                -> BS.ByteString 
                -> ValidatorT IO ()
saveSnapshot 
    appContext@AppContext {..} 
    worldVersion repoUri notification snapshotContent = do              

    -- If we are going for the snapshot we are going to need a lot of CPU
    -- time, so bump the number of CPUs to the maximum possible values    
    let maxCpuAvailable = appContext ^. typed @Config . typed @Parallelism . #cpuCount
    liftIO $ setCpuCount maxCpuAvailable
    let cpuParallelism = makeParallelism maxCpuAvailable ^. #cpuParallelism
    
    let snapshotUrl = notification ^. #snapshotInfo . typed @URI
    logDebug logger [i|Snapshot #{snapshotUrl} is #{BS.length snapshotContent} bytes.|]   

    db <- liftIO $ readTVarIO database    
    Snapshot _ sessionId serial snapshotItems <- vHoist $         
        fromEither $ first RrdpE $ parseSnapshot snapshotContent

    let notificationSessionId = notification ^. typed @SessionId
    when (sessionId /= notificationSessionId) $ 
        appError $ RrdpE $ SnapshotSessionMismatch sessionId notificationSessionId

    let notificationSerial = notification ^. typed @RrdpSerial
    when (serial /= notificationSerial) $ 
        appError $ RrdpE $ SnapshotSerialMismatch serial notificationSerial
         
    let savingTx f = 
            DB.rwAppTx db $ \tx -> do 
                f tx
                updateRepositoryMeta tx db repoUri sessionId serial

    txFoldPipeline 
            cpuParallelism
            (S.mapM (newStorable db) $ S.each snapshotItems)
            savingTx
            (saveStorable db)
  where        

    newStorable db (SnapshotPublish uri encodedb64) =             
        if supportedExtension $ U.convert uri 
            then do 
                a <- liftIO $ async readBlob
                pure $! Right (uri, a)
            else
                pure $! Left (RrdpE (RrdpUnsupportedObjectType (U.convert uri)), uri)
      where 
        readBlob = case U.parseRpkiURL $ unURI uri of
            Left e -> 
                pure $! UnparsableRpkiURL uri $ VWarn $ VWarning $ RrdpE $ BadURL $ U.convert e

            Right rpkiURL -> do 
                let decoded = U.decodeBase64 encodedb64 rpkiURL
                case first (\t -> RrdpE $ BadBase64 t (U.convert rpkiURL)) decoded of
                    Left e -> pure $! DecodingTrouble rpkiURL (VErr e)
                    Right (DecodedBase64 blob) -> 
                        case validateSizeOfBS validationConfig blob of 
                            Left e  -> pure $! DecodingTrouble rpkiURL (VErr $ ValidationE e)
                            Right _ ->                                 
                                case urlObjectType rpkiURL of                                 
                                    Just type_ -> do 
                                        let hash = U.sha256s blob  
                                        exists <- roTx db $ \tx -> DB.hashExists tx db hash
                                        if exists                                  
                                            -- The object is already in cache. Do not parse-serialise
                                            -- anything, just skip it. We are not afraid of possible 
                                            -- race-conditions here, it's not a problem to double-insert
                                            -- an object and delete-insert race will never happen in practice
                                            -- since deletion is never concurrent with insertion.
                                            then pure $! HashExists rpkiURL hash
                                            else 
                                                tryToParse rpkiURL hash blob type_                                                 
                                    Nothing -> 
                                        pure $! UknownObjectType rpkiURL
          where
            tryToParse rpkiURL hash blob type_ = do 
                z <- liftIO $ runValidatorT (newScopes $ unURI uri) $ vHoist $ readObjectOfType type_ blob
                (evaluate $!
                    case z of 
                        (Left e, _) -> 
                            ObjectParsingProblem rpkiURL (VErr e) 
                                (ObjectOriginal blob) hash
                                (ObjectMeta worldVersion type_)                        
                        (Right ro, _) ->                                     
                            SuccessParsed rpkiURL (toStorableObject ro) type_                           
                    ) `catch` 
                    (\(e :: SomeException) -> 
                        pure $! ObjectParsingProblem rpkiURL (VErr $ RrdpE $ FailedToParseSnapshotItem $ U.fmtEx e) 
                                (ObjectOriginal blob) hash
                                (ObjectMeta worldVersion type_)
                    )

    saveStorable _ _ (Left (e, uri)) = 
        inSubLocationScope uri $ appWarn e             
    
    saveStorable db tx (Right (uri, a)) = do 
        z <- liftIO $ waitCatch a        
        case z of 
            Left e  -> do 
                logError logger [i|Couldn't parse object #{uri}, error #{e}, will NOTs cache the original object.|]   
                inSubLocationScope uri $ 
                    appWarn $ RrdpE $ FailedToParseSnapshotItem $ U.fmtEx e
            Right r -> 
                case r of 
                    HashExists rpkiURL hash ->
                        DB.linkObjectToUrl tx db rpkiURL hash

                    UnparsableRpkiURL rpkiUrl (VWarn (VWarning e)) -> do                    
                        logError logger [i|Skipped object #{rpkiUrl}: #{e}|]
                        inSubLocationScope uri $ appWarn e 

                    DecodingTrouble _ (VErr e) -> do
                        logError logger [i|Couldn't decode base64 for object #{uri}: #{e}|]
                        inSubLocationScope uri $ appWarn e                            

                    UknownObjectType rpkiUrl -> do
                        logError logger [i|Unknown object type: #{rpkiUrl}.|]
                        inSubLocationScope uri $ 
                            appWarn $ RrdpE $ RrdpUnsupportedObjectType $ U.convert rpkiUrl                   

                    ObjectParsingProblem rpkiUrl (VErr e) original hash objectMeta -> do                    
                        logError logger [i|Couldn't parse object #{rpkiUrl}, error #{e}, will cache the original object.|]   
                        inSubLocationScope uri $ appWarn e                 
                        DB.saveOriginal tx db original hash objectMeta
                        DB.linkObjectToUrl tx db rpkiUrl hash                
                        addedObject $ Just $ objectMeta ^. #objectType

                    SuccessParsed rpkiUrl so@StorableObject {..} type_ -> do 
                        DB.saveObject tx db so worldVersion                    
                        DB.linkObjectToUrl tx db rpkiUrl (getHash object)
<<<<<<< HEAD
                        addedObject
                        logDebug logger [i||Added object #{rpkiUrl} with hash #{getHash object} to the database.|]
=======
                        addedObject $ Just type_
>>>>>>> 7679442e

                    other -> 
                        logDebug logger [i|Weird thing happened in `saveStorable` #{other}.|]                                     
    
    validationConfig = appContext ^. typed @Config . typed @ValidationConfig


{-
    Similar to `saveSnapshot` but takes base64s from ordered list of deltas.

    NOTE: Delta application is more strict; we require complete consistency, 
    i.e. applying delta is considered failed if it tries to withdraw or replace
    a non-existent object, or add an existing one. In all these cases, we
    emit an error and fall back to downloading snapshot.
-}
saveDelta :: Storage s => 
            AppContext s 
            -> WorldVersion         
            -> RrdpURL 
            -> Notification 
            -> RrdpSerial             
            -> BS.ByteString 
            -> ValidatorT IO ()
saveDelta appContext worldVersion repoUri notification expectedSerial deltaContent = do                
    db <- liftIO $ readTVarIO $ appContext ^. #database    

    Delta _ sessionId serial deltaItems <- 
        vHoist $ fromEither $ first RrdpE $ parseDelta deltaContent    

    let notificationSessionId = notification ^. typed @SessionId
    when (sessionId /= notificationSessionId) $ 
        appError $ RrdpE $ DeltaSessionMismatch sessionId notificationSessionId

    let notificationSerial = notification ^. typed @RrdpSerial
    when (serial > notificationSerial) $ 
        appError $ RrdpE $ DeltaSerialTooHigh serial notificationSerial

    when (expectedSerial /= serial) $
        appError $ RrdpE $ DeltaSerialMismatch serial notificationSerial
    
    let savingTx f =            
            DB.rwAppTx db $ \tx -> do 
                verifyRrdpMeta tx db repoUri sessionId (previousSerial serial)
                f tx
                updateRepositoryMeta tx db repoUri sessionId serial

    txFoldPipeline
            cpuParallelism
            (S.mapM newStorable $ S.each deltaItems)
            savingTx
            (saveStorable db)
  where        

    newStorable item = do 
        case item of
            DP (DeltaPublish uri hash encodedb64) -> 
                processSupportedTypes uri $ do 
                    a <- liftIO $ async $ readBlob uri encodedb64
                    pure $ Right $ maybe (Add uri a) (Replace uri a) hash
                    
            DW (DeltaWithdraw uri hash) -> 
                processSupportedTypes uri $ pure $ Right $ Delete uri hash                    
      where
        processSupportedTypes uri f = 
            if supportedExtension $ U.convert uri 
                then f
                else pure $ Left (RrdpE (RrdpUnsupportedObjectType (U.convert uri)), uri)

        readBlob uri encodedb64 = 
            case U.parseRpkiURL $ unURI uri of
                Left e        -> pure $! UnparsableRpkiURL uri $ VWarn $ VWarning $ RrdpE $ BadURL $ U.convert e
                Right rpkiURL -> do 
                    case decodeBase64 encodedb64 rpkiURL of
                        Left e                     -> pure $! DecodingTrouble rpkiURL (VErr $ RrdpE e)
                        Right (DecodedBase64 blob) -> do                             
                            case validateSizeOfBS validationConfig blob of 
                                Left e  -> pure $! DecodingTrouble rpkiURL (VErr $ ValidationE e)                                
                                Right _ -> do 
                                    let hash = U.sha256s blob                                    
                                    case urlObjectType rpkiURL of 
                                        Just type_ -> tryToParse rpkiURL hash blob type_
                                        Nothing    -> pure $! UknownObjectType rpkiURL
          where
            tryToParse rpkiURL hash blob type_ = do
                z <- liftIO $ runValidatorT (newScopes $ unURI uri) $ vHoist $ readObjectOfType type_ blob
                (evaluate $!
                    case z of 
                        (Left e, _) -> 
                            ObjectParsingProblem rpkiURL (VErr e) 
                                (ObjectOriginal blob) hash
                                (ObjectMeta worldVersion type_)                        
                        (Right ro, _) ->                                     
                            SuccessParsed rpkiURL (toStorableObject ro) type_                    
                    ) `catch` 
                    (\(e :: SomeException) -> 
                        pure $! ObjectParsingProblem rpkiURL (VErr $ RrdpE $ FailedToParseSnapshotItem $ U.fmtEx e) 
                                (ObjectOriginal blob) hash
                                (ObjectMeta worldVersion type_)
                    )

    saveStorable db tx r = 
        case r of 
            Left (e, uri)                      -> inSubLocationScope uri $ appWarn e             
            Right (Add uri a)                  -> addObject db tx uri a 
            Right (Replace uri a existingHash) -> replaceObject db tx uri a existingHash
            Right (Delete uri existingHash)    -> deleteObject db tx uri existingHash                                        
    

    deleteObject db tx uri existingHash = do 
        existsLocally <- DB.hashExists tx db existingHash
        if existsLocally
            -- Ignore withdraws and just use the time-based garbage collection
            then deletedObject $ textObjectType $ unURI uri
            else appError $ RrdpE $ NoObjectToWithdraw uri existingHash
        

    addObject db tx uri a = do 
        r <- fromTry (RrdpE . FailedToParseDeltaItem . U.fmtEx) $ wait a
        case r of         
            UnparsableRpkiURL rpkiUrl (VWarn (VWarning e)) -> do
                logError logger [i|Skipped object #{rpkiUrl}, error #{e} |]
                inSubLocationScope uri $ appWarn e 

            DecodingTrouble rpkiUrl (VErr e) -> do
                logError logger [i|Couldn't decode base64 for object #{uri}, error #{e} |]
                inSubLocationScope (getURL rpkiUrl) $ appWarn e                                     

            UknownObjectType rpkiUrl -> do
                logError logger [i|Unknown object type: url = #{rpkiUrl}.|]
                inSubLocationScope (getURL rpkiUrl) $ 
                    appWarn $ RrdpE $ RrdpUnsupportedObjectType $ U.convert rpkiUrl                   

            ObjectParsingProblem rpkiUrl (VErr e) original hash objectMeta -> do
                logError logger [i|Couldn't parse object #{rpkiUrl}, error #{e}, will cache the original object.|]   
                inSubLocationScope (getURL rpkiUrl) $ appWarn e
                DB.saveOriginal tx db original hash objectMeta
                DB.linkObjectToUrl tx db rpkiUrl hash         
                logDebug logger [i||Added original object #{rpkiUrl} with hash #{hash} to the database.|]                 

            SuccessParsed rpkiUrl so@StorableObject {..} type_ -> do            
                let newHash = getHash object
                newOneIsAlreadyThere <- DB.hashExists tx db newHash     
                unless newOneIsAlreadyThere $ do 
                    DB.saveObject tx db so worldVersion                        
<<<<<<< HEAD
                    addedObject
                    logDebug logger [i||Added object #{rpkiUrl} with hash #{newHash} to the database.|]
=======
                    addedObject $ Just type_
>>>>>>> 7679442e
                DB.linkObjectToUrl tx db rpkiUrl newHash            

            other -> 
                logDebug logger [i|Weird thing happened in `addObject` #{other}.|]

    replaceObject db tx uri a oldHash = do      
        let validateOldHash = do 
                oldOneIsAlreadyThere <- DB.hashExists tx db oldHash                           
                if oldOneIsAlreadyThere
                    then do 
                        -- Ignore withdraws and just use the time-based garbage collection
                        deletedObject $ textObjectType $ unURI uri
                    else do 
                        logError logger [i|No object #{uri} with hash #{oldHash} to replace.|]
                        inSubLocationScope uri $ 
                            appError $ RrdpE $ NoObjectToReplace uri oldHash

        r <- fromTry (RrdpE . FailedToParseDeltaItem . U.fmtEx) $ wait a
        case r of                    
            UnparsableRpkiURL rpkiUrl (VWarn (VWarning e)) -> do
                logError logger [i|Skipped object #{rpkiUrl}, error #{e} |]
                inSubLocationScope uri $ appWarn e

            DecodingTrouble rpkiUrl (VErr e) -> do
                logError logger [i|Couldn't decode base64 for object #{uri}, error #{e} |]
                inSubLocationScope (getURL rpkiUrl) $ appWarn e                                           

            ObjectParsingProblem rpkiUrl (VErr e) original hash objectMeta -> do
                logError logger [i|Couldn't parse object #{rpkiUrl}, error #{e}, will cache the original object.|]   
                inSubLocationScope (getURL rpkiUrl) $ appWarn e
                validateOldHash
                DB.saveOriginal tx db original hash objectMeta
                DB.linkObjectToUrl tx db rpkiUrl hash

            SuccessParsed rpkiUrl so@StorableObject {..} type_ -> do 
                validateOldHash
                let newHash = getHash object
                newOneIsAlreadyThere <- DB.hashExists tx db newHash
                unless newOneIsAlreadyThere $ do 
                    DB.saveObject tx db so worldVersion                        
<<<<<<< HEAD
                    addedObject
                    logDebug logger [i||Added object #{rpkiUrl} with hash #{newHash} to the database.|]
=======
                    addedObject $ Just type_
>>>>>>> 7679442e
                DB.linkObjectToUrl tx db rpkiUrl newHash 

            other -> 
                logDebug logger [i|Weird thing happened in `replaceObject` #{other}.|]                                                                                                

    logger           = appContext ^. typed @AppLogger           
    cpuParallelism   = appContext ^. typed @Config . typed @Parallelism . #cpuParallelism    
    validationConfig = appContext ^. typed @Config . typed @ValidationConfig


addedObject, deletedObject :: Monad m => Maybe RpkiObjectType -> ValidatorT m ()
addedObject type_  = updateMetric @RrdpMetric @_ 
    (#added %~ Map.unionWith (+) (Map.singleton type_ 1))
deletedObject type_ = updateMetric @RrdpMetric @_ 
    (#deleted %~ Map.unionWith (+) (Map.singleton type_ 1))


data RrdpObjectProcessingResult =           
          UnparsableRpkiURL URI VIssue
        | DecodingTrouble RpkiURL VIssue
        | HashExists RpkiURL Hash
        | UknownObjectType RpkiURL    
        | ObjectParsingProblem RpkiURL VIssue ObjectOriginal Hash ObjectMeta    
        | SuccessParsed RpkiURL (StorableObject RpkiObject) RpkiObjectType
    deriving stock (Show, Eq, Generic)    

data DeltaOp m a = Delete URI Hash 
                | Add URI (Async a) 
                | Replace URI (Async a) Hash


verifyRrdpMeta :: Storage s
            => Tx s mode 
            -> DB.DB s 
            -> RrdpURL 
            -> SessionId 
            -> RrdpSerial 
            -> ValidatorT IO ()
verifyRrdpMeta tx db repoUri expectedSessionId expectedSerial = do     
    r <- DB.getRrdpRepository tx db repoUri
    for_ r $ \RrdpRepository {..} ->
        for_ rrdpMeta $ \rm -> do                    
            when (rm ^. #sessionId /= expectedSessionId || rm ^. #serial /= expectedSerial) $
                -- That means another RRDP fetch for the same repository is running and updating it. 
                -- This is very rare and weird case, so the only thing we need to do is bail out
                -- and let the other fetch finish.
                appError $ RrdpE $ RrdpMetaMismatch { 
                                actualSessionId = rm ^. #sessionId, 
                                actualSerial    = rm ^. #serial, 
                                expectedSessionId = expectedSessionId, 
                                expectedSerial    = expectedSerial }

updateRepositoryMeta :: Storage s => 
                        Tx s 'RW 
                    -> DB.DB s
                    -> RrdpURL 
                    -> SessionId
                    -> RrdpSerial
                    -> ValidatorT IO ()
updateRepositoryMeta tx db repoUri sessionsId serial = do                            
    DB.updateRrdpMetaM tx db repoUri $ \case 
        Nothing         -> pure $ Just $ newRrdpMeta sessionsId serial
        Just currentMeta -> 
            pure $ Just $ currentMeta
                & #sessionId .~ sessionsId
                & #serial .~ serial<|MERGE_RESOLUTION|>--- conflicted
+++ resolved
@@ -545,12 +545,8 @@
                     SuccessParsed rpkiUrl so@StorableObject {..} type_ -> do 
                         DB.saveObject tx db so worldVersion                    
                         DB.linkObjectToUrl tx db rpkiUrl (getHash object)
-<<<<<<< HEAD
-                        addedObject
+                        addedObject $ Just type_
                         logDebug logger [i||Added object #{rpkiUrl} with hash #{getHash object} to the database.|]
-=======
-                        addedObject $ Just type_
->>>>>>> 7679442e
 
                     other -> 
                         logDebug logger [i|Weird thing happened in `saveStorable` #{other}.|]                                     
@@ -695,12 +691,8 @@
                 newOneIsAlreadyThere <- DB.hashExists tx db newHash     
                 unless newOneIsAlreadyThere $ do 
                     DB.saveObject tx db so worldVersion                        
-<<<<<<< HEAD
-                    addedObject
+                    addedObject $ Just type_
                     logDebug logger [i||Added object #{rpkiUrl} with hash #{newHash} to the database.|]
-=======
-                    addedObject $ Just type_
->>>>>>> 7679442e
                 DB.linkObjectToUrl tx db rpkiUrl newHash            
 
             other -> 
@@ -741,12 +733,8 @@
                 newOneIsAlreadyThere <- DB.hashExists tx db newHash
                 unless newOneIsAlreadyThere $ do 
                     DB.saveObject tx db so worldVersion                        
-<<<<<<< HEAD
-                    addedObject
+                    addedObject $ Just type_
                     logDebug logger [i||Added object #{rpkiUrl} with hash #{newHash} to the database.|]
-=======
-                    addedObject $ Just type_
->>>>>>> 7679442e
                 DB.linkObjectToUrl tx db rpkiUrl newHash 
 
             other -> 
