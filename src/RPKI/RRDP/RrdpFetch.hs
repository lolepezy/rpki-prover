{-# LANGUAGE MultiWayIf        #-}
{-# LANGUAGE OverloadedLabels  #-}
{-# LANGUAGE OverloadedStrings #-}
{-# LANGUAGE QuasiQuotes       #-}
{-# LANGUAGE RecordWildCards   #-}
{-# LANGUAGE StrictData        #-}

module RPKI.RRDP.RrdpFetch where

import           Control.Concurrent.STM           (readTVarIO)
import           Control.Exception.Lifted         (finally)
import           Control.Lens                     ((.~), (%~), (&), (^.))
import           Control.Monad.Except
import           Data.Generics.Product.Typed

import           Data.Bifunctor                   (first)
import           Data.Text (Text, unpack)
import           Data.Text.Encoding
import qualified Data.ByteString                  as BS
import qualified Data.ByteString.Lazy             as LBS
import qualified Data.List                        as List
import           Data.String.Interpolate.IsString
import           Data.Proxy

import           GHC.Generics

import qualified Streaming.Prelude                as S
import           System.Mem                       (performGC)

import           RPKI.AppContext
import           RPKI.AppMonad
import           RPKI.AppState
import           RPKI.AppTypes
import           RPKI.Config
import           RPKI.Domain
import           RPKI.Reporting
import           RPKI.Logging
import           RPKI.Process
import           RPKI.Parallel
import           RPKI.Parse.Parse
import           RPKI.Repository
import           RPKI.RRDP.Http
import           RPKI.RRDP.Parse
import           RPKI.RRDP.Types
import           RPKI.Validation.ObjectValidation
import           RPKI.Store.Base.Storable
import           RPKI.Store.Base.Storage
import           RPKI.Store.Database              (rwAppTx)
import qualified RPKI.Store.Database              as DB
import qualified RPKI.Store.Repository            as RS
import           RPKI.Time
import qualified RPKI.Util                        as U



runRrdpFetch :: AppContext s -> RrdpRepository -> ValidatorT IO RrdpRepository
runRrdpFetch appContext@AppContext {..} repository = do

    -- Do not allow fetch process to have more than 4 CPUs to avoid memory bloat.
    let maxCpuPerFetch = 4    
    let adjustedParallelism = (appContext ^. typed @Config)
            & typed @Parallelism . #cpuCount
            %~ (min maxCpuPerFetch)

    vp <- askEnv
    (r, stderr) <- runWorker 
                        appContext
                        adjustedParallelism 
                        (RrdpFetchParams vp repository)
                        -- this is for humans to read in `top` or `ps`                        
                        ([ "rrdp-fetch:" <> unpack (unURI $ getURL $ repository ^. #uri) ] <> 
                        -- these are reasonable heuristics aimed at making RRDP process smaller                     
                        rtsArguments [ rtsN 1, rtsA "20m", rtsAL "64m", rtsMaxMemory "1G" ])
    logDebugM logger $ "Worker's stderr: " <> (decodeUtf8 $ LBS.toStrict stderr)
    pure r


-- | 
--  Update RRDP repository, actually saving all the objects in the DB.
--
-- NOTE: It will update the sessionId and serial of the repository 
-- in the same transaction it stores the data in.
-- 
updateObjectForRrdpRepository :: Storage s => 
                                AppContext s 
                            -> RrdpRepository 
                            -> ValidatorT IO RrdpRepository
updateObjectForRrdpRepository appContext repository =
    timedMetric (Proxy :: Proxy RrdpMetric) $ 
        downloadAndUpdateRRDP 
            appContext 
            repository 
            (saveSnapshot appContext)  
            (saveDelta appContext)    

-- | 
--  Update RRDP repository, i.e. do the full cycle
--    - download notifications file, parse it
--    - decide what to do next based on it
--    - download snapshot or deltas
--    - do something appropriate with either of them
-- 
downloadAndUpdateRRDP :: AppContext s ->
                        RrdpRepository 
                        -> (RrdpURL -> Notification -> BS.ByteString -> ValidatorT IO ()) 
                        -> (RrdpURL -> Notification -> RrdpSerial -> BS.ByteString -> ValidatorT IO ()) 
                        -> ValidatorT IO RrdpRepository
downloadAndUpdateRRDP 
        appContext@AppContext {..}
        repo@(RrdpRepository repoUri _ _)      
        handleSnapshotBS                       -- ^ function to handle the snapshot bytecontent
        handleDeltaBS =                        -- ^ function to handle delta bytecontents
  do        
    ((notificationXml, _, _), notificationDownloadTime) <- 
                            fromTry (RrdpE . CantDownloadNotification . U.fmtEx) 
                                $ timedMS 
                                $ downloadToBS (appContext ^. typed) (getURL repoUri)         
    bumpDownloadTime notificationDownloadTime
    notification         <- hoistHere $ parseNotification notificationXml
    nextStep             <- vHoist $ rrdpNextStep repo notification

    case nextStep of
        NothingToDo message -> do 
            used RrdpNoUpdate
            logDebugM logger [i|Nothing to update for #{repoUri}: #{message}|]
            pure repo

        UseSnapshot snapshotInfo message -> do 
            used RrdpSnapshot
            logDebugM logger [i|Going to use snapshot for #{repoUri}: #{message}|]
            useSnapshot snapshotInfo notification

        UseDeltas sortedDeltas snapshotInfo message -> 
                (do 
                    used RrdpDelta
                    logDebugM logger [i|Going to use deltas for #{repoUri}: #{message}|]
                    useDeltas sortedDeltas notification)
                    `catchError` 
                \e -> do         
                    -- NOTE At the moment we ignore the fact that some objects are wrongfully added by 
                    -- some of the deltas
                    logErrorM logger [i|Failed to apply deltas for #{repoUri}: #{e}, will fall back to snapshot.|]
                    used RrdpSnapshot
                    useSnapshot snapshotInfo notification            
  where
    
    used z       = updateMetric @RrdpMetric @_ (& #rrdpSource .~ z)    
    
    hoistHere    = vHoist . fromEither . first RrdpE        
    ioBottleneck = appContext ^. typed @AppBottleneck . #ioBottleneck        

    bumpDownloadTime t = updateMetric @RrdpMetric @_ (& #downloadTimeMs %~ (<> TimeMs t))

    useSnapshot (SnapshotInfo uri hash) notification = 
        inSubVPath (U.convert uri) $ do
            logInfoM logger [i|#{uri}: downloading snapshot.|]
            
            ((rawContent, _, httpStatus'), downloadedIn) <- timedMS $ 
                fromTryEither (RrdpE . CantDownloadSnapshot . U.fmtEx) $ 
                    downloadHashedBS (appContext ^. typed @Config) uri hash                                    
                        (\actualHash -> 
                            Left $ RrdpE $ SnapshotHashMismatch { 
                                expectedHash = hash,
                                actualHash = actualHash                                            
                            })                

            bumpDownloadTime downloadedIn
            updateMetric @RrdpMetric @_ (& #lastHttpStatus .~ httpStatus') 

            (_, savedIn) <- timedMS $ handleSnapshotBS repoUri notification rawContent  
            updateMetric @RrdpMetric @_ (& #saveTimeMs .~ TimeMs savedIn)          

            pure $ repo { rrdpMeta = rrdpMeta' }

        where
            rrdpMeta' = Just (notification ^. #sessionId, notification ^. #serial)                    
    

    useDeltas sortedDeltas notification = do
        let repoURI = getURL $ repo ^. #uri
        let message = if minSerial == maxSerial 
                then [i|#{repoURI}: downloading delta #{minSerial}.|]
                else [i|#{repoURI}: downloading deltas from #{minSerial} to #{maxSerial}.|]
        
        logInfoM logger message

        -- Try to deallocate all the bytestrings created by mmaps right after they are used, 
        -- otherwise they will hold too much files open.
        downloadAndSave `finally` liftIO performGC        

      where

        downloadAndSave = do
            -- Do not thrash the same server with too big amount of parallel 
            -- requests, it's mostly counter-productive and rude. Maybe 8 is still too much?
            localRepoBottleneck <- liftIO $ newBottleneckIO 8            
            (_, savedIn) <- timedMS $ foldPipeline
                                (localRepoBottleneck <> ioBottleneck)
                                (S.each sortedDeltas)
                                downloadDelta
                                (\(rawContent, serial, deltaUri) _ -> 
                                    inSubVPath deltaUri $ 
                                        handleDeltaBS repoUri notification serial rawContent)
                                (mempty :: ())
            bumpDownloadTime savedIn                
            updateMetric @RrdpMetric @_ (& #saveTimeMs .~ TimeMs savedIn)          

            pure $ repo { rrdpMeta = rrdpMeta' }

        downloadDelta (DeltaInfo uri hash serial) = do
            let deltaUri = U.convert uri 
            (rawContent, _, httpStatus') <- 
                inSubVPath deltaUri $ do
                    fromTryEither (RrdpE . CantDownloadDelta . U.fmtEx) $ 
                        downloadHashedBS (appContext ^. typed @Config) uri hash
                            (\actualHash -> 
                                Left $ RrdpE $ DeltaHashMismatch {
                                    actualHash = actualHash,
                                    expectedHash = hash,
                                    serial = serial
                                })
            updateMetric @RrdpMetric @_ (& #lastHttpStatus .~ httpStatus') 
            pure (rawContent, serial, deltaUri)

        serials = map (^. typed @RrdpSerial) sortedDeltas
        maxSerial = List.maximum serials
        minSerial = List.minimum serials

        rrdpMeta' = Just (notification ^. typed @SessionId, maxSerial)            


data Step
  = UseSnapshot SnapshotInfo Text
  | UseDeltas
      { sortedDeltas :: [DeltaInfo]
      , snapshotInfo :: SnapshotInfo
      , message :: Text
      }
  | NothingToDo Text
  deriving (Show, Eq, Ord, Generic)



-- | Decides what to do next based on current state of the repository
-- | and the parsed notification file
rrdpNextStep :: RrdpRepository -> Notification -> PureValidatorT Step

rrdpNextStep (RrdpRepository _ Nothing _) Notification{..} = 
    pure $ UseSnapshot snapshotInfo "Unknown repository"

rrdpNextStep (RrdpRepository _ (Just (repoSessionId, repoSerial)) _) Notification{..} =

    if  | sessionId /= repoSessionId -> 
            pure $ UseSnapshot snapshotInfo [i|Resetting RRDP session from #{repoSessionId} to #{sessionId}|]

        | repoSerial > serial -> do 
            appWarn $ RrdpE $ LocalSerialBiggerThanRemote repoSerial serial
            pure $ NothingToDo [i|Local serial #{repoSerial} is lower than the remote serial #{serial}.|]

        | repoSerial == serial -> 
            pure $ NothingToDo "Up-to-date."
    
        | otherwise ->
            case (deltas, nonConsecutiveDeltas) of
                ([], _) -> pure $ UseSnapshot snapshotInfo "There is no deltas to use."

                (_, []) | nextSerial repoSerial < deltaSerial (head sortedDeltas) ->
                            -- we are too far behind
                            pure $ UseSnapshot snapshotInfo "Local serial is too far behind."

                        -- too many deltas means huge overhead -- just use snapshot, 
                        -- it's more data but less chances of getting killed by timeout
                        | length chosenDeltas > 100 ->
                            pure $ UseSnapshot snapshotInfo [i|There are too many deltas: #{length chosenDeltas}.|]                        

                        | otherwise ->
                            pure $ UseDeltas chosenDeltas snapshotInfo "Deltas look good."

                (_, nc) -> appError $ RrdpE $ NonConsecutiveDeltaSerials nc
                
            where
                sortedSerials = map deltaSerial sortedDeltas
                sortedDeltas = List.sortOn deltaSerial deltas
                chosenDeltas = filter ((> repoSerial) . deltaSerial) sortedDeltas

                nonConsecutiveDeltas = List.filter (\(s, s') -> nextSerial s /= s') $
                    List.zip sortedSerials (tail sortedSerials)


deltaSerial :: DeltaInfo -> RrdpSerial
deltaSerial (DeltaInfo _ _ s) = s

nextSerial :: RrdpSerial -> RrdpSerial
nextSerial (RrdpSerial s) = RrdpSerial $ s + 1


<<<<<<< HEAD
=======
-- | 
--  Update RRDP repository, actually saving all the objects in the DB.
--
-- NOTE: It will update the sessionId and serial of the repository 
-- in the same transaction it stores the data in.
-- 
updateObjectForRrdpRepository :: Storage s => 
                                AppContext s 
                            -> WorldVersion         
                            -> RrdpRepository 
                            -> ValidatorT IO RrdpRepository
updateObjectForRrdpRepository appContext worldVersion repository =
    timedMetric (Proxy :: Proxy RrdpMetric) $ 
        downloadAndUpdateRRDP 
            appContext 
            repository 
            (saveSnapshot appContext worldVersion)  
            (saveDelta appContext worldVersion)    


>>>>>>> ae71b717
{- 
    Snapshot case, done in parallel by two thread
        - one thread parses XML, reads base64s and pushes CPU-intensive parsing tasks into the queue 
        - another thread reads parsing tasks, waits for them and saves the results into the DB.
-} 
saveSnapshot :: Storage s => 
                AppContext s        
                -> WorldVersion         
                -> RrdpURL
                -> Notification 
                -> BS.ByteString 
                -> ValidatorT IO ()
saveSnapshot appContext worldVersion repoUri notification snapshotContent = do              
    db <- liftIO $ readTVarIO $ appContext ^. #database
    let objectStore     = db ^. #objectStore
    let repositoryStore = db ^. #repositoryStore   
    (Snapshot _ sessionId serial snapshotItems) <- vHoist $ 
        fromEither $ first RrdpE $ parseSnapshot snapshotContent

    let notificationSessionId = notification ^. typed @SessionId
    when (sessionId /= notificationSessionId) $ 
        appError $ RrdpE $ SnapshotSessionMismatch sessionId notificationSessionId

    let notificationSerial = notification ^. typed @RrdpSerial
    when (serial /= notificationSerial) $ 
        appError $ RrdpE $ SnapshotSerialMismatch serial notificationSerial

    let savingTx sessionId serial f = 
            rwAppTx objectStore $ \tx -> 
                f tx >> RS.updateRrdpMeta tx repositoryStore (sessionId, serial) repoUri 

    void $ txFoldPipeline 
                cpuParallelism
                (S.mapM (newStorable objectStore) $ S.each snapshotItems)
                (savingTx sessionId serial)
                (saveStorable objectStore)
                (mempty :: ())
    where        

    newStorable objectStore (SnapshotPublish uri encodedb64) =             
        if supportedExtension $ U.convert uri 
            then do 
                task <- readBlob `strictTask` bottleneck
                pure $ Right (uri, task)
            else
                pure $ Left (RrdpE (UnsupportedObjectType (U.convert uri)), uri)
        where 
        readBlob = case U.parseRpkiURL $ unURI uri of
            Left e -> 
                pure $! UnparsableRpkiURL uri $ VWarn $ VWarning $ RrdpE $ BadURL $ U.convert e

            Right rpkiURL ->
                case first RrdpE $ U.decodeBase64 encodedb64 rpkiURL of
                    Left e -> pure $! DecodingTrouble rpkiURL (VErr e)
                    Right (DecodedBase64 decoded) -> do                             
                        case validateSizeOfBS validationConfig decoded of 
                            Left e  -> pure $! DecodingTrouble rpkiURL (VErr $ ValidationE e)
                            Right _ -> 
                                liftIO $ roTx objectStore $ \tx -> do     
                                    let hash = U.sha256s decoded  
                                    exists <- DB.hashExists tx objectStore hash
                                    pure $! if exists 
                                        -- The object is already in cache. Do not parse-serialise
                                        -- anything, just skip it. We are not afraid of possible 
                                        -- race-conditions here, it's not a problem to double-insert
                                        -- an object and delete-insert race will never happen in practice
                                        -- since deletion is never concurrent with insertion.
                                        then HashExists rpkiURL hash
                                        else
                                            case first ParseE $ readObject rpkiURL decoded of 
                                                Left e   -> ObjectParsingProblem rpkiURL (VErr e)
                                                Right ro -> Success rpkiURL (toStorableObject ro)
                                    
    saveStorable _ _ (Left (e, uri)) _ = 
        inSubVPath (unURI uri) $ appWarn e             

    saveStorable objectStore tx (Right (uri, a)) _ =           
        waitTask a >>= \case     
            HashExists rpkiURL hash ->
                DB.linkObjectToUrl tx objectStore rpkiURL hash
            UnparsableRpkiURL uri (VWarn (VWarning e)) -> do                    
                logErrorM logger [i|Skipped object #{uri}, error #{e} |]
                inSubVPath (unURI uri) $ appWarn e 
            DecodingTrouble rpkiUrl (VErr e) -> do
                logErrorM logger [i|Couldn't decode base64 for object #{uri}, error #{e} |]
                inSubVPath (unURI $ getURL rpkiUrl) $ appError e                 
            ObjectParsingProblem rpkiUrl (VErr e) -> do                    
                logErrorM logger [i|Couldn't parse object #{uri}, error #{e} |]
                inSubVPath (unURI $ getURL rpkiUrl) $ appError e                 
            Success rpkiUrl so@StorableObject {..} -> do 
                DB.putObject tx objectStore so worldVersion                    
                DB.linkObjectToUrl tx objectStore rpkiUrl (getHash object)
                addedObject                     
            other -> 
                logDebugM logger [i|Weird thing happened in `saveStorable` #{other}.|]                                     

    logger         = appContext ^. typed @AppLogger           
    cpuParallelism = appContext ^. typed @Config . typed @Parallelism . #cpuParallelism
    bottleneck     = appContext ^. typed @AppBottleneck . #cpuBottleneck    
    validationConfig = appContext ^. typed @Config . typed @ValidationConfig



{-
    Similar to `saveSnapshot` but takes base64s from ordered list of deltas.

    NOTE: Delta application is more strict; we require complete consistency, 
    i.e. applying delta is considered failed if it tries to withdraw or replace
    a non-existent object, or add an existing one. In all these cases, we
    emit an error and fall back to downloading snapshot.
-}
saveDelta :: Storage s => 
            AppContext s 
            -> WorldVersion         
            -> RrdpURL 
            -> Notification 
            -> RrdpSerial             
            -> BS.ByteString 
            -> ValidatorT IO ()
saveDelta appContext worldVersion repoUri notification currentSerial deltaContent = do                
    db <- liftIO $ readTVarIO $ appContext ^. #database
    let objectStore     = db ^. #objectStore
    let repositoryStore = db ^. #repositoryStore   

    Delta _ sessionId serial deltaItems <- 
        vHoist $ fromEither $ first RrdpE $ parseDelta deltaContent    

    let notificationSessionId = notification ^. typed @SessionId
    when (sessionId /= notificationSessionId) $ 
        appError $ RrdpE $ DeltaSessionMismatch sessionId notificationSessionId

    let notificationSerial = notification ^. typed @RrdpSerial
    when (serial > notificationSerial) $ 
        appError $ RrdpE $ DeltaSerialTooHigh serial notificationSerial

    when (currentSerial /= serial) $
        appError $ RrdpE $ DeltaSerialMismatch serial notificationSerial
    
    let savingTx sessionId serial f = 
            rwAppTx objectStore $ \tx -> 
                f tx >> RS.updateRrdpMeta tx repositoryStore (sessionId, serial) repoUri 

    -- Propagate exceptions from here, anything that can happen here 
    -- (storage failure, file read failure) should stop the validation and 
    -- probably stop the whole program.
    txFoldPipeline 
            cpuParallelism
            (S.mapM newStorable $ S.each deltaItems)
            (savingTx sessionId serial)
            (saveStorable objectStore)
            (mempty :: ())
    where        

    newStorable item = do 
        case item of
            DP (DeltaPublish uri hash encodedb64) -> 
                processSupportedTypes uri $ do 
                    task <- readBlob uri encodedb64 `pureTask` bottleneck
                    pure $ Right $ maybe (Add uri task) (Replace uri task) hash
                    
            DW (DeltaWithdraw uri hash) -> 
                processSupportedTypes uri $                     
                    pure $ Right $ Delete uri hash                    
        where
        processSupportedTypes uri f = 
            if supportedExtension $ U.convert uri 
                then f
                else    
                    pure $ Left (RrdpE (UnsupportedObjectType (U.convert uri)), uri)

        readBlob uri encodedb64 = 
            case U.parseRpkiURL $ unURI uri of
                Left e        -> UnparsableRpkiURL uri $ VWarn $ VWarning $ RrdpE $ BadURL $ U.convert e
                Right rpkiURL -> do 
                    case decodeBase64 encodedb64 rpkiURL of
                        Left e -> DecodingTrouble rpkiURL (VErr $ RrdpE e)
                        Right (DecodedBase64 decoded) -> do 
                            case validateSizeOfBS validationConfig decoded of 
                                Left e  -> ObjectParsingProblem rpkiURL (VErr $ ValidationE e)
                                Right _ ->                                 
                                    case readObject rpkiURL decoded of 
                                        Left e   -> ObjectParsingProblem rpkiURL (VErr $ ParseE e)
                                        Right ro -> Success rpkiURL (toStorableObject ro)                     

    saveStorable objectStore tx r _ = 
        case r of 
        Left (e, uri)                         -> inSubVPath (unURI uri) $ appWarn e             
        Right (Add uri task)                  -> addObject objectStore tx uri task 
        Right (Replace uri task existingHash) -> replaceObject objectStore tx uri task existingHash
        Right (Delete uri existingHash)       -> deleteObject objectStore tx uri existingHash                                        
    

    deleteObject objectStore tx uri existingHash = do 
        existsLocally <- DB.hashExists tx objectStore existingHash
        if existsLocally
            -- Ignore withdraws and just use the time-based garbage collection
            then deletedObject
            else appError $ RrdpE $ NoObjectToWithdraw uri existingHash
        

    addObject objectStore tx uri a =
        waitTask a >>= \case
            UnparsableRpkiURL uri (VWarn (VWarning e)) -> do
                logErrorM logger [i|Skipped object #{uri}, error #{e} |]
                inSubVPath (unURI uri) $ appWarn e 
            DecodingTrouble rpkiUrl (VErr e) -> do
                logErrorM logger [i|Couldn't decode base64 for object #{uri}, error #{e} |]
                inSubVPath (unURI $ getURL rpkiUrl) $ appError e                                     
            ObjectParsingProblem rpkiUrl (VErr e) -> do
                logErrorM logger [i|Couldn't parse object #{uri}, error #{e} |]
                inSubVPath (unURI $ getURL rpkiUrl) $ appError e 
            Success rpkiUrl so@StorableObject {..} -> do 
                let hash' = getHash object
                alreadyThere <- DB.hashExists tx objectStore hash'
                if alreadyThere 
                    then 
                        DB.linkObjectToUrl tx objectStore rpkiUrl hash'
                    else do                                    
                        DB.putObject tx objectStore so worldVersion                      
                        DB.linkObjectToUrl tx objectStore rpkiUrl hash'
                        addedObject
            other -> 
                logDebugM logger [i|Weird thing happened in `addObject` #{other}.|]

    replaceObject objectStore tx uri a oldHash = do            
        waitTask a >>= \case
            UnparsableRpkiURL uri (VWarn (VWarning e)) -> do
                logErrorM logger [i|Skipped object #{uri}, error #{e} |]
                inSubVPath (unURI uri) $ appWarn e 
            DecodingTrouble rpkiUrl (VErr e) -> do
                logErrorM logger [i|Couldn't decode base64 for object #{uri}, error #{e} |]
                inSubVPath (unURI $ getURL rpkiUrl) $ appError e                                           
            ObjectParsingProblem rpkiUrl (VErr e) -> do
                logErrorM logger [i|Couldn't parse object #{uri}, error #{e} |]
                inSubVPath (unURI $ getURL rpkiUrl) $ appError e 
            Success rpkiUrl so@StorableObject {..} -> do 
                oldOneIsAlreadyThere <- DB.hashExists tx objectStore oldHash                           
                if oldOneIsAlreadyThere 
                    then do 
                        -- Ignore withdraws and just use the time-based garbage collection
                        deletedObject
                    else do 
                        logErrorM logger [i|No object #{uri} with hash #{oldHash} to replace.|]
                        inSubVPath (unURI uri) $ 
                            appError $ RrdpE $ NoObjectToReplace uri oldHash

                let hash' = getHash object
                newOneIsAlreadyThere <- DB.hashExists tx objectStore hash'
                if newOneIsAlreadyThere
                    then 
                        DB.linkObjectToUrl tx objectStore rpkiUrl hash'
                    else do                            
                        DB.putObject tx objectStore so worldVersion
                        DB.linkObjectToUrl tx objectStore rpkiUrl hash'
                        addedObject

            other -> 
                logDebugM logger [i|Weird thing happened in `replaceObject` #{other}.|]
                
                                                                                

    logger           = appContext ^. typed @AppLogger           
    cpuParallelism   = appContext ^. typed @Config . typed @Parallelism . #cpuParallelism
    bottleneck       = appContext ^. typed @AppBottleneck . #cpuBottleneck                      
    validationConfig = appContext ^. typed @Config . typed @ValidationConfig


addedObject, deletedObject :: Monad m => ValidatorT m ()
addedObject   = updateMetric @RrdpMetric @_ (& #added %~ (+1))
deletedObject = updateMetric @RrdpMetric @_ (& #deleted %~ (+1))


data ObjectProcessingResult =           
          UnparsableRpkiURL URI VProblem
        | DecodingTrouble RpkiURL VProblem
        | HashExists RpkiURL Hash
        | ObjectParsingProblem RpkiURL VProblem
        | Success RpkiURL (StorableObject RpkiObject)
    deriving Show

data DeltaOp m a = Delete URI Hash 
                | Add URI (Task m a) 
                | Replace URI (Task m a) Hash
<|MERGE_RESOLUTION|>--- conflicted
+++ resolved
@@ -53,8 +53,11 @@
 
 
 
-runRrdpFetch :: AppContext s -> RrdpRepository -> ValidatorT IO RrdpRepository
-runRrdpFetch appContext@AppContext {..} repository = do
+runRrdpFetch :: AppContext s 
+            -> WorldVersion
+            -> RrdpRepository             
+            -> ValidatorT IO RrdpRepository
+runRrdpFetch appContext@AppContext {..} worldVersion repository = do
 
     -- Do not allow fetch process to have more than 4 CPUs to avoid memory bloat.
     let maxCpuPerFetch = 4    
@@ -67,6 +70,7 @@
                         appContext
                         adjustedParallelism 
                         (RrdpFetchParams vp repository)
+                        worldVersion
                         -- this is for humans to read in `top` or `ps`                        
                         ([ "rrdp-fetch:" <> unpack (unURI $ getURL $ repository ^. #uri) ] <> 
                         -- these are reasonable heuristics aimed at making RRDP process smaller                     
@@ -83,15 +87,16 @@
 -- 
 updateObjectForRrdpRepository :: Storage s => 
                                 AppContext s 
+                            -> WorldVersion 
                             -> RrdpRepository 
                             -> ValidatorT IO RrdpRepository
-updateObjectForRrdpRepository appContext repository =
+updateObjectForRrdpRepository appContext worldVersion repository =
     timedMetric (Proxy :: Proxy RrdpMetric) $ 
         downloadAndUpdateRRDP 
             appContext 
             repository 
-            (saveSnapshot appContext)  
-            (saveDelta appContext)    
+            (saveSnapshot appContext worldVersion)  
+            (saveDelta appContext worldVersion)    
 
 -- | 
 --  Update RRDP repository, i.e. do the full cycle
@@ -294,29 +299,6 @@
 nextSerial (RrdpSerial s) = RrdpSerial $ s + 1
 
 
-<<<<<<< HEAD
-=======
--- | 
---  Update RRDP repository, actually saving all the objects in the DB.
---
--- NOTE: It will update the sessionId and serial of the repository 
--- in the same transaction it stores the data in.
--- 
-updateObjectForRrdpRepository :: Storage s => 
-                                AppContext s 
-                            -> WorldVersion         
-                            -> RrdpRepository 
-                            -> ValidatorT IO RrdpRepository
-updateObjectForRrdpRepository appContext worldVersion repository =
-    timedMetric (Proxy :: Proxy RrdpMetric) $ 
-        downloadAndUpdateRRDP 
-            appContext 
-            repository 
-            (saveSnapshot appContext worldVersion)  
-            (saveDelta appContext worldVersion)    
-
-
->>>>>>> ae71b717
 {- 
     Snapshot case, done in parallel by two thread
         - one thread parses XML, reads base64s and pushes CPU-intensive parsing tasks into the queue 
@@ -600,3 +582,4 @@
 data DeltaOp m a = Delete URI Hash 
                 | Add URI (Task m a) 
                 | Replace URI (Task m a) Hash
+
