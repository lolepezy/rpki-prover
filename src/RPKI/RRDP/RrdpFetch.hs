--- conflicted
+++ resolved
@@ -363,11 +363,7 @@
     let cpuParallelism = makeParallelism maxCpuAvailable ^. #cpuParallelism
 
     db <- liftIO $ readTVarIO database    
-<<<<<<< HEAD
     Snapshot _ sessionId serial snapshotItems <- vHoist $         
-=======
-    (Snapshot _ sessionId serial snapshotItems) <- vHoist $         
->>>>>>> 8d22d307
         fromEither $ first RrdpE $ parseSnapshot snapshotContent
 
     let notificationSessionId = notification ^. typed @SessionId
@@ -378,8 +374,6 @@
     when (serial /= notificationSerial) $ 
         appError $ RrdpE $ SnapshotSerialMismatch serial notificationSerial
 
-<<<<<<< HEAD
-=======
     -- Save objects in batches since
     -- 1) It's not crucial to save the whole snapshot in one transaction, 
     --    it's an idempotent operation and can be restarted 
@@ -387,7 +381,6 @@
     --    Other fetcher processes can be killed by timeout waiting on the DB
     --    rather that waiting on download
     -- 
->>>>>>> 8d22d307
     txFoldPipelineBatch 
             cpuParallelism
             10000    
@@ -395,15 +388,6 @@
             (rwAppTx db)
             (saveStorable db)           
 
-<<<<<<< HEAD
-    -- txFoldPipeline
-    --         cpuParallelism
-    --         (S.mapM (newStorable db) $ S.each snapshotItems)
-    --         (rwAppTx db)
-    --         (saveStorable db)       
-
-=======
->>>>>>> 8d22d307
     rwAppTx db $ \tx -> DB.updateRrdpMeta tx db (sessionId, serial) repoUri      
 
   where        
