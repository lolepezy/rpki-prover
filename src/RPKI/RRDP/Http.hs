--- conflicted
+++ resolved
@@ -74,11 +74,7 @@
     let tmpFileName = U.convert $ U.normalizeUri u
     let tmpDir = config ^. #tmpDirectory
     withTempFile tmpDir tmpFileName $ \name fd -> do
-<<<<<<< HEAD
-        ((_, size), status, headers) <- 
-=======
         ((_, size), status, newETag) <- 
->>>>>>> 858b7e3a
                 downloadConduit uri eTag fd 
                     (sinkGenSize 
                         uri
@@ -88,11 +84,7 @@
                         id)
         hClose fd                    
         content <- readB name size
-<<<<<<< HEAD
-        pure (content, size, status, headers)
-=======
         pure (content, size, status, newETag)
->>>>>>> 858b7e3a
 
 
 -- | Do the same as `downloadToBS` but calculate sha256 hash of the data while 
@@ -111,11 +103,7 @@
     let tmpFileName = U.convert $ U.normalizeUri u
     let tmpDir = config ^. #tmpDirectory  
     withTempFile tmpDir tmpFileName $ \name fd -> do
-<<<<<<< HEAD
-        ((actualHash, size), status, headers) <- 
-=======
         ((actualHash, size), status, newETag) <- 
->>>>>>> 858b7e3a
                 downloadConduit uri eTag fd 
                     (sinkGenSize                     
                        uri    
@@ -128,11 +116,7 @@
             else do
                 hClose fd
                 content <- readB name size
-<<<<<<< HEAD
-                pure $ Right (content, size, status, headers)
-=======
                 pure $ Right (content, size, status, newETag)
->>>>>>> 858b7e3a
                 
 
 -- | Fetch arbitrary file using the streaming implementation
@@ -203,11 +187,7 @@
         }
 
     httpStatus  <- liftIO $ newIORef mempty
-<<<<<<< HEAD
     newETag     <- liftIO $ newIORef Nothing
-=======
-    newETag <- liftIO $ newIORef Nothing
->>>>>>> 858b7e3a
     let getSrc r = do         
             liftIO $ do 
                 writeIORef httpStatus $ HttpStatus $ getResponseStatusCode r         
@@ -220,11 +200,7 @@
                     $ httpSource req' getSrc
                     .| zipSinks extraSink (sinkHandle fileHandle)    
 
-<<<<<<< HEAD
-    (z,,) <$> liftIO (readIORef httpStatus) <*> liftIO (readIORef newETag)
-=======
     liftIO $ (z,,) <$> readIORef httpStatus <*> readIORef newETag
->>>>>>> 858b7e3a
 
 userAgent :: BS.ByteString
 userAgent = U.convert getVersion
