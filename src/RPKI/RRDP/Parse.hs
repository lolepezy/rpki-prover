--- conflicted
+++ resolved
@@ -3,486 +3,5 @@
     module RPKI.RRDP.Parse.Xeno
 ) where
 
-<<<<<<< HEAD
-module RPKI.RRDP.Parse where
-
-import           Control.Monad
-import           Control.Monad.Primitive
-import           Control.Monad.ST
-import           Control.Monad.Trans
-import           Control.Monad.Trans.Except
-
-import           Data.Bifunctor
-import qualified Data.ByteString                  as BS
-import qualified Data.ByteString.Lazy             as LBS
-import qualified Data.List                        as List
-import qualified Data.Text                        as Text
-
-import           Data.String.Interpolate.IsString
-
-import           Data.STRef
-import           Data.Tuple.Strict
-
-import           Text.Read                        (readMaybe)
-
-import qualified Xeno.SAX                   as Xeno
-import qualified Text.XML.Expat.SAX         as X
-
-import           RPKI.Domain
-import           RPKI.Reporting
-import           RPKI.RRDP.Types
-import           RPKI.Util
-
-
-
-
--- | Parse RRDP notification file from a strict bytestring.
--- (https://tools.ietf.org/html/rfc8182#section-3.5.1)
--- 
-parseNotification1 :: BS.ByteString -> Either RrdpError Notification
-parseNotification1 bs = runST $ do
-    deltas       <- newSTRef []
-    version      <- newSTRef Nothing
-    snapshotUri  <- newSTRef Nothing
-    snapshotHash <- newSTRef Nothing
-    serial       <- newSTRef Nothing
-    sessionId    <- newSTRef Nothing
-
-    let parse = parseXml bs
-            (\case
-                ("notification", attributes) -> do
-                    forAttribute attributes "session_id" NoSessionId $
-                        \v -> lift $ writeSTRef sessionId $ Just $ SessionId $ toShortBS v
-                    forAttribute attributes "serial" NoSerial $
-                        \v -> parseSerial v (lift . writeSTRef serial . Just)
-                    forAttribute attributes "version" NoVersion $
-                        \v -> case parseInteger v of
-                            Nothing -> throwE NoVersion
-                            Just v' -> lift $ writeSTRef version  (Just $ Version v')
-                ("snapshot", attributes) -> do
-                    forAttribute attributes "hash" NoSnapshotHash $
-                        \v  -> case makeHash v of
-                            Nothing   -> throwE $ BadHash $ convert v
-                            Just hash -> lift $ writeSTRef snapshotHash $ Just hash
-                    forAttribute attributes "uri" NoSnapshotURI $
-                        \v  -> lift $ writeSTRef snapshotUri $ Just $ URI $ convert v
-                ("delta", attributes) -> do
-                    uri    <- forAttribute attributes "uri" NoDeltaURI (lift . pure)
-                    h      <- forAttribute attributes "hash" NoDeltaHash (lift . pure)
-                    s      <- forAttribute attributes "serial" NoDeltaSerial (lift . pure)
-                    serial <- parseSerial s (lift . pure)
-                    case makeHash h of
-                        Nothing   -> throwE $ BadHash $ convert h
-                        Just hash -> lift $ modifySTRef deltas $ \ds ->
-                                DeltaInfo (URI $ convert uri) hash serial : ds
-                (_, _) -> pure ()
-            )
-            (\_ -> pure ())
-
-    let notification = Notification <$>
-                        valuesOrError version NoVersion <*>
-                        valuesOrError sessionId NoSessionId <*>
-                        valuesOrError serial NoSerial <*>
-                        (SnapshotInfo <$> 
-                            valuesOrError snapshotUri NoSnapshotURI <*>
-                            valuesOrError snapshotHash NoSnapshotHash) <*>
-                        (reverse <$> (lift . readSTRef) deltas)
-
-    runExceptT (parse >> notification)
-
-
--- | Parse RRDP snapshot from a strict bytestring.
--- (https://tools.ietf.org/html/rfc8182#section-3.5.2)
---
-parseSnapshot1 :: BS.ByteString -> Either RrdpError Snapshot
-parseSnapshot1 bs = runST $ do
-    publishes <- newSTRef []
-    sessionId <- newSTRef Nothing
-    serial    <- newSTRef Nothing
-    version   <- newSTRef Nothing
-
-    let parse = parseXml bs
-            (\case
-                ("snapshot", attributes) -> do
-                    forAttribute attributes "session_id" NoSessionId $
-                        \v -> lift $ writeSTRef sessionId $ Just $ SessionId $ toShortBS v
-                    forAttribute attributes "serial" NoSerial $
-                        \v -> parseSerial v (lift . writeSTRef serial . Just)
-                    forAttribute attributes "version" NoSerial $
-                        \v -> case parseInteger v of
-                            Nothing -> throwE NoVersion
-                            Just v' -> lift $ writeSTRef version  (Just $ Version v')
-                ("publish", attributes) -> do
-                    uri <- forAttribute attributes "uri" NoPublishURI (lift . pure)
-                    lift $ modifySTRef publishes $ \pubs -> (uri, mempty) : pubs
-                (_, _) -> pure ()
-            )
-            (\base64 ->                                
-                (lift . readSTRef) publishes >>= \case
-                    []               -> pure ()
-                    (uri, existing) : pubs -> do
-                        let base64' = BS.concat [existing, base64]
-                        lift $ writeSTRef publishes $ (uri, base64') : pubs
-            )
-
-    let snapshotPublishes = do
-            ps <- (lift . readSTRef) publishes
-            pure $ map (\(uri, base64) -> 
-                        SnapshotPublish (URI $ convert uri) (EncodedBase64 $ removeSpaces base64))
-                        $ reverse ps
-
-    let snapshot = Snapshot <$>
-                        valuesOrError version NoVersion <*>
-                        valuesOrError sessionId NoSessionId <*>
-                        valuesOrError serial NoSerial <*>
-                        snapshotPublishes
-
-    runExceptT (parse >> snapshot)
-
-
--- | Parse RRDP delta from a strict bytestring.
--- (https://tools.ietf.org/html/rfc8182#section-3.5.3)
---
-parseDelta1 :: BS.ByteString -> Either RrdpError Delta
-parseDelta1 bs = runST $ do
-    deltaItems <- newSTRef []
-    sessionId  <- newSTRef Nothing
-    serial     <- newSTRef Nothing
-    version    <- newSTRef Nothing
-        
-    let onElement = \case
-            ("delta", attributes) -> do
-                forAttribute attributes "session_id" NoSessionId $
-                    \v -> lift $ writeSTRef sessionId $ Just $ SessionId $ toShortBS v
-                forAttribute attributes "serial" NoSerial $
-                    \v -> parseSerial v (lift . writeSTRef serial . Just)
-                forAttribute attributes "version" NoSerial $
-                    \v -> case parseInteger v of
-                        Nothing -> throwE NoVersion
-                        Just v' -> lift $ writeSTRef version  (Just $ Version v')
-
-            ("publish", attributes) -> do
-                uri <- forAttribute attributes "uri" NoPublishURI (lift . pure)
-                hash <- case List.lookup "hash" attributes of
-                    Nothing -> pure Nothing
-                    Just h -> case makeHash h of
-                        Nothing   -> throwE $ BadHash $ convert h
-                        Just hash -> pure $ Just hash
-                lift $ modifySTRef' deltaItems $ \ps -> Right (uri, hash, mempty) : ps
-
-            ("withdraw", attributes) -> do
-                uri <- forAttribute attributes "uri" NoPublishURI (lift . pure)
-                h <- forAttribute attributes "hash" NoHashInWithdraw (lift . pure)
-                case makeHash h of
-                    Nothing   -> throwE $ BadHash $ convert h
-                    Just hash -> lift $ modifySTRef' deltaItems $ \ps -> Left (uri, hash) : ps
-                    
-            (_, _) -> pure ()
-            
-    let onCharacterData base64 = 
-            if BS.all isSpace_ base64 
-                then pure ()
-                else
-                    (lift . readSTRef) deltaItems >>= \case
-                        []        -> pure ()
-                        item : is ->
-                            case item of
-                                Left  (uri, _) -> 
-                                    throwE $ ContentInWithdraw (convert uri) (convert base64)
-                                Right (uri, hash, existing) -> do
-                                    let base64' = BS.concat [existing, base64]
-                                    lift $ writeSTRef deltaItems $ Right (uri, hash, base64') : is   
-
-    let parse = parseXml bs onElement onCharacterData
-
-    let deltaItems' = do
-            is <- (lift . readSTRef) deltaItems
-            pure $ map (\case
-                    Left  (uri, hash) -> 
-                        DW $ DeltaWithdraw (URI $ convert uri) hash                
-                    Right (uri, hash, base64) -> 
-                        DP $ DeltaPublish (URI $ convert uri) hash (EncodedBase64 $ removeSpaces base64))
-                    $ reverse is
-
-
-    let delta = Delta <$>
-                    valuesOrError version NoVersion <*>
-                    valuesOrError sessionId NoSessionId <*>
-                    valuesOrError serial NoSerial <*>
-                    deltaItems'
-
-    runExceptT (parse >> delta)   
-
-
-type Element = (BS.ByteString, [(BS.ByteString, BS.ByteString)])
-
-
--- | Generic convenience function to parse dimple version of XML used in RRDP by Xeno parser.
--- 
--- We only care about tags, attributes and character data without taking into account nested 
--- structure or anything of that sort.
---
-parseXml :: (PrimMonad pm) =>
-            BS.ByteString ->
-            (Element -> ExceptT RrdpError pm ()) ->
-            (BS.ByteString -> ExceptT RrdpError pm ()) ->
-            ExceptT RrdpError pm ()
-parseXml bs onElement onText = do
-    element <- lift $ stToPrim $ newSTRef (mempty, [])
-    Xeno.process (processor element) bs
-  where
-    processor element = Xeno.Process {
-        openF = \elemName -> 
-                    lift $ stToPrim $ modifySTRef element (\(_, as) -> (elemName, as)),    
-        attrF = \name value -> 
-                    lift $ stToPrim $ modifySTRef element (\(n, as) -> (n, (name, value) : as)),
-
-        endOpenF = \elemName -> do
-                    e@(existingElemName, _) <- lift $ stToPrim $ readSTRef element
-                    if existingElemName /= elemName 
-                        then throwE $ BrokenXml [i|Expected closing tag for #{existingElemName}, but got #{elemName}.|]
-                        else lift $ stToPrim $ writeSTRef element (elemName, [])
-                    onElement e,    
-
-        textF = onText,
-        closeF = nothing,
-        cdataF = nothing
-    }
-    nothing _ = pure ()
-    
-
--- Utilities
-
-forAttribute :: Monad m =>
-                [(BS.ByteString, BS.ByteString)] ->
-                BS.ByteString ->
-                RrdpError ->
-                (BS.ByteString -> ExceptT RrdpError m v) ->
-                ExceptT RrdpError m v
-forAttribute as name err f = case List.lookup name as of
-    Nothing -> throwE err
-    Just v  -> f v    
-
-
-valuesOrError :: STRef s (Maybe v) -> RrdpError -> ExceptT RrdpError (ST s) v
-valuesOrError v e =
-    (lift . readSTRef) v >>= \case
-        Nothing -> throwE e
-        Just s  -> (lift . pure) s
-     
-parseInteger :: BS.ByteString -> Maybe Integer
-parseInteger bs = readMaybe $ convert bs
-
-parseSerial :: Monad m =>
-            BS.ByteString ->
-            (RrdpSerial -> ExceptT RrdpError m v) ->
-            ExceptT RrdpError m v
-parseSerial v f =  case parseInteger v of
-    Nothing -> throwE $ BrokenSerial $ convert v
-    Just s  -> f $ RrdpSerial s
-
-makeHash :: BS.ByteString -> Maybe Hash
-makeHash bs = mkHash . toBytes <$> hexString bs
-
--- Parsing HEX stuff
-newtype HexString = HexString BS.ByteString 
-    deriving (Show, Eq, Ord)
-
-hexString :: BS.ByteString -> Maybe HexString
-hexString bs = HexString <$> unhex bs
-
-toBytes :: HexString -> BS.ByteString
-toBytes (HexString bs) = bs
-
-
----------------------------------
-
-type NotificationFold = (Maybe (Version, SessionId, RrdpSerial), Maybe SnapshotInfo, [DeltaInfo])
-
-parseNotification :: LBS.ByteString -> Either RrdpError Notification
-parseNotification xml = makeNotification =<< folded
-    where
-        makeNotification (Nothing, _, _) = Left NoSessionId
-        makeNotification (_, Nothing, _) = Left NoSnapshotURI
-        makeNotification (Just (v, sid, s), Just si, dis) = Right $ Notification v sid s si (reverse dis)
-
-        folded = foldM foldElements (Nothing, Nothing, []) $ bs2Sax xml
-
-        foldElements :: NotificationFold -> SAX -> Either RrdpError NotificationFold
-        foldElements (Nothing, Nothing, []) (X.StartElement "notification" as) = 
-            (, Nothing, []) . Just <$> parseMeta as
-
-        foldElements (_, _, _) (X.StartElement "notification" _) = 
-            Left $ BrokenXml "Misplaced 'notification' tag"
-
-        foldElements (Just m, Nothing, _) (X.StartElement "snapshot" as) = 
-            (Just m, , []) . Just <$> parseSnapshotInfo as
-
-        foldElements (Nothing, Nothing, _) (X.StartElement "snapshot" _) = 
-            Left $ BrokenXml "Misplaced 'snapshot' tag"
-
-        foldElements (Just m, si, dis) (X.StartElement "delta" as) = do
-            di <- parseDeltaInfo as
-            let !z = di : dis
-            pure (Just m, si, z)
-
-        foldElements (Nothing, _, _) (X.StartElement "delta" _) = 
-            Left $ BrokenXml "Misplaced 'delta' tag"
-
-        foldElements n _ = Right n
-
-
-type SnapshotFold = (Maybe (Version, SessionId, RrdpSerial), [SnapshotPublish])
-
-parseSnapshot :: LBS.ByteString -> Either RrdpError Snapshot
-parseSnapshot xml = makeSnapshot =<< folded
-    where
-        makeSnapshot (Nothing, _)           = Left NoSessionId
-        makeSnapshot (Just (v, sid, s), ps) = Right $ Snapshot v sid s $ reverse ps
-
-        folded = foldM foldPubs (Nothing, []) $ bs2Sax xml
-
-        foldPubs :: SnapshotFold -> SAX -> Either RrdpError SnapshotFold
-        foldPubs (Nothing, ps) (X.StartElement "snapshot" as) = (,ps) . Just <$> parseMeta as
-        foldPubs (Just _, _) (X.StartElement "snapshot" _)  = 
-            Left $ BrokenXml "More than one 'snapshot'"
-        foldPubs (Nothing, _) (X.StartElement "publish" _)  = 
-            Left $ BrokenXml "'publish' before 'snapshot'"
-        -- foldPubs (Just sn, ps) (X.StartElement "publish" [("uri", uri')]) = 
-        --     Right (Just sn, let !z = SnapshotPublish (URI $ convert uri') (EncodedBase64 "") : ps in z)
-        foldPubs (Just !sn, ps) (X.StartElement "publish" attributes) = 
-            case List.lookup "uri" attributes of
-                Nothing   -> Left $ BrokenXml $ Text.pack $ "Attribute list doesn't contain 'uri': " <> show attributes
-                Just !uri' -> Right (Just sn, let !z = SnapshotPublish (URI $ convert uri') (EncodedBase64 "") : ps in z)
-
-        foldPubs (Just !sn, []) (X.CharacterData _)            = Right (Just sn, [])
-        foldPubs (Just !sn, SnapshotPublish uri' (EncodedBase64 c) : ps) (X.CharacterData cd) = 
-            let !nc = c <> trim cd
-                !sp = SnapshotPublish uri' (EncodedBase64 nc) : ps
-                in Right (Just sn, sp)      
-        foldPubs x  _                                          = Right x
-
-
-type DeltaFold = T2 (Maybe (Version, SessionId, RrdpSerial)) [DeltaItem]
-
-parseDelta :: LBS.ByteString -> Either RrdpError Delta
-parseDelta xml = makeDelta =<< folded
-    where
-        makeDelta (T2 Nothing _)             = Left NoSessionId
-        makeDelta (T2 (Just (v, sid, s)) ps) = Right $ Delta v sid s $ reverse ps
-
-        folded = foldM foldItems (T2 Nothing []) $ bs2Sax xml
-
-        foldItems :: DeltaFold -> SAX -> Either RrdpError DeltaFold
-        foldItems (T2 Nothing ps) (X.StartElement "delta" as) = 
-            (\m -> T2 (Just m) ps) <$> parseMeta as
-
-        foldItems (T2 (Just _) _)   (X.StartElement "delta" _)  = 
-            Left $ BrokenXml "More than one 'delta'"
-
-        foldItems (T2 Nothing _)  (X.StartElement "publish" _)  = 
-            Left $ BrokenXml "'publish' before 'delta'"
-
-        foldItems (T2 Nothing _)  (X.StartElement "withdraw" _)  = 
-            Left $ BrokenXml "'withdraw' before 'delta'"            
-
-        foldItems (T2 (Just sn) ps) (X.StartElement "publish" as) = do
-            !dp <- parseDeltaPublish as
-            pure $! T2 (Just sn) (let !z = DP dp : ps in z)
-
-        foldItems (T2 (Just sn) ps) (X.StartElement "withdraw" as) = do
-            !dw <- parseDeltaWithdraw as
-        
-            pure $! T2 (Just sn) (let !z = DW dw : ps in z)        
-    
-        foldItems (T2 (Just sn) []) (X.CharacterData _)            = 
-            pure $! T2 (Just sn) []
-
-        foldItems (T2 (Just sn) (DP (DeltaPublish uri' h (EncodedBase64 c)) : ps)) (X.CharacterData cd) = 
-            let !nc = c <> trim cd 
-            in pure $! T2 (Just sn) (DP (DeltaPublish uri' h (EncodedBase64 nc)) : ps)
-
-        foldItems d@(T2 (Just _) (DW (DeltaWithdraw uri _) : _)) (X.CharacterData cd) = 
-            if BS.all isSpace_ cd 
-                then let !z = Right d in z
-                else Left $ ContentInWithdraw (convert uri) (convert cd)
-                 
-        foldItems x  _                                          = Right x
-
-
-
-
-parseMeta :: [(BS.ByteString, BS.ByteString)] -> Either RrdpError (Version, SessionId, RrdpSerial)
-parseMeta as = do
-    sId <- toEither NoSessionId $ List.lookup "session_id" as
-    s   <- toEither NoSerial $ List.lookup "serial" as
-    s'  <- toEither NoSerial $ parseInteger s
-    v   <- toEither NoVersion $ List.lookup "version" as
-    v'  <- toEither NoVersion $ parseInteger v            
-    pure (Version v', SessionId $ toShortBS sId, RrdpSerial s')
-
-parseSnapshotInfo :: [(BS.ByteString, BS.ByteString)] -> Either RrdpError SnapshotInfo
-parseSnapshotInfo as = do
-    u <- toEither NoSnapshotURI $ List.lookup "uri" as
-    h <- toEither NoSnapshotHash $ List.lookup "hash" as        
-    case makeHash h of
-        Nothing -> Left $ BadHash $ convert h
-        Just h' -> pure $ SnapshotInfo (URI $ convert u) h'
-
-parseDeltaInfo :: [(BS.ByteString, BS.ByteString)] -> Either RrdpError DeltaInfo
-parseDeltaInfo as = do
-    u <- toEither NoSnapshotURI $ List.lookup "uri" as
-    h <- toEither NoSnapshotHash $ List.lookup "hash" as      
-    s <- toEither NoSerial $ List.lookup "serial" as
-    s' <- toEither NoSerial $ parseInteger s  
-    case makeHash h of
-        Nothing -> Left $ BadHash $ convert h
-        Just h' -> pure $ DeltaInfo (URI $ convert u) h' (RrdpSerial s')
-
-parseDeltaPublish :: [(BS.ByteString, BS.ByteString)] -> Either RrdpError DeltaPublish
-parseDeltaPublish as = do
-    u <- toEither NoPublishURI $ List.lookup "uri" as
-    case List.lookup "hash" as of 
-        Nothing -> Right $ DeltaPublish (URI $ convert u) Nothing (EncodedBase64 "")
-        Just h -> case makeHash h of
-            Nothing -> Left $ BadHash $ convert h
-            Just h' -> Right $ DeltaPublish (URI $ convert u) (Just h') (EncodedBase64 "")
-
-parseDeltaWithdraw :: [(BS.ByteString, BS.ByteString)] -> Either RrdpError DeltaWithdraw
-parseDeltaWithdraw as = do
-    u <- toEither NoPublishURI $ List.lookup "uri" as
-    h <- toEither NoHashInWithdraw $ List.lookup "hash" as  
-    case makeHash h of
-        Nothing -> Left $ BadHash $ convert h    
-        Just h' -> pure $ DeltaWithdraw (URI $ convert u) h'
-
-
-toEither :: e -> Maybe v -> Either e v
-toEither e Nothing  = Left e
-toEither _ (Just v) = Right v
-
-mapXmlElem :: (Element -> Either RrdpError a) ->
-              (BS.ByteString -> Either RrdpError a) ->
-              X.SAXEvent BS.ByteString BS.ByteString -> 
-              Maybe (Either RrdpError a)
-mapXmlElem onElement onText = \case
-    X.StartElement tag attrs -> Just $ onElement (tag, attrs)
-    X.CharacterData text     -> Just $ onText text 
-    X.FailDocument e         -> Just $ Left $ BrokenXml $ Text.pack $ show e 
-    _                        -> Nothing
-
-type Element1 = (BS.ByteString, [(BS.ByteString, BS.ByteString)])
-type SAX = X.SAXEvent BS.ByteString BS.ByteString
-
-
-bs2Sax :: LBS.ByteString -> [SAX]
-bs2Sax xml = filter nonEmpty_ saxs
-    where 
-        nonEmpty_ (X.CharacterData cd) = not $ BS.all isSpace_ cd
-        nonEmpty_ _ = True        
-        saxs = X.parse (X.defaultParseOptions :: X.ParseOptions BS.ByteString BS.ByteString) xml    
- 
-=======
 import RPKI.RRDP.Parse.Common
-import RPKI.RRDP.Parse.Xeno
->>>>>>> bb007b6a
+import RPKI.RRDP.Parse.Xeno