--- conflicted
+++ resolved
@@ -48,6 +48,7 @@
 
 import           System.Exit
 import qualified Data.Set as Set
+import Data.Maybe
 
 
 type AppEnv = AppContext LmdbStorage
@@ -118,18 +119,10 @@
                     Just (ValidateTAs worldVersion) -> do
                         logInfo_ logger [i|Validating all TAs, world version #{worldVersion} |]
                         executeOrDie
-<<<<<<< HEAD
-                            (sequence <$> mapConcurrently processTAL tals)
-                            (\_ elapsed -> do
-                                completeWorldVersion appContext worldVersion                                
-                                notifyRtr worldVersion
-                                logInfo_ logger [i|Validated all TAs, took #{elapsed}ms|])
-=======
                             (mconcat <$> mapConcurrently processTAL tals)
                             (\tdResult elapsed -> do 
                                 saveTopDownResult tdResult                                
                                 logInfoM logger [i|Validated all TAs, took #{elapsed}ms|])
->>>>>>> c6b9526b
                         where 
                             processTAL tal = validateTA appContext tal worldVersion                                
 
@@ -160,25 +153,17 @@
         executeOrDie :: IO a -> (a -> Int64 -> IO ()) -> IO ()
         executeOrDie f onRight = 
             exec `catches` [
-<<<<<<< HEAD
-                    Handler $ \(AppException (StorageE storageBroken)) ->
-                        die [i|Storage error #{storageBroken}, exiting.|],
+                    Handler $ \(AppException seriousProblem) ->
+                        die [i|Something really bad happened #{seriousProblem}, exiting.|],
                     Handler $ \(_ :: AsyncCancelled) ->
                         die [i|Interrupted with Ctrl-C, exiting.|],                        
                     Handler $ \(weirdShit :: SomeException) ->
                         logError_ logger [i|Something weird happened #{weirdShit}, exiting.|]
-=======
-                    Handler $ \(AppException seriousProblem) ->
-                        die [i|Something really bad happened #{seriousProblem}, exiting.|],
-                    Handler $ \(weird :: SomeException) ->
-                        logError_ logger [i|Something weird happened #{weird}, exiting.|]
->>>>>>> c6b9526b
                 ] 
             where
                 exec = do 
                     (r, elapsed) <- timedMS f
                     onRight r elapsed
-<<<<<<< HEAD
 
         initRtrIfNeeded = 
             case rtrConfig of 
@@ -192,8 +177,8 @@
             where
                 notifyRTRServer RtrContext {..} worldVersion = do
                     rtrUpdate <- roTx database $ \tx -> do 
-                        latestVRPs <- vrpSet tx worldVersion 
-                        versions'  <- allVersions tx (versionStore database)
+                        latestVRPs <- getVrps tx database worldVersion 
+                        versions'  <- allVersions tx database
 
                         let previousVersionsLatestFirst = 
                                 sortBy (flip compare) $ filter ((< worldVersion) . fst) versions'   
@@ -201,24 +186,15 @@
                         case previousVersionsLatestFirst of 
                             []                       -> pure $ RtrAll latestVRPs        
                             (previousVersion, _) : _ -> do 
-                                previousVRPs <- vrpSet tx previousVersion
+                                previousVRPs <- getVrps tx database previousVersion
                                 pure $ RtrDiff {
                                         added = Set.difference latestVRPs previousVRPs,
                                         deleted = Set.difference previousVRPs latestVRPs
                                     }
 
-                    atomically $ writeTChan worldVersionUpdateChan rtrUpdate
-                    where                        
-                        vrpSet tx version = do 
-                            vrps <- newIORef Set.empty                
-                            forAllVrps tx (vrpStore database) version $ \r -> 
-                                modifyIORef' vrps $ Set.insert r
-                            readIORef vrps
+                    atomically $ writeTChan worldVersionUpdateChan rtrUpdate                      
+                            
                     
-=======
-                     
-                            
->>>>>>> c6b9526b
 
 -- Execute certain IO actiion every N seconds
 -- 
