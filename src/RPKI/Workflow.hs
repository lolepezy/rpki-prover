{-# LANGUAGE DerivingStrategies   #-}
{-# LANGUAGE FlexibleInstances    #-}
{-# LANGUAGE OverloadedLabels     #-}
{-# LANGUAGE QuasiQuotes          #-}
{-# LANGUAGE RecordWildCards      #-}
{-# LANGUAGE UndecidableInstances #-}
{-# LANGUAGE OverloadedStrings    #-}

module RPKI.Workflow where

import           Control.Concurrent.Async
import           Control.Concurrent
import           Control.Concurrent.STM
import           Control.Exception
import           Control.Monad

import           Control.Lens
import           Data.Generics.Product.Typed
import           GHC.Generics (Generic)

import qualified Data.List.NonEmpty              as NE
import           Data.Foldable                   (for_, toList)
import qualified Data.Text                       as Text
import qualified Data.List                       as List
import qualified Data.Map.Strict                 as Map
import qualified Data.Set                        as Set
import           Data.Maybe                      (fromMaybe, catMaybes)
import           Data.Int                        (Int64)
import           Data.Hourglass

import           Data.String.Interpolate.IsString
import           System.Exit
import           System.Directory
import           System.FilePath                  ((</>))

import           RPKI.AppState
import           RPKI.AppMonad
import           RPKI.AppTypes
import           RPKI.Config
import           RPKI.Domain
import           RPKI.Messages
import           RPKI.Reporting
import           RPKI.Repository
import           RPKI.Fetch
import           RPKI.Logging
import           RPKI.Metrics.System
import           RPKI.Store.Database
import           RPKI.Validation.TopDown

import           RPKI.AppContext
import           RPKI.Metrics.Prometheus
import           RPKI.RTR.RtrServer
import           RPKI.Store.Base.Storage
import           RPKI.Store.AppStorage
import           RPKI.TAL
import           RPKI.Util                     
import           RPKI.Time
import           RPKI.Worker
import           RPKI.SLURM.Types


-- A job run can be the first one or not and 
-- sometimes we need this information.
data JobRun = FirstRun | RanBefore
    deriving (Show, Eq, Ord, Generic)  

data WorkflowShared = WorkflowShared { 
        -- Indicates if anything was ever deleted from the DB,
        -- it is needed for cleanup and compaction procedures.
        deletedAnythingFromDb :: TVar Bool,

        -- Currently running tasks, it is needed to keep track which 
        -- tasks can run parallel to each other and avoid race conditions.
        runningTasks :: RunningTasks,

        prometheusMetrics :: PrometheusMetrics,

        -- Async fetch is a special case, we want to know if it's 
        -- running to avoid launching it until the previous run is done.
        asyncFetchIsRunning :: TVar Bool
    }
    deriving (Generic)

newWorkflowShared :: PrometheusMetrics -> STM WorkflowShared
newWorkflowShared prometheusMetrics = WorkflowShared 
            <$> newTVar False             
            <*> newRunningTasks
            <*> pure prometheusMetrics
            <*> newTVar False

-- Different types of periodic tasks that may run 
data TaskType = 
        -- top-down validation and sync fetches
        ValidationTask

        -- delete old objects and old versions
        | CacheCleanupTask    

        -- delete old payloads (VRPs, ASPAs, etc.)    
        | DeleteOldPayloadsTask            

        | LmdbCompactTask

        -- cleanup files in tmp and stale LMDB reader transactions
        | LeftoversCleanupTask

        -- async fetches of slow repositories
        | AsyncFetchTask

        -- Delete local rsync mirror once in a long while
        | RsyncCleanupTask
        deriving (Show, Eq, Ord, Bounded, Enum, Generic)


data Task = Task TaskType (IO ())
    deriving (Generic)

data Scheduling = Scheduling {        
        initialDelay :: Int,
        interval     :: Seconds,
        taskDef      :: (TaskType, WorldVersion -> JobRun -> IO ()),
        persistent   :: Bool        
    }
    deriving (Generic)


-- The main entry point for the whole validator workflow. Runs multiple threads, 
-- running validation, RTR server, cleanups, cache maintenance and async fetches.
-- 
runWorkflow :: (Storage s, MaintainableStorage s) =>
                AppContext s -> [TAL] -> IO ()
runWorkflow appContext@AppContext {..} tals = do    
        
    prometheusMetrics <- createPrometheusMetrics config

    -- Shared state between the threads for simplicity.
    workflowShared <- atomically $ newWorkflowShared prometheusMetrics    

    -- Fill in the current appState if it's not too old.
    -- It is useful in case of restarts. 
    void $ loadStoredAppState appContext

    -- Run the main scheduler and RTR server if configured    
    void $ concurrently
            (runScheduledTasks workflowShared)
            runRtrIfConfigured
  where        

    schedules workflowShared = [
            Scheduling {                 
                initialDelay = 0,
                interval = config ^. typed @ValidationConfig . #revalidationInterval,
                taskDef = (ValidationTask, validateTAs workflowShared),
                persistent = False
            },                
            Scheduling { 
                initialDelay = 600_000_000,
                interval = config ^. #cacheCleanupInterval,
                taskDef = (CacheCleanupTask, cacheGC workflowShared),
                persistent = True
            },        
            Scheduling {                 
                initialDelay = 900_000_000,
                interval =  config ^. #cacheCleanupInterval, 
                taskDef = (DeleteOldPayloadsTask, cleanOldPayloads workflowShared),
                persistent = True
            },
            Scheduling {                 
                initialDelay = 1200_000_000,
                interval = config ^. #storageCompactionInterval,
                taskDef = (LmdbCompactTask, compact workflowShared),
                persistent = True
            },
            Scheduling {             
                initialDelay = 1200_000_000,
                interval = config ^. #rsyncCleanupInterval,
                taskDef = (RsyncCleanupTask, rsyncCleanup),
                persistent = True
            },
            Scheduling {                 
                initialDelay = 600_000_000,
                interval = config ^. typed @ValidationConfig . #revalidationInterval,
                taskDef = (LeftoversCleanupTask, \_ _ -> cleanupLeftovers),
                persistent = False
            }
        ]

    -- For each schedule 
    --   * run a thread that would try to run the task periodically 
    --   * run tasks using `runConcurrentlyIfPossible` to make sure 
    --     there is no data races between different tasks
    runScheduledTasks workflowShared@WorkflowShared {..} = do                
        persistedJobs <- roTxT database $ \tx db -> Map.fromList <$> allJobs tx db        

        Now now <- thisInstant
        forConcurrently (schedules workflowShared) $ \Scheduling {..} -> do                        
            let name = fmtGen $ fst taskDef
            let (delay, jobRun0) =                  
                    if persistent
                    then case Map.lookup name persistedJobs of 
                        Nothing -> 
                            (initialDelay, FirstRun)
                        Just lastExecuted -> 
                            (fromIntegral $ leftToWait lastExecuted now interval, RanBefore)
                    else (initialDelay, FirstRun)            

            let delayInSeconds = initialDelay `div` 1_000_000
            let delayText :: Text.Text = 
                    case () of 
                      _ | delay == 0 -> [i|for ASAP execution|] 
                        | delay < 0  -> [i|for ASAP execution (it is #{-delayInSeconds}s due)|] 
                        | otherwise  -> [i|with initial delay #{delayInSeconds}s|]                     
            logDebug logger [i|Scheduling task '#{name}' #{delayText} and interval #{interval}.|] 

            when (delay > 0) $
                threadDelay delay

            let makeTask jobRun = do 
                    Task (fst taskDef) $ do                         
                        logDebug logger [i|Running task '#{name}'.|]
                        worldVersion <- createWorldVersion
                        let action = snd taskDef
                        action worldVersion jobRun 
                            `finally` (do  
                                when persistent $ do                       
                                    Now endTime <- thisInstant
                                    -- re-read `db` since it could have been changed by the time the
                                    -- job is finished (after compaction, in particular)                                                                
                                    rwTxT database $ \tx db' -> setJobCompletionTime tx db' name endTime
                                logDebug logger [i|Done with task '#{name}'.|])    

            periodically interval jobRun0 $ \jobRun -> do                 
                runConcurrentlyIfPossible logger (makeTask jobRun) runningTasks                    
                pure RanBefore


    validateTAs workflowShared@WorkflowShared {..} worldVersion _ = do
        doValidateTAs workflowShared worldVersion 
        `finally`
        runAsyncFetcherIfNeeded        
      where
        runAsyncFetcherIfNeeded = 
            join $ atomically $ do 
                readTVar asyncFetchIsRunning >>= \case                
                    False -> pure $ 
                        void $ forkFinally (do                                
                                runConcurrentlyIfPossible logger asyncFetchTask runningTasks)
                                (const $ atomically $ writeTVar asyncFetchIsRunning False)
                    True -> 
                        pure $ pure ()
          where 
            asyncFetchTask = Task AsyncFetchTask $ do 
                atomically (writeTVar asyncFetchIsRunning True)
                logInfo logger [i|Running asynchronous fetch.|]            
                fetchVersion <- createWorldVersion     
                (_, TimeMs elapsed) <- timedMS $ do 
                    validations <- runAsyncFetches appContext
                    db <- readTVarIO database
                    rwTx db $ \tx -> do
                        saveValidations tx db fetchVersion (validations ^. typed)
                        saveMetrics tx db fetchVersion (validations ^. typed)
                        asyncFetchWorldVersion tx db fetchVersion                  
                logInfo logger [i|Finished asynchronous fetch in #{elapsed `div` 1000}s.|]


    doValidateTAs WorkflowShared {..} worldVersion= do
        logInfo logger [i|Validating all TAs, world version #{worldVersion} |]
        executeOrDie
            processTALs
            (\(rtrPayloads, slurmedPayloads) elapsed -> do 
                let vrps = rtrPayloads ^. #vrps
                let slurmedVrps = slurmedPayloads ^. #vrps
                logInfo logger $
                    [i|Validated all TAs, got #{estimateVrpCount vrps} VRPs (probably not unique), |] <>
                    [i|#{estimateVrpCount slurmedVrps} SLURM-ed VRPs, took #{elapsed}ms|])
      where
        processTALs = do
            ((z, workerVS), workerId) <- runValidationWorker worldVersion                    
            case z of 
                Left e -> do 
                    logError logger [i|Validator process failed: #{e}.|]
                    rwTxT database $ \tx db -> do
                        saveValidations tx db worldVersion (workerVS ^. typed)
                        saveMetrics tx db worldVersion (workerVS ^. typed)
                        completeWorldVersion tx db worldVersion                            
                    updatePrometheus (workerVS ^. typed) prometheusMetrics worldVersion
                    pure (mempty, mempty)            
                Right wr@WorkerResult {..} -> do                              
                    let ValidationResult vs maybeSlurm = payload
                    
                    logWorkerDone logger workerId wr
                    pushSystem logger $ cpuMemMetric "validation" cpuTime clockTime maxMemory
                
                    let topDownState = workerVS <> vs
                    logDebug logger [i|Validation result: 
#{formatValidations (topDownState ^. typed)}.|]
                    updatePrometheus (topDownState ^. typed) prometheusMetrics worldVersion                        
                    
                    reReadAndUpdatePayloads maybeSlurm
          where
            reReadAndUpdatePayloads maybeSlurm = do 
                roTxT database (\tx db -> getRtrPayloads tx db worldVersion) >>= \case                         
                    Nothing -> do 
                        logError logger [i|Something weird happened, could not re-read VRPs.|]
                        pure (mempty, mempty)
                    Just rtrPayloads -> do                 
                        slurmedPayloads <- atomically $ completeVersion appState worldVersion rtrPayloads maybeSlurm
                        pure (rtrPayloads, slurmedPayloads)
                          
    -- Delete objects in the store that were read by top-down validation 
    -- longer than `cacheLifeTime` hours ago.
    cacheGC WorkflowShared {..} worldVersion _ = do            
        executeOrDie
            cleanupUntochedObjects
            (\z elapsed -> 
                case z of 
                    Left message -> logError logger message
                    Right CleanUpResult {..} -> do 
                        when (deletedObjects > 0) $ 
                            atomically $ writeTVar deletedAnythingFromDb True
                        logInfo logger $ [i|Cleanup: deleted #{deletedObjects} objects, kept #{keptObjects}, |] <>
                                        [i|deleted #{deletedURLs} dangling URLs, took #{elapsed}ms.|])
        where
        cleanupUntochedObjects = do                 
            ((z, _), workerId) <- runCleapUpWorker worldVersion      
            case z of 
                Left e                    -> pure $ Left [i|Cache cleanup process failed: #{e}.|]
                Right wr@WorkerResult {..} -> do 
                    logWorkerDone logger workerId wr
                    pushSystem logger $ cpuMemMetric "cache-clean-up" cpuTime clockTime maxMemory
                    pure $ Right payload                                       

    -- Delete oldest payloads, e.g. VRPs, ASPAs, validation results, etc.
    cleanOldPayloads WorkflowShared {..} worldVersion _ = do
        let now = versionToMoment worldVersion
        db <- readTVarIO database
        executeOrDie
            (deleteOldPayloads db $ versionIsOld now (config ^. #oldVersionsLifetime))
            (\deleted elapsed -> do 
                when (deleted > 0) $ do
                    atomically $ writeTVar deletedAnythingFromDb True
                    logInfo logger [i|Done with deleting older versions, deleted #{deleted} versions, took #{elapsed}ms.|])

    -- Do the LMDB compaction
    compact WorkflowShared {..} worldVersion _ = do
        -- Some heuristics first to see if it's obvisouly too early to run compaction:
        -- if we have never deleted anything, there's no fragmentation, so no compaction needed.
        deletedAnything <- readTVarIO deletedAnythingFromDb
        if deletedAnything then do 
            (_, elapsed) <- timedMS $ runMaintenance appContext
            logInfo logger [i|Done with compacting the storage, version #{worldVersion}, took #{elapsed}ms.|]
        else 
            logDebug logger [i|Nothing has been deleted from the storage, compaction is not needed.|]

    -- Delete temporary files and LMDB stale reader transactions
    cleanupLeftovers = do
        -- Cleanup tmp directory, if some fetchers died abruptly 
        -- there may be leftover files.
        let tmpDir = config ^. #tmpDirectory
        logDebug logger [i|Cleaning up temporary directory #{tmpDir}.|]
        listDirectory tmpDir >>= mapM_ (removePathForcibly . (tmpDir </>))
        
        -- Cleanup reader table of LMDB cache, it may get littered by 
        -- dead processes, unfinished/killed transaction, etc.
        -- All these stale transactions are essentially bugs, but it's 
        -- easier to just clean them up rather then prevent all 
        -- possible leakages (even if it is possible).
        cleaned <- cleanUpStaleTx appContext
        when (cleaned > 0) $ 
            logDebug logger [i|Cleaned #{cleaned} stale readers from LMDB cache.|]      

    -- Delete local rsync mirror. The assumption here is that over time there
    -- be a lot of local copies of rsync repositories that are so old that 
    -- the next time they are updated, most of the new repository will be downloaded 
    -- anyway. Since most of the time RRDP is up, rsync updates are rare, so local 
    -- data is stale and just takes disk space.
    rsyncCleanup _ jobRun =
        executeOrDie
            (case jobRun of 
                FirstRun -> 
                    -- Do not actually do anything at the very first run.
                    -- Statistically the first run would mean that the application 
                    -- just was installed and started working and it's not very likely 
                    -- that there's already a lot of garbage in the rsync mirror directory.                        
                    pure ()
                RanBefore -> do
                    let rsyncDir = config ^. #rsyncConf . #rsyncRoot
                    logDebug logger [i|Deleting rsync mirrors in #{rsyncDir}.|]
                    listDirectory rsyncDir >>= mapM_ (removePathForcibly . (rsyncDir </>))
            )
            (\_ elapsed -> 
                case jobRun of 
                    FirstRun  -> pure ()  
                    RanBefore ->                    
                        logInfo logger [i|Done cleaning up rsync, took #{elapsed}ms.|])

    -- Give up and die as soon as something serious happends. 
    -- If disk data is corrupted or we run out of disk or something 
    -- like that, it doesn't make sense to keep running.
    -- 
    executeOrDie :: IO a -> (a -> TimeMs -> IO ()) -> IO ()
    executeOrDie f onRight =
        exec `catches` [
                Handler $ \(AppException seriousProblem) ->
                    die [i|Something really bad happened: #{seriousProblem}, exiting.|],
                Handler $ \(_ :: AsyncCancelled) ->
                    die [i|Interrupted with Ctrl-C, exiting.|],
                Handler $ \(weirdShit :: SomeException) ->
                    die [i|Something really bad and also unknown happened: #{weirdShit}, exiting.|]
            ]
        where
            exec = do
                (r, elapsed) <- timedMS f
                onRight r elapsed        

    createWorldVersion = do
        newVersion      <- newWorldVersion        
        existingVersion <- getWorldVerionIO appState
        logDebug logger $ case existingVersion of
            Nothing ->
                [i|Generated new world version #{newVersion}.|]
            Just oldWorldVersion ->
                [i|Generated new world version, #{oldWorldVersion} ==> #{newVersion}.|]
        pure newVersion

    runRtrIfConfigured = 
        for_ (config ^. #rtrConfig) $ runRtrServer appContext


    -- Workers for functionality running in separate processes.
    --     
    runValidationWorker worldVersion = do 
        let talsStr = Text.intercalate "," $ List.sort $ map (unTaName . getTaName) tals                    
            workerId = WorkerId [i|version:#{worldVersion}:validation:#{talsStr}|]

            maxCpuAvailable = fromIntegral $ config ^. typed @Parallelism . #cpuCount

            -- TODO make it a runtime thing, config?
            -- let profilingFlags = [ "-p", "-hT", "-l" ]
            profilingFlags = [ ]

            arguments = 
                [ worderIdS workerId ] <>
                rtsArguments ( 
                    profilingFlags <> [ 
                        rtsN maxCpuAvailable, 
                        rtsA "24m", 
                        rtsAL "128m", 
                        rtsMaxMemory $ rtsMemValue (config ^. typed @SystemConfig . #validationWorkerMemoryMb) 
                    ])
        
        r <- runValidatorT 
                (newScopes "validator") $ 
                    runWorker logger config 
                        workerId 
                        (ValidationParams worldVersion tals)                        
                        (Timebox $ config ^. typed @ValidationConfig . #topDownTimeout)
                        arguments                                        
        pure (r, workerId)

    runCleapUpWorker worldVersion = do             
        let workerId = WorkerId [i|version:#{worldVersion}:cache-clean-up|]
        
        let arguments = 
                [ worderIdS workerId ] <>
                rtsArguments [ 
                    rtsN 2, 
                    rtsA "24m", 
                    rtsAL "64m", 
                    rtsMaxMemory $ rtsMemValue (config ^. typed @SystemConfig . #cleanupWorkerMemoryMb) ]
        
        r <- runValidatorT             
                (newScopes "cache-clean-up") $ 
                    runWorker logger config
                        workerId 
                        (CacheCleanupParams worldVersion)
                        (Timebox 300)
                        arguments                                                                    
        pure (r, workerId)                            

-- To be called by the validation worker process
runValidation :: Storage s =>
                AppContext s
            -> WorldVersion
            -> [TAL]
            -> IO (ValidationState, Maybe Slurm)
runValidation appContext@AppContext {..} worldVersion tals = do           

    TopDownResult {..} <- addUniqueVRPCount . mconcat <$>
                validateMutlipleTAs appContext worldVersion tals

    -- Apply SLURM if it is set in the appState
    (slurmValidations, maybeSlurm) <-
        case appState ^. #readSlurm of
            Nothing       -> pure (mempty, Nothing)
            Just readFunc -> do
                logInfo logger [i|Re-reading and re-validating SLURM files.|]
                (z, vs) <- runValidatorT (newScopes "read-slurm") readFunc
                case z of
                    Left e -> do
                        logError logger [i|Failed to read SLURM files: #{e}|]
                        pure (vs, Nothing)
                    Right slurm ->
                        pure (vs, Just slurm)        

    -- Save all the results into LMDB
    let !updatedValidation = slurmValidations <> topDownValidations ^. typed

    (_, elapsed) <- timedMS $ rwTxT database $ \tx db -> do        
        saveMetrics tx db worldVersion (topDownValidations ^. typed)
        saveValidations tx db worldVersion (updatedValidation ^. typed)
        saveVrps tx db (payloads ^. typed) worldVersion
        saveRoas tx db roas worldVersion
        saveAspas tx db (payloads ^. typed) worldVersion
        saveGbrs tx db (payloads ^. typed) worldVersion
        saveBgps tx db (payloads ^. typed) worldVersion        
        for_ maybeSlurm $ saveSlurm tx db worldVersion
        completeWorldVersion tx db worldVersion            

    logDebug logger [i|Saved payloads for the version #{worldVersion} in #{elapsed}ms.|]        

    pure (updatedValidation, maybeSlurm)


-- To be called from the cache cleanup worker
-- 
runCacheCleanup :: Storage s =>
                AppContext s
                -> WorldVersion                
                -> IO CleanUpResult
runCacheCleanup AppContext {..} worldVersion = do        
    db <- readTVarIO database
    -- Use the latest completed validation moment as a cutting point.
    -- This is to prevent cleaning up objects if they were untouched 
    -- because prover wasn't running for too long.
    cutOffVersion <- roTx db $ \tx -> 
        fromMaybe worldVersion <$> getLastValidationVersion db tx

    deleteStaleContent db (versionIsOld (versionToMoment cutOffVersion) (config ^. #cacheLifeTime))


-- | Load the state corresponding to the last completed validation version.
-- 
loadStoredAppState :: Storage s => AppContext s -> IO (Maybe WorldVersion)
loadStoredAppState AppContext {..} = do
    Now now' <- thisInstant
    let revalidationInterval = config ^. typed @ValidationConfig . #revalidationInterval
    db <- readTVarIO database
    roTx db $ \tx ->
        getLastValidationVersion db tx >>= \case
            Nothing  -> pure Nothing

            Just lastVersion
                | versionIsOld now' revalidationInterval lastVersion -> do
                    logInfo logger [i|Last cached version #{lastVersion} is too old to be used, will re-run validation.|]
                    pure Nothing

                | otherwise -> do
                    (payloads, elapsed) <- timedMS $ do                                            
                        slurm    <- slurmForVersion tx db lastVersion
                        payloads <- getRtrPayloads tx db lastVersion                        
                        for_ payloads $ \payloads' -> 
                            void $ atomically $ completeVersion appState lastVersion payloads' slurm
                        pure payloads
                    for_ payloads $ \p -> do 
                        let vrps = p ^. #vrps
                        logInfo logger $ [i|Last cached version #{lastVersion} used to initialise |] <>
                                         [i|current state (#{estimateVrpCount vrps} VRPs), took #{elapsed}ms.|]
                    pure $ Just lastVersion


{- 
    Run periodic fetches for slow repositories asychronously to the validation process.

    - Periodically check if there're repositories that don't have fetchType `ForSyncFetch`
    - Try to refetch these repositories
    - Repositories that were successful and fast enought get back `ForSyncFetch` fetch type.
-}
runAsyncFetches :: Storage s => AppContext s -> IO ValidationState
runAsyncFetches appContext@AppContext {..} = do         
    worldVersion <- newWorldVersion
    withRepositoriesProcessing appContext $ \repositoryProcessing -> do

        pps <- readPublicationPoints repositoryProcessing      
        -- We only care about the repositories that are slow 
        let asyncRepos = Map.fromList $ findRepositoriesForAsyncFetch pps        

        -- And mentioned on some certificates during the last validation.        
        let problematicPpas = let 
                toPpa []   = Nothing
                toPpa urls = fmap PublicationPointAccess 
                                $ NE.nonEmpty 
                                $ map repositoryToPP
                                $ catMaybes
                                $ map (\u -> Map.lookup u asyncRepos) urls                 
                
                -- Also use only the ones filtered by config options 
                in catMaybes $ map (filterPPAccess config) $ 
                   catMaybes $ map toPpa $ toList $ pps ^. #usedForAsync

        unless (null problematicPpas) $ do                         
            let ppaToText (PublicationPointAccess ppas) = 
                    Text.intercalate " -> " $ map (fmtGen . getRpkiURL) $ NE.toList ppas
<<<<<<< HEAD
            let reposText = Text.intercalate ", " $ map ppaToText problematicPPAs
            logInfo logger [i|Asynchronou fetch, version #{worldVersion}, repositories: #{reposText}|]

        void $ forConcurrently problematicPPAs $ \ppAccess -> do                         
=======
            let reposText = Text.intercalate ", " $ map ppaToText problematicPpas
            logInfo logger [i|Asynchronous fetch, version #{worldVersion}, repositories: #{reposText}|]

        void $ forConcurrently (sortPpas asyncRepos problematicPpas) $ \ppAccess -> do                         
>>>>>>> 46acc117
            let url = getRpkiURL $ NE.head $ unPublicationPointAccess ppAccess
            void $ runValidatorT (newScopes' RepositoryFocus url) $ 
                    fetchAsync appContext repositoryProcessing worldVersion ppAccess
            
        validationStateOfFetches repositoryProcessing   
  where    
    -- Sort them by the last fetch time, the fastest first. 
    -- If a repository was never fetched, it goes to the end of the list
    sortPpas asyncRepos ppas = map fst 
            $ List.sortOn promisingFirst
            $ map withRepo ppas    
      where
        promisingFirst (_, repo) = fmap duration repo

        withRepo ppa = let 
                primary = NE.head $ unPublicationPointAccess ppa
            in (ppa, Map.lookup (getRpkiURL primary) asyncRepos)

        duration r = 
            fromMaybe (TimeMs 1000_000_000) $ (getMeta r) ^. #lastFetchDuration

    repositoryToPP = \case    
        RsyncR r -> RsyncPP $ r ^. #repoPP
        RrdpR r  -> RrdpPP r


canRunInParallel :: Task  -> Task -> Bool
canRunInParallel (Task t1 _) (Task t2 _) = canRunInParallel' t1 t2    

canRunInParallel' :: TaskType -> TaskType -> Bool
canRunInParallel' t1 t2 = 
    t2 `elem` canRunWith t1 || t1 `elem` canRunWith t2
  where    
    canRunWith ValidationTask        = [AsyncFetchTask]    
    canRunWith DeleteOldPayloadsTask = allExcept [LmdbCompactTask]    
    canRunWith AsyncFetchTask        = [ValidationTask]
    canRunWith RsyncCleanupTask      = allExcept [ValidationTask, AsyncFetchTask]
    canRunWith _                     = []
  
    allExcept tasks = filter (not . (`elem` tasks)) [minBound..maxBound]
        
    
newtype RunningTasks = RunningTasks { 
        running :: TVar (Set.Set TaskType)
    }

newRunningTasks :: STM RunningTasks
newRunningTasks = RunningTasks <$> newTVar mempty

runConcurrentlyIfPossible :: AppLogger -> Task -> RunningTasks -> IO ()
runConcurrentlyIfPossible logger (Task taskType action) RunningTasks {..} = do 
    (runningTasks, canRun) <- atomically $ do 
                runningTasks <- readTVar running
                let canRun = Set.null $ Set.filter (not . canRunInParallel' taskType) runningTasks
                pure (Set.toList runningTasks, canRun)

    unless canRun $ 
        logDebug logger [i|Task #{taskType} cannot run concurrently with #{runningTasks} and has to wait.|]        

    join $ atomically $ do 
        r <- readTVar running
        if Set.null $ Set.filter (not . canRunInParallel' taskType) r
            then do 
                writeTVar running $ Set.insert taskType r
                pure $ action
                        `finally` 
                        atomically (modifyTVar' running $ Set.filter (/= taskType))
            else retry


-- 
versionIsOld :: Instant -> Seconds -> WorldVersion -> Bool
versionIsOld now period (WorldVersion nanos) =
    let validatedAt = fromNanoseconds nanos
    in not $ closeEnoughMoments validatedAt now period


periodically :: Seconds -> a -> (a -> IO a) -> IO a
periodically interval a0 action = do         
    go a0
  where
    go a = do
        Now start <- thisInstant        
        a' <- action a
        Now end <- thisInstant
        let pause = leftToWait start end interval
        when (pause > 0) $
            threadDelay $ fromIntegral pause
        
        go a'        


leftToWait :: Instant -> Instant -> Seconds -> Int64
leftToWait start end (Seconds interval) = let
    executionTimeNs = toNanoseconds end - toNanoseconds start
    timeToWaitNs = nanosPerSecond * interval - executionTimeNs
    in timeToWaitNs `div` 1000               <|MERGE_RESOLUTION|>--- conflicted
+++ resolved
@@ -601,17 +601,10 @@
         unless (null problematicPpas) $ do                         
             let ppaToText (PublicationPointAccess ppas) = 
                     Text.intercalate " -> " $ map (fmtGen . getRpkiURL) $ NE.toList ppas
-<<<<<<< HEAD
-            let reposText = Text.intercalate ", " $ map ppaToText problematicPPAs
-            logInfo logger [i|Asynchronou fetch, version #{worldVersion}, repositories: #{reposText}|]
-
-        void $ forConcurrently problematicPPAs $ \ppAccess -> do                         
-=======
             let reposText = Text.intercalate ", " $ map ppaToText problematicPpas
             logInfo logger [i|Asynchronous fetch, version #{worldVersion}, repositories: #{reposText}|]
 
         void $ forConcurrently (sortPpas asyncRepos problematicPpas) $ \ppAccess -> do                         
->>>>>>> 46acc117
             let url = getRpkiURL $ NE.head $ unPublicationPointAccess ppAccess
             void $ runValidatorT (newScopes' RepositoryFocus url) $ 
                     fetchAsync appContext repositoryProcessing worldVersion ppAccess
