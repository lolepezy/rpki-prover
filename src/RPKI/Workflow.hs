{-# LANGUAGE DerivingStrategies   #-}
{-# LANGUAGE DeriveAnyClass       #-}
{-# LANGUAGE StrictData           #-}
{-# LANGUAGE FlexibleInstances    #-}
{-# LANGUAGE OverloadedLabels     #-}
{-# LANGUAGE QuasiQuotes          #-}
{-# LANGUAGE RecordWildCards      #-}
{-# LANGUAGE UndecidableInstances #-}
{-# LANGUAGE OverloadedStrings    #-}

module RPKI.Workflow where

import           Control.Concurrent              as Conc
import           Control.Concurrent.Async
import           Control.Concurrent.STM
import           Control.Exception.Lifted
import           Control.Monad
import           Control.Monad.Trans.Control (MonadBaseControl)
import           Control.Monad.IO.Class

import           Control.Lens hiding (indices, Indexable)
import           Data.Generics.Product.Typed
import           GHC.Generics

import qualified Data.ByteString.Lazy            as LBS

import           Data.Foldable                   (for_)
import qualified Data.Text                       as Text
import qualified Data.List                       as List
import qualified Data.List.NonEmpty              as NonEmpty
import           Data.Map.Strict                 (Map)
import qualified Data.Map.Strict                 as Map
import qualified Data.Map.Monoidal.Strict        as MonoidalMap
import           Data.Set                        (Set)
import qualified Data.Set                        as Set
<<<<<<< HEAD
import qualified Data.Vector                     as V
import           Data.Maybe                      (fromMaybe, catMaybes, isJust)
=======
import           Data.Maybe                      (fromMaybe, mapMaybe)
>>>>>>> f10ddac9
import           Data.Int                        (Int64)
import           Data.Hourglass
import           Data.Time.Clock                 (NominalDiffTime, diffUTCTime, getCurrentTime)
import qualified Data.IxSet.Typed                as IxSet
import qualified Data.Hashable                   as Hashable

import           Data.String.Interpolate.IsString
import           Numeric.Natural
import           System.Exit
import           System.Directory
import           System.FilePath                  ((</>))
import           System.Posix.Signals

import           RPKI.AppState
import           RPKI.AppMonad
import           RPKI.AppTypes
import           RPKI.Config
import           RPKI.Domain
import           RPKI.Messages
import           RPKI.Reporting
import           RPKI.Repository
import           RPKI.Fetch
import           RPKI.Logging
import           RPKI.Metrics.System
import           RPKI.Http.Types
import           RPKI.Http.Dto
import qualified RPKI.Store.Database               as DB
import           RPKI.Validation.TopDown

import           RPKI.AppContext
import           RPKI.Metrics.Prometheus
import           RPKI.RTR.RtrServer
import           RPKI.Store.Base.Storage
import           RPKI.Store.AppStorage
import           RPKI.RRDP.Types
import           RPKI.TAL
import           RPKI.Parallel
import           RPKI.Util                     
import           RPKI.Time
import           RPKI.Worker
import           RPKI.SLURM.Types
import           UnliftIO (pooledForConcurrentlyN)

{- 
    Fully asynchronous execution.

    - Validations are scheduled periodically for all TAs.

    - Validation creates a list of repositories mentioned in the certificates.

    - Every newly discovered repository is added to the fetching machinery

    - After every fetch a validation can be triggered iff
        * there are "significant" updates in the fetch (not MFTs and CRLs only)
        * validation happened not less than N seconds ago
    
    - Fetches must always happen atomically, including snapshot fetches

    - 
-}

-- A job run can be the first one or not and 
-- sometimes we need this information.
data JobRun = FirstRun | RanBefore
    deriving stock (Show, Eq, Ord, Generic)  

data WorkflowShared = WorkflowShared { 
        -- Indicates if anything was ever deleted from the DB
        -- since the start of the server. It helps to avoid 
        -- unnecessary compaction procedures: no deletions 
        -- means no compaction is reqired.
        deletedAnythingFromDb :: TVar Bool,

        -- Currently running tasks, it is needed to keep track which 
        -- tasks can run parallel to each other and avoid race conditions.
        runningTasks :: Tasks,

        -- It's just handy to avoid passing this one as a parameter the whole time
        prometheusMetrics :: PrometheusMetrics,

        -- Looping fetcher threads
        fetchers :: Fetchers,

        -- TAs that need to be revalidated because repositories 
        -- associated with these TAs have been fetched.
        tasToValidate :: TVar (Set TaName),

        -- Earliest expiration time for any object for a TA
        earliestToExpire :: TVar (Map TaName EarliestToExpire),

        tals :: [TAL]
    }
    deriving stock (Generic)


withWorkflowShared :: (MonadBaseControl IO m, MonadIO m, Storage s) 
                    => AppContext s
                    -> PrometheusMetrics 
                    -> [TAL]
                    -> (WorkflowShared -> m b) 
                    -> m b
withWorkflowShared AppContext {..} prometheusMetrics tals f = do
    shared <- liftIO $ atomically $ do 
        deletedAnythingFromDb <- newTVar False
        runningTasks          <- newRunningTasks
        fetchers <- do 
                fetcheables        <- newTVar mempty
                runningFetchers    <- newTVar mempty
                firstFinishedFetchBy <- newTVar mempty
                uriByTa            <- newTVar mempty
                untrustedFetchSemaphore <- newSemaphore (fromIntegral $ config ^. #parallelism . #fetchParallelism)
                trustedFetchSemaphore   <- newSemaphore (fromIntegral $ config ^. #parallelism . #fetchParallelism)                            
                rsyncPerHostSemaphores  <- newTVar mempty                
                pure $ Fetchers {..}                        

        tasToValidate <- newTVar mempty
        earliestToExpire <- newTVar mempty
        pure WorkflowShared {..}

    f shared `finally`
        liftIO (mask_ $ do
            fs <- atomically $ Map.elems <$> readTVar (shared ^. #fetchers . #runningFetchers)
            for_ fs $ \thread -> Conc.throwTo thread AsyncCancelled)


-- Different types of periodic tasks that may run 
data Task =
    -- top-down validation and sync fetches
    ValidationTask

    -- delete old objects and old versions
    | CacheCleanupTask    

    | LmdbCompactTask

    -- cleanup files in tmp, stale LMDB reader transactions, run-away child processes, etc.
    | LeftoversCleanupTask

    -- async fetches of slow repositories
    | FetchTask

    -- Delete local rsync mirror once in a long while
    | RsyncCleanupTask
    deriving stock (Show, Eq, Ord, Bounded, Enum, Generic)


data Scheduling = Scheduling {        
        initialDelay :: Int,
        interval     :: Seconds,
        taskDef      :: (Task, WorldVersion -> JobRun -> IO ()),
        persistent   :: Bool        
    }
    deriving stock (Generic)

newtype Tasks = Tasks { 
        running :: TVar (Map Task Natural)
    }
    deriving stock (Generic)

newRunningTasks :: STM Tasks
newRunningTasks = Tasks <$> newTVar mempty


-- The main entry point for the whole validator workflow. Runs multiple threads, 
-- running validation, RTR server, cleanups, cache maintenance and async fetches.
-- 
runWorkflow :: (Storage s, MaintainableStorage s) =>
                AppContext s -> [TAL] -> IO ()
runWorkflow appContext@AppContext {..} tals = do    
    void $ concurrently (
            -- Fill in the current appState if it's not too old.
            -- It is useful in case of restarts.             
            loadStoredAppState appContext)
        (do 
            prometheusMetrics <- createPrometheusMetrics config

            withWorkflowShared appContext prometheusMetrics tals $ \workflowShared ->           
                case config ^. #proverRunMode of     
                    ServerMode -> 
                        void $ concurrently                    
                            (concurrently
                                (runScheduledTasks workflowShared)
                                (revalidate workflowShared))
                            runRtrIfConfigured            

                    OneOffMode _ -> 
                        void $ revalidate workflowShared                                  
        )
  where
    allTaNames = map getTaName tals
    
    revalidate workflowShared = do 
        canValidateAgain <- newTVarIO True
        race_ 
            (triggeredValidationLoop canValidateAgain FirstRun)
            periodicallyRevalidateAllTAs

      where
        periodicallyRevalidateAllTAs = do 
            let revalidationInterval = config ^. typed @ValidationConfig . #revalidationInterval
            forever $ do       
                threadDelay $ toMicroseconds revalidationInterval
                atomically $ writeTVar
                    (workflowShared ^. #tasToValidate) (Set.fromList allTaNames)

        triggeredValidationLoop canValidateAgain run = do 
            talsToValidate <- waitForTasToValidate            
            void $ do 
                worldVersion <- newWorldVersion            
                validateTAs workflowShared worldVersion talsToValidate

                case config ^. #proverRunMode of     
                    ServerMode -> scheduleNextAndLoop
                    OneOffMode vrpOutputFile -> do                        
                        canStop <- hasValidatedEverythingForEveryTA workflowShared
                        if canStop then 
                            outputVrps vrpOutputFile
                        else
                            scheduleNextAndLoop
          where
            scheduleNextAndLoop = do 
                void $ forkFinally 
                    (do                         
                        Conc.threadDelay $ toMicroseconds $ config ^. #validationConfig . #minimalRevalidationInterval
                        atomically $ writeTVar canValidateAgain True)
                    (logException logger "Exception in revalidation delay thread")
                triggeredValidationLoop canValidateAgain RanBefore           

            waitForTasToValidate = atomically $ do
                (`unless` retry) =<< readTVar canValidateAgain                
                case run of
                    FirstRun -> reset >> pure tals
                    RanBefore -> do 
                        tas <- readTVar (workflowShared ^. #tasToValidate)
                        when (Set.null tas) retry
                        reset
                        pure $ filter (\tal -> getTaName tal `Set.member` tas) tals                           
              where
                reset = do 
                    writeTVar (workflowShared ^. #tasToValidate) mempty
                    writeTVar canValidateAgain False
                    

    outputVrps vrpOutputFile = do 
        vrps <- roTxT database $ \tx db -> 
                DB.getLatestVersion tx db >>= \case 
                    Nothing            -> pure Nothing
                    Just latestVersion -> Just <$> DB.getVrps tx db latestVersion
        case vrps of
            Nothing -> do
                logWarn logger [i|Don't have any VRPs, exiting.|]                
            Just vrps' ->                 
                LBS.writeFile vrpOutputFile $ unRawCSV $ vrpDtosToCSV $ toVrpDtos vrps'

    hasValidatedEverythingForEveryTA WorkflowShared { fetchers = Fetchers {..}} = do 
        -- check if for every TA the last validation time is later than 
        -- all of the first fetching dates for the repositories
        versions  <- roTxT database DB.getLatestVersions
        fetchedBy <- readTVarIO firstFinishedFetchBy                
        urisByTA  <- readTVarIO uriByTa
        
        let allValidationsAreLaterThanFetches = 
                all (\(ta, validatedBy) -> 
                    case [ Map.lookup uri fetchedBy | uri <- IxSet.indexKeys $ IxSet.getEQ ta urisByTA ] of 
                        [] -> False
                        z  -> let 
                            (fetchedAtLeastOnce, notFetched) = List.partition isJust z
                            in case notFetched of 
                                [] -> all (validatedBy >) $ catMaybes fetchedAtLeastOnce
                                _  -> False
                    ) $ perTA versions

        pure allValidationsAreLaterThanFetches


    schedules workflowShared = [            
            Scheduling {                 
                initialDelay = 600_000_000,                
                taskDef = (CacheCleanupTask, cacheCleanup workflowShared),
                persistent = True,
                interval = config ^. #cacheCleanupInterval
            },        
            Scheduling {                 
                initialDelay = 900_000_000,
                interval = config ^. #storageCompactionInterval,
                taskDef = (LmdbCompactTask, compact workflowShared),
                persistent = True
            },
            Scheduling {             
                initialDelay = 1200_000_000,
                interval = config ^. #rsyncCleanupInterval,
                taskDef = (RsyncCleanupTask, rsyncCleanup),
                persistent = True
            },
            let interval = config ^. typed @ValidationConfig . #revalidationInterval
            in Scheduling {                 
                initialDelay = toMicroseconds interval `div` 2,                
                taskDef = (LeftoversCleanupTask, \_ _ -> cleanupLeftovers),
                persistent = False,
                ..
            }
        ]              

    -- For each schedule 
    --   * run a thread that would try to run the task periodically 
    --   * run tasks using `runConcurrentlyIfPossible` to make sure 
    --     there is no data races between different tasks
    runScheduledTasks workflowShared = do                
        persistedJobs <- roTxT database $ \tx db -> Map.fromList <$> DB.allJobs tx db        

        Now now <- thisInstant
        forConcurrently (schedules workflowShared) $ \Scheduling { taskDef = (task, action), ..} -> do                        
            let name = fmtGen task
            let (delay, jobRun0) =                  
                    if persistent
                    then case Map.lookup name persistedJobs of 
                        Nothing -> 
                            (initialDelay, FirstRun)
                        Just lastExecuted -> 
                            (fromIntegral $ leftToWaitMicros (Earlier lastExecuted) (Later now) interval, RanBefore)
                    else (initialDelay, FirstRun)            

            let delayInSeconds = initialDelay `div` 1_000_000
            let delayText :: Text.Text = 
                    case () of 
                      _ | delay == 0 -> [i|for ASAP execution|] 
                        | delay < 0  -> [i|for ASAP execution (it is #{-delayInSeconds}s due)|] 
                        | otherwise  -> [i|with initial delay #{delayInSeconds}s|]                     
            logDebug logger [i|Scheduling task '#{name}' #{delayText} and interval #{interval}.|] 

            when (delay > 0) $
                threadDelay delay

            let actualAction jobRun = do
                    logDebug logger [i|Running task '#{name}'.|]
                    worldVersion <- newWorldVersion
                    action worldVersion jobRun 
                        `finally` (do  
                            when persistent $ do                       
                                Now endTime <- thisInstant
                                -- re-read `db` since it could have been changed by the time the
                                -- job is finished (after compaction, in particular)                                                                
                                rwTxT database $ \tx db' -> DB.setJobCompletionTime tx db' name endTime
                            updateMainResourcesStat
                            logDebug logger [i|Done with task '#{name}'.|])    

            periodically interval jobRun0 $ \jobRun -> do                 
                runConcurrentlyIfPossible logger task (workflowShared ^. #runningTasks) (actualAction jobRun) 
                pure RanBefore

    updateMainResourcesStat = do 
        (cpuTime, maxMemory) <- processStat
        SystemInfo {..} <- readTVarIO $ appState ^. #system
        Now now <- thisInstant
        let clockTime = durationMs startUpTime now
        pushSystem logger $ cpuMemMetric "root" cpuTime clockTime maxMemory        

    validateTAs workflowShared worldVersion talsToValidate = do  
        let taNames = map getTaName talsToValidate
        logInfo logger [i|Validating TAs #{taNames}, world version #{worldVersion} |]
        executeOrDie
            processTALs
            (\(rtrPayloads, slurmedPayloads) elapsed -> do 
                let vrps = rtrPayloads ^. #vrps
                let slurmedVrps = slurmedPayloads ^. #vrps
                logInfo logger $
                    [i|Validated TAs #{taNames}, got #{estimateVrpCount vrps} VRPs (probably not unique), |] <>
                    [i|#{estimateVrpCount slurmedVrps} SLURM-ed VRPs, took #{elapsed}ms|])
      where
        processTALs = do
            ((z, workerVS), workerId) <- runValidationWorker worldVersion talsToValidate                  
            case z of 
                Left e -> do 
                    logError logger [i|Validator process failed: #{e}.|]
                    rwTxT database $ \tx db -> do
                        DB.saveValidationVersion tx db worldVersion allTaNames mempty workerVS
                    updatePrometheus (workerVS ^. typed) (workflowShared ^. #prometheusMetrics) worldVersion
                    pure (mempty, mempty)

                Right wr@WorkerResult {..} -> do                              
                    let ValidationResult vs discovered maybeSlurm = payload
                    adjustFetchers appContext (fmap fst discovered) workflowShared
                    scheduleRevalidationOnExpiry appContext (fmap snd discovered) workflowShared
                    
                    logWorkerDone logger workerId wr
                    pushSystem logger $ cpuMemMetric "validation" cpuTime clockTime maxMemory
                
                    let topDownState = workerVS <> vs
                    logDebug logger [i|Validation result: 
#{formatValidations (topDownState ^. typed)}.|]
                    updatePrometheus (topDownState ^. typed) (workflowShared ^. #prometheusMetrics) worldVersion                        
                    
                    (!q, elapsed) <- timedMS $ reReadAndUpdatePayloads maybeSlurm
                    logDebug logger [i|Re-read payloads, took #{elapsed}ms.|]
                    pure q
          where
            reReadAndUpdatePayloads maybeSlurm = do 
                roTxT database (\tx db -> DB.getRtrPayloads tx db worldVersion) >>= \case                         
                    Nothing -> do 
                        logError logger [i|Something weird happened, could not re-read VRPs.|]
                        pure (mempty, mempty)
                    Just rtrPayloads -> atomically $ do                                                    
                        slurmedPayloads <- completeVersion appState worldVersion rtrPayloads maybeSlurm 
                        when (config ^. #withValidityApi) $
                            updatePrefixIndex appState slurmedPayloads
                        pure (rtrPayloads, slurmedPayloads)
                          
    -- Delete objects in the store that were read by top-down validation 
    -- longer than `cacheLifeTime` hours ago.
    cacheCleanup workflowShared worldVersion _ = do            
        executeOrDie
            cleanupOldObjects
            (\z elapsed -> 
                case z of 
                    Left message -> logError logger message
                    Right DB.CleanUpResult {..} -> do 
                        when (deletedObjects > 0) $ do
                            atomically $ writeTVar (workflowShared ^. #deletedAnythingFromDb) True
                        logInfo logger $ [i|Cleanup: deleted #{deletedObjects} objects, kept #{keptObjects}, |] <>
                                         [i|deleted #{deletedURLs} dangling URLs, #{deletedVersions} old versions, took #{elapsed}ms.|])
      where
        cleanupOldObjects = do                 
            ((z, _), workerId) <- runCleanUpWorker worldVersion      
            case z of 
                Left e                     -> pure $ Left [i|Cache cleanup process failed: #{e}.|]
                Right wr@WorkerResult {..} -> do 
                    logWorkerDone logger workerId wr
                    pushSystem logger $ cpuMemMetric "cache-clean-up" cpuTime clockTime maxMemory
                    pure $ Right payload                                       

    -- Do LMDB compaction
    compact workflowShared worldVersion _ = do
        -- Some heuristics first to see if it's obvisouly too early to run compaction:
        -- if we have never deleted anything, there's no fragmentation, so no compaction needed.
        deletedAnything <- readTVarIO $ workflowShared ^. #deletedAnythingFromDb
        if deletedAnything then do
            (_, elapsed) <- timedMS $ runMaintenance appContext
            logInfo logger [i|Done with compacting the storage, version #{worldVersion}, took #{elapsed}ms.|]
        else 
            logDebug logger [i|Nothing has been deleted from the storage, compaction is not needed.|]

    -- Delete temporary files and LMDB stale reader transactions
    cleanupLeftovers = do
        -- Cleanup tmp directory, if some fetchers died abruptly 
        -- there may be leftover files.        
        let tmpDir = configValue $ config ^. #tmpDirectory
        logDebug logger [i|Cleaning up temporary directory #{tmpDir}.|]
        now <- getCurrentTime
        files <- listDirectory tmpDir

        -- Temporary RRDP files cannot meaningfully live longer than that
        let Seconds (fromIntegral -> maxTimeout :: NominalDiffTime) = 
                10 + config ^. #rrdpConf . #rrdpTimeout

        forM_ files $ \file -> 
            ignoreSync $ do 
                let fullPath = tmpDir </> file
                ageInSeconds <- diffUTCTime now <$> getModificationTime fullPath            
                when (ageInSeconds > maxTimeout) $
                    removePathForcibly fullPath                

        -- Cleanup reader table of LMDB cache, it may get littered by 
        -- dead processes, unfinished/killed transaction, etc.
        -- All these stale transactions are essentially bugs, but it's 
        -- easier to just clean them up rather than prevent all 
        -- possible leakages (even if it were possible to prevent them).
        cleaned <- cleanUpStaleTx appContext
        when (cleaned > 0) $ 
            logDebug logger [i|Cleaned #{cleaned} stale readers from LMDB cache.|]
        
        -- Kill all orphan rsync processes that are still running and refusing to die
        -- Sometimes and rsync process can leak and linger, kill the expired ones
        removeExpiredRsyncProcesses appState >>=
            mapM_ (\(pid, WorkerInfo {..}) -> do 
                -- Run it in a separate thread, if sending the signal fails
                -- the thread gets killed without no impact on anything else 
                -- ever. If it's successful, we'll log a message about it
                forkFinally 
                    (do
                        signalProcess killProcess pid
                        logInfo logger [i|Killed rsync client process with PID #{pid}, #{cli}, it expired at #{endOfLife}.|])             
                    (logException logger [i|Exception in rsync process killer thread|])
                )                

    -- Delete local rsync mirror. The assumption here is that over time there
    -- be a lot of local copies of rsync repositories that are so old that 
    -- the next time they are updated, most of the new repository will be downloaded 
    -- anyway. Since most of the time RRDP is up, rsync updates are rare, so local 
    -- data is mostly stale and just takes disk space.
    rsyncCleanup _ jobRun =
        case jobRun of 
            -- Do not actually do anything at the very first run.
            -- Statistically the first run would mean that the application 
            -- just was installed and started working and it's not very likely 
            -- that there's already a lot of garbage in the rsync mirror directory.                                    
            FirstRun  -> pure ()  
            RanBefore -> 
                executeOrDie
                    (do
                        let rsyncDir = configValue $ config ^. #rsyncConf . #rsyncRoot
                        logDebug logger [i|Deleting rsync mirrors in #{rsyncDir}.|]
                        listDirectory rsyncDir >>= mapM_ (removePathForcibly . (rsyncDir </>))
                    )
                    (\_ elapsed -> logInfo logger [i|Done cleaning up rsync, took #{elapsed}ms.|])

    -- Give up and die as soon as something serious happends. 
    -- If disk data is corrupted or we run out of disk or something 
    -- like that, it doesn't make sense to keep running.
    -- 
    executeOrDie :: IO a -> (a -> TimeMs -> IO ()) -> IO ()
    executeOrDie f onRight =
        exec `catches` [
                Handler $ \(AppException seriousProblem) ->
                    die [i|Something really bad happened: #{seriousProblem}, exiting.|],
                Handler $ \(_ :: AsyncCancelled) ->
                    die [i|Interrupted with Ctrl-C, exiting.|],
                Handler $ \(weirdShit :: SomeException) ->
                    die [i|Something really bad and also unknown happened: #{weirdShit}, exiting.|]
            ]
        where
            exec = do
                (r, elapsed) <- timedMS f
                onRight r elapsed        

    runRtrIfConfigured = 
        for_ (config ^. #rtrConfig) $ runRtrServer appContext


    -- Workers for functionality running in separate processes.
    --     
    runValidationWorker worldVersion talsToValidate = do 
        let talsStr = Text.intercalate "," $ List.sort $ map (unTaName . getTaName) talsToValidate                    
            workerId = WorkerId [i|version:#{worldVersion}:validation:#{talsStr}|]

            maxCpuAvailable = fromIntegral $ config ^. typed @Parallelism . #cpuCount

            -- TODO make it a runtime thing, config?
            -- let profilingFlags = [ "-p", "-hT", "-l" ]
            profilingFlags = [ ]

            arguments = 
                [ workerIdStr workerId ] <>
                rtsArguments ( 
                    profilingFlags <> [ 
                        rtsN maxCpuAvailable, 
                        rtsA "24m", 
                        rtsAL "128m", 
                        rtsMaxMemory $ rtsMemValue (config ^. typed @SystemConfig . #validationWorkerMemoryMb) 
                    ])
        
        r <- runValidatorT 
                (newScopes "validator") $ do 
                    workerInput <- 
                        makeWorkerInput appContext workerId
                            ValidationParams {..}
                            (Timebox $ config ^. typed @ValidationConfig . #topDownTimeout)
                            Nothing
                    runWorker logger workerInput arguments

        pure (r, workerId)

    runCleanUpWorker worldVersion = do             
        let workerId = WorkerId [i|version:#{worldVersion}:cache-clean-up|]
        
        let arguments = 
                [ workerIdStr workerId ] <>
                rtsArguments [ 
                    rtsN 2, 
                    rtsA "24m", 
                    rtsAL "64m", 
                    rtsMaxMemory $ rtsMemValue (config ^. typed @SystemConfig . #cleanupWorkerMemoryMb) ]
        
        r <- runValidatorT             
                (newScopes "cache-clean-up") $ do 
                    workerInput <- makeWorkerInput appContext workerId
                                        (CacheCleanupParams worldVersion)
                                        (Timebox 300)
                                        Nothing
                    runWorker logger workerInput arguments                                                                   
        pure (r, workerId)                            

-- To be called by the validation worker process
runValidation :: Storage s =>
                AppContext s
            -> WorldVersion
            -> [TAL]
            -> [TaName]
            -> IO (ValidationState, Map TaName (Fetcheables, EarliestToExpire), Maybe Slurm)
runValidation appContext@AppContext {..} worldVersion talsToValidate allTaNames = do           

    results <- validateMutlipleTAs appContext worldVersion talsToValidate
        
    -- Apply SLURM if it is set in the appState
    (slurmValidations, maybeSlurm) <- reReadSlurm        

    -- Save all the results into LMDB    
    ((deleted, updatedValidation), elapsed) <- timedMS $ rwTxT database $ \tx db -> do              
                            
        let results' = addTimingPerTA results
        updatedValidation <- addUniqueVrpCountsToMetrics tx db results' slurmValidations                

        let resultsToSave = toPerTA 
                $ map (\(ta, r) -> (ta, (r ^. typed, r ^. typed))) 
                $ Map.toList results'

        DB.saveValidationVersion tx db worldVersion 
            allTaNames resultsToSave updatedValidation                            
     
        for_ maybeSlurm $ DB.saveSlurm tx db worldVersion        
 
        -- We want to keep not more than certain number of latest versions in the DB,
        -- so after adding one, check if the oldest one(s) should be deleted.
        deleted <- DB.deleteOldestVersionsIfNeeded tx db (config ^. #versionNumberToKeep)

        let validations = snd $ allTAs resultsToSave
        pure (deleted, updatedValidation <> validations)

    let deletedStr = case deleted of
            [] -> "none"
            _  -> show deleted
    logDebug logger [i|Saved payloads for the version #{worldVersion}, deleted #{deletedStr} oldest version(s) in #{elapsed}ms.|]

    pure (updatedValidation, 
        Map.map (\r -> (r ^. #discoveredRepositories, r ^. #earliestNotValidAfter)) results, 
        maybeSlurm)
  where
    reReadSlurm =
        case appState ^. #readSlurm of
            Nothing       -> pure (mempty, Nothing)
            Just readFunc -> do
                logInfo logger [i|Re-reading and re-validating SLURM files.|]
                (z, vs) <- runValidatorT (newScopes "read-slurm") readFunc
                case z of
                    Left e -> do
                        logError logger [i|Failed to read SLURM files: #{e}|]
                        pure (vs, Nothing)
                    Right slurm ->
                        pure (vs, Just slurm)     
    
    addUniqueVrpCountsToMetrics tx db results slurmValidations = do 

        previousVersion <- DB.previousVersion tx db worldVersion        

        vrps <- forM allTaNames $ \taName -> do 
            case Map.lookup taName results of 
                Just p  -> pure (taName, toVrps $ p ^. typed)
                Nothing -> case previousVersion of 
                        Nothing -> pure (taName, mempty) 
                        Just pv -> (taName, ) <$> DB.getVrpsForTA tx db pv taName    
   
        pure $ addUniqueVRPCount (toPerTA vrps) slurmValidations
      where
        -- TODO This is very expensive and _probably_ there's a faster 
        -- way to do it then Set.fromList
        addUniqueVRPCount vrps !vs = let
                vrpCountLens = typed @Metrics . #vrpCounts
                totalUnique = Count (fromIntegral $ uniqueVrpCount vrps)        
                perTaUnique = fmap (Count . fromIntegral . Set.size . Set.fromList . V.toList . unVrps) (unPerTA vrps)   
            in vs & vrpCountLens . #totalUnique .~ totalUnique                
                & vrpCountLens . #perTaUnique .~ perTaUnique

    addTimingPerTA :: Map TaName TopDownResult -> Map TaName TopDownResult
    addTimingPerTA = 
            fmap $ #topDownValidations . #topDownMetric . #validationMetrics 
                    %~ fmap (#validatedBy .~ ValidatedBy worldVersion)         


-- | Adjust running fetchers to the latest discovered repositories
-- Updates fetcheables with new ones, creates fetchers for new URLs,
-- and stops fetchers that are no longer needed.
adjustFetchers :: Storage s => AppContext s -> Map TaName Fetcheables -> WorkflowShared -> IO ()
adjustFetchers appContext@AppContext {..} discoveredFetcheables workflowShared@WorkflowShared { fetchers = Fetchers {..} } = do
    (currentFetchers, toStop, toStart) <- atomically $ do            

        -- All the URLs that were discovered by the recent validations of all TAs
        relevantUrls :: Set RpkiURL <- do 
                uriByTa_ <- updateUriPerTa discoveredFetcheables <$> readTVar uriByTa
                writeTVar uriByTa uriByTa_
                pure $ Set.fromList $ IxSet.indexKeys uriByTa_
            
        -- This basically means that we filter all the fetcheables 
        -- (new or current) by being amongst the relevant URLs. 
        modifyTVar' fetcheables $ \currentFetcheables -> 
                Fetcheables $ MonoidalMap.filterWithKey 
                    (\url _ -> url `Set.member` relevantUrls) $ 
                    unFetcheables $ currentFetcheables <> mconcat (Map.elems discoveredFetcheables)

        running <- readTVar runningFetchers
        let runningFetcherUrls = Map.keysSet running

        pure (running, 
              Set.difference runningFetcherUrls relevantUrls,
              Set.difference relevantUrls runningFetcherUrls)        

    -- logDebug logger [i|Adjusting fetchers: toStop = #{toStop}, toStart = #{toStart}, currentFetchers = #{Map.keys currentFetchers}|]

    mask_ $ do
        -- Stop and remove fetchers for URLs that are no longer needed    
        for_ (Set.toList toStop) $ \url ->
            for_ (Map.lookup url currentFetchers) $ \thread -> do
                Conc.throwTo thread AsyncCancelled

        threads <- forM (Set.toList toStart) $ \url ->
            (url, ) <$> forkFinally 
                            (newFetcher appContext workflowShared url)
                            (logException logger [i|Exception in fetcher thread for #{url}|])

        atomically $ do
            modifyTVar' runningFetchers $ \r -> do 
                let addedNewAsyncs = foldr (uncurry Map.insert) r threads
                foldr Map.delete addedNewAsyncs $ Set.toList toStop
                        
    
-- | Create a new fetcher for the given URL and run it.
newFetcher :: Storage s => AppContext s -> WorkflowShared -> RpkiURL -> IO ()
newFetcher appContext@AppContext {..} WorkflowShared { fetchers = fetchers@Fetchers {..}, ..} url = do
    ignoreSync $ go `finally` dropFetcher fetchers url    
  where
    go = case config ^. #proverRunMode of         
        OneOffMode _ -> void fetchOnce
        ServerMode   -> do 
            Now start <- thisInstant        
            pauseIfNeeded start
            fetchLoop
      where    
        fetchLoop = do 
            Now start <- thisInstant
            fetchOnce >>= \case        
                Nothing -> do                
                    logInfo logger [i|Fetcher for #{url} is not needed and will be deleted.|]
                Just interval -> do 
                    Now end <- thisInstant
                    let pause = leftToWaitMicros (Earlier start) (Later end) interval
                    when (pause > 0) $
                        threadDelay $ fromIntegral pause

                    fetchLoop 

        pauseIfNeeded now = do 
            f <- fetchableForUrl 
            for_ f $ \_ -> do 
                r <- roTxT database (\tx db -> DB.getRepository tx db url)
                for_ r $ \repository -> do          
                    let status = getMeta repository ^. #status
                    let lastFetchMoment = 
                            case status of
                                FetchedAt t -> Just t
                                FailedAt t  -> Just t
                                _           -> Nothing
                    
                    for_ lastFetchMoment $ \lastFetch -> do 
                        worldVersion <- newWorldVersion
                        let interval = refreshInterval (newFetchConfig config) repository worldVersion status Nothing 0
                        let pause = leftToWaitMicros (Earlier lastFetch) (Later now) interval                                        
                        when (pause > 0) $ do  
                            let pauseSeconds = pause `div` 1_000_000
                            logDebug logger $ 
                                [i|Fetcher for #{url} finished at #{lastFetch}, now is #{now}, |] <> 
                                [i|interval is #{interval}, first fetch will be paused by #{pauseSeconds}s.|]
                            threadDelay $ fromIntegral pause

    fetchOnce = do 
        fetchableForUrl >>= \case        
            Nothing -> 
                pure Nothing

            Just _ -> do 
                let fetchConfig = newFetchConfig config
                worldVersion <- newWorldVersion
                repository <- fromMaybe (newRepository url) <$> 
                                roTxT database (\tx db -> DB.getRepository tx db url) 

                ((r, validations), duration) <-                 
                        withFetchLimits fetchConfig repository $ timedMS $ 
                            runValidatorT (newScopes' RepositoryFocus url) $ do                                 
                                runConcurrentlyIfPossible logger FetchTask runningTasks 
                                    $ fetchRepository appContext fetchConfig worldVersion repository

                rememberFirstFetchBy worldVersion
                updatePrometheusForRepository url duration prometheusMetrics

                -- TODO Use durationMs, it is the only time metric for failed and killed fetches 
                case r of
                    Right (repository', stats) -> do                         
                        let (updateRepo, interval) = updateRepository fetchConfig
                                repository' worldVersion (FetchedAt (versionToInstant worldVersion)) stats duration

                        saveFetchOutcome updateRepo validations                        
                        triggerTaRevalidationIf $ hasUpdates validations                                                         

                        pure $ Just interval

                    Left _ -> do
                        let newStatus = FailedAt $ versionToInstant worldVersion
                        let (updatedRepo, interval) = updateRepository fetchConfig repository worldVersion newStatus Nothing duration
                        saveFetchOutcome updatedRepo validations

                        fetchableForUrl >>= \case
                            Nothing -> 
                                -- this whole fetcheable is gone
                                pure Nothing
                            Just fallbacks -> do  
                                anyUpdates <- fetchFallbacks fetchConfig worldVersion fallbacks                                                            
                                triggerTaRevalidationIf anyUpdates
                                if anyUpdates 
                                    then do                                        
                                        pure $ Just $ 
                                                case [ () | RsyncU _ <- Set.toList fallbacks ] of                                                     
                                                    -- Not implemented yet, in reality it should never happen, 
                                                    -- fallbacks can only be rsync in forseable future
                                                    [] -> interval
                                                    -- fallbacks managed to get through and it was rsync (duh), 
                                                    -- so it should be a normal rsync interval then                                                    
                                                    _  -> max interval (config ^. #validationConfig . #rsyncRepositoryRefreshInterval)
                                    else 
                                        -- nothing responded, so just go with the normal exponential backoff thing
                                        pure $ Just interval                                        
                                
      where
        fetchFallbacks fetchConfig worldVersion fallbacks = do 
            -- TODO Make it a bit smarter based on the overal number and overall load
            let maxThreads = 32
            repositories <- pooledForConcurrentlyN maxThreads (Set.toList fallbacks) $ \fallbackUrl -> do 

                repository <- fromMaybe (newRepository fallbackUrl) <$> 
                                roTxT database (\tx db -> DB.getRepository tx db fallbackUrl)
                                
                ((r, validations), duration) <- 
                        withFetchLimits fetchConfig repository 
                            $ runConcurrentlyIfPossible logger FetchTask runningTasks                                 
                                $ timedMS
                                $ runValidatorT (newScopes' RepositoryFocus fallbackUrl) 
                                    $ fetchRepository appContext fetchConfig worldVersion repository                

                updatePrometheusForRepository fallbackUrl duration prometheusMetrics
                let repo = case r of
                        Right (repository', _noRrdpStats) -> 
                            -- realistically at this time the only fallback repositories are rsync, so 
                            -- there's no RrdpFetchStat ever
                            updateMeta' repository' (#status .~ FetchedAt (versionToInstant worldVersion))
                        Left _ -> do
                            updateMeta' repository (#status .~ FailedAt (versionToInstant worldVersion))
            
                pure (repo, validations)            

            rwTxT database $ \tx db -> do
                DB.saveRepositories tx db (map fst repositories)
                DB.saveRepositoryValidationStates tx db repositories

            pure $ any (hasUpdates . snd) repositories
        

    fetchableForUrl = do 
        Fetcheables fs <- readTVarIO fetcheables
        pure $ MonoidalMap.lookup url fs


    updateRepository fetchConfig repo worldVersion newStatus stats duration = (updated, interval)
      where
        interval = refreshInterval fetchConfig repo worldVersion newStatus stats duration
        updated = updateMeta' repo 
            (\meta -> meta 
                & #status .~ newStatus 
                & #refreshInterval ?~ interval)

    refreshInterval fetchConfig repository worldVersion newStatus rrdpStats duration = 
        case newStatus of                 
            FailedAt _ -> exponentialBackoff currentInterval
            _ ->       
                case rrdpStats of 
                    Nothing                  -> defaultInterval
                    Just RrdpFetchStat {..} -> 
                        case action of 
                            NothingToFetch _ -> increaseInterval currentInterval 
                            FetchDeltas {..} 
                                | moreThanOne sortedDeltas -> decreaseInterval currentInterval
                                | otherwise                -> currentInterval
                            FetchSnapshot _ _ -> currentInterval
      where                                    
        currentInterval = 
            fromMaybe defaultInterval (getMeta repository ^. #refreshInterval)

        exponentialBackoff (Seconds s) = min 
            (Seconds $ s + s `div` 2 + 2 * kindaRandomness) 
            ((fetchConfig ^. #maxFailedBackoffInterval) + 3 * Seconds kindaRandomness)

        moreThanOne = ( > 1) . length . NonEmpty.take 2

        defaultInterval = case repository of 
            RrdpR _  -> config ^. #validationConfig . #rrdpRepositoryRefreshInterval
            RsyncR _ -> config ^. #validationConfig . #rsyncRepositoryRefreshInterval

        increaseInterval (Seconds s) = trimInterval $ Seconds $ s + s `div` 5 + kindaRandomness
        decreaseInterval (Seconds s) = trimInterval $ Seconds $ s - s `div` 3 - kindaRandomness

        minInterval = 
            case repository of                
                -- it's signifantly cheaper to use E-Tag and If_No-Mobified-Since, 
                -- so the interval can be smaller
                RrdpR (RrdpRepository { eTag = Just _ }) -> fetchConfig ^. #minFetchInterval
                _                                        -> 2 * fetchConfig ^. #minFetchInterval

        trimInterval interval = 
            max minInterval 
                (min ((fetchConfig ^. #maxFetchInterval) + Seconds kindaRandomness) interval)  

        -- Pseudorandom stuff is added to spread repositories over time more of less 
        -- uniformly and avoid having peaks of activity. It's just something looking 
        -- relatively random without IO. This one will return a number from 0 to 19.
        kindaRandomness = let 
            h :: Integer = fromIntegral $ Hashable.hash url
            w :: Integer = fromIntegral $ let (WorldVersion w_) = worldVersion in Hashable.hash w_
            d :: Integer = fromIntegral $ unTimeMs duration
            r = (w `mod` 83 + h `mod` 77 + d `mod` 37) `mod` 20
            in fromIntegral r :: Int64

    saveFetchOutcome r validations =
        rwTxT database $ \tx db -> do
            DB.saveRepositories tx db [r]
            DB.saveRepositoryValidationStates tx db [(r, validations)]

    
    withFetchLimits :: FetchConfig -> Repository -> IO a -> IO a
    withFetchLimits fetchConfig repository f = do
        case repository of 
            RrdpR _                   -> rrdpFetch
            RsyncR (getRsyncURL -> r) -> rsyncFetch r
      where
        timeToWait = fetchConfig ^. #fetchLaunchWaitDuration

        semaphoreToUse = 
            case getMeta repository ^. #status of  
                -- TODO Add logic "if succeeded more than N times"
                FetchedAt _ -> fetchers ^. #trustedFetchSemaphore
                _           -> fetchers ^. #untrustedFetchSemaphore

        rrdpFetch = withSemaphoreOrTimeout semaphoreToUse timeToWait f

        rsyncFetch (RsyncURL host _) = do 
            -- Some hosts limit the number of connections, so we need to limit
            -- the number of concurrent rsync fetches per host.            
            rsyncHostSempahore <- atomically $ do        
                    rsyncS <- readTVar rsyncPerHostSemaphores
                    case Map.lookup host rsyncS of 
                        Nothing -> do 
                            s <- newSemaphore $ config ^. #rsyncConf . #rsyncPerHostLimit
                            writeTVar rsyncPerHostSemaphores $ Map.insert host s rsyncS
                            pure s
                        Just s -> 
                            pure s            
            
            withSemaphore rsyncHostSempahore 
                $ withSemaphoreOrTimeout semaphoreToUse timeToWait f
          

    hasUpdates validations = let 
            metrics = validations ^. #topDownMetric
            rrdps = MonoidalMap.elems $ unMetricMap $ metrics ^. #rrdpMetrics
            rsyncs = MonoidalMap.elems $ unMetricMap $ metrics ^. #rsyncMetrics                
        in any (\m -> rrdpRepoHasSignificantUpdates (m ^. typed)) rrdps ||
           any (\m -> rsyncRepoHasSignificantUpdates (m ^. typed)) rsyncs

    triggerTaRevalidationIf condition = atomically $ do 
        case config ^. #proverRunMode of         
            OneOffMode _ -> trigger
            ServerMode   -> when condition trigger                
      where
        trigger = do 
            relevantTas <- Set.fromList . IxSet.indexKeys . IxSet.getEQ url <$> readTVar uriByTa
            modifyTVar' tasToValidate $ (<>) relevantTas            
    
    rememberFirstFetchBy version = atomically $ do 
        fff <- readTVar firstFinishedFetchBy
        when (Map.notMember url fff) $ 
            writeTVar firstFinishedFetchBy $ Map.insert url version fff                   


-- Keep track of the earliest expiration time for each TA (i.e. the earlist time when some object of the TA will expire).
-- Reschedule revalidation of the TA at the moment right after its earliest expiration time. Since this expiration time
-- in practice keeps receding to the future as new objects are added, the revalidation is most likely not needed at all, 
-- that's why we double-check it once again before revalidation.
scheduleRevalidationOnExpiry :: Storage s => AppContext s -> Map TaName EarliestToExpire -> WorkflowShared -> IO ()
scheduleRevalidationOnExpiry AppContext {..} expirationTimes WorkflowShared {..} = do
    Now now <- thisInstant

    -- Filter out TAs for which expiration time hasn't changed
    onlyUpdatedExpirations <- 
        fmap catMaybes $ atomically $ do         
            forM (Map.toList expirationTimes) $ \(taName, expiration) -> do 
                let updateIt = do 
                        modifyTVar' earliestToExpire $ Map.insert taName expiration
                        pure $ Just (taName, expiration)

                m <- readTVar earliestToExpire
                case Map.lookup taName m of
                    Nothing -> updateIt
                    Just e
                        | e == expiration -> pure Nothing
                        | otherwise       -> updateIt

    for_ onlyUpdatedExpirations $ \(taName, expiration@(EarliestToExpire expiresAt)) -> do
        let timeToWait = instantDiff (Earlier now) (Later expiresAt)
        let expiresSoonEnough = timeToWait < config ^. #validationConfig . #revalidationInterval
        when (now < expiresAt && expiration /= mempty && expiresSoonEnough) $ do
            logDebug logger [i|The first object for #{taName} will expire at #{expiresAt}, will schedule re-validation right after.|]
            void $ forkFinally
                    (do
                        threadDelay $ toMicroseconds timeToWait
                        let triggerRevalidation = atomically $ modifyTVar' tasToValidate $ Set.insert taName
                        join $ atomically $ do 
                            e <- readTVar earliestToExpire
                            pure $ case Map.lookup taName e of 
                                Just t 
                                    -- expiration time changed since the trigger was scheduled, 
                                    -- so don't do anything, there're a later trigger for this TA
                                    | t > expiration -> do
                                        logDebug logger [i|Will cancel the re-validation for #{taName} scheduled after expiration at #{expiresAt}, new expiration time is #{t}.|]
                                        pure ()
                                    | otherwise      -> do 
                                        logDebug logger [i|Will not cancel re-validation for #{taName} scheduled after expiration at #{expiresAt}, new expiration time is #{t}.|]
                                        triggerRevalidation
                                Nothing              -> triggerRevalidation
                    )                        
                    (const $ pure ())


-- To be called from the cache cleanup worker
-- 
runCacheCleanup :: Storage s =>
                AppContext s
                -> WorldVersion                
                -> IO DB.CleanUpResult
runCacheCleanup AppContext {..} worldVersion = do        
    db <- readTVarIO database
    -- Use the latest completed validation moment as a cutting point.
    -- This is to prevent cleaning up objects if they were untouched 
    -- because prover wasn't running for too long.
    cutOffVersion <- roTx db $ \tx -> 
        fromMaybe worldVersion <$> DB.getLatestVersion tx db

    DB.deleteStaleContent db (versionIsOld (versionToInstant cutOffVersion) (config ^. #cacheLifeTime))


-- | Load the state corresponding to the last completed validation version.
-- 
loadStoredAppState :: Storage s => AppContext s -> IO (Maybe WorldVersion)
loadStoredAppState AppContext {..} = do
    Now now' <- thisInstant
    let revalidationInterval = config ^. typed @ValidationConfig . #revalidationInterval    
    roTxT database $ \tx db ->
        DB.getLatestVersion tx db >>= \case
            Nothing  -> pure Nothing

            Just lastVersion
                | versionIsOld now' revalidationInterval lastVersion -> do
                    logInfo logger [i|Last cached version #{lastVersion} is too old to be used, will re-run validation.|]
                    pure Nothing

                | otherwise -> do
                    (payloads, elapsed) <- timedMS $ do                                            
                        slurm    <- DB.getSlurm tx db lastVersion
                        payloads <- DB.getRtrPayloads tx db lastVersion                        
                        for_ payloads $ \payloads' -> do 
                            slurmedPayloads <- atomically $ completeVersion appState lastVersion payloads' slurm                            
                            when (config ^. #withValidityApi) $                                
                                -- do it in a separate thread to speed up the startup
                                void $ forkFinally 
                                        (atomically $ updatePrefixIndex appState slurmedPayloads) 
                                        (logException logger [i|Exception in updating prefix index for #{lastVersion}|])
                        pure payloads
                    for_ payloads $ \p -> do 
                        let vrps = p ^. #vrps
                        logInfo logger $ [i|Last cached version #{lastVersion} used to initialise |] <>
                                         [i|current state (#{estimateVrpCount vrps} VRPs), took #{elapsed}ms.|]
                    pure $ Just lastVersion


<<<<<<< HEAD
canRunInParallel :: Task -> Task -> Bool
=======
{- 
    Run periodic fetches for slow repositories asychronously to the validation process.

    - Periodically check if there're repositories that don't have fetchType `ForSyncFetch`
    - Try to refetch these repositories
    - Repositories that were successful and fast enought get back `ForSyncFetch` fetch type.
-}
runAsyncFetches :: Storage s => AppContext s -> WorldVersion -> IO ValidationState
runAsyncFetches appContext@AppContext {..} worldVersion = do             
    withRepositoriesProcessing appContext $ \repositoryProcessing -> do

        pps <- readPublicationPoints repositoryProcessing      
        -- We only care about the repositories that are maarked for asynchronous fetch 
        let asyncRepos = Map.fromList $ findRepositoriesForAsyncFetch pps        

        -- And mentioned on some certificates during the last validation.        
        let problematicPpas = let 
                toPpa []   = Nothing
                toPpa urls = fmap PublicationPointAccess 
                                $ NE.nonEmpty 
                                $ map repositoryToPP
                                $ mapMaybe (`Map.lookup` asyncRepos) urls                 
                
                -- Also use only the ones filtered by config options 
                in mapMaybe (filterPPAccess config) $ 
                   mapMaybe toPpa $ toList $ pps ^. #usedForAsync

        unless (null problematicPpas) $ do                                     
            let ppaToText (PublicationPointAccess ppas) = 
                    Text.intercalate " -> " $ map (fmtGen . getRpkiURL) $ NE.toList ppas
            let reposText = Text.intercalate ", " $ map ppaToText problematicPpas
            let totalRepoCount = repositoryCount pps 
            logInfo logger [i|Asynchronous fetch, version #{worldVersion}, #{length problematicPpas} out of #{totalRepoCount} repositories: #{reposText}|]

        forConcurrently_ (sortPpas asyncRepos problematicPpas) $ \ppAccess -> do                         
            let url = getRpkiURL $ NE.head $ unPublicationPointAccess ppAccess
            void $ runValidatorT (newScopes' RepositoryFocus url) $ 
                    fetchWithFallback appContext repositoryProcessing 
                        worldVersion (asyncFetchConfig config) ppAccess
                    
        validationStateOfFetches repositoryProcessing   
  where    
    -- Sort them by the last fetch time, the fastest first. 
    -- If a repository was never fetched, it goes to the end of the list
    sortPpas asyncRepos ppas = map fst 
            $ List.sortOn promisingFirst
            $ map withRepo ppas    
      where
        promisingFirst (_, repo) = fmap duration repo

        withRepo ppa = let 
                primary = NE.head $ unPublicationPointAccess ppa
            in (ppa, Map.lookup (getRpkiURL primary) asyncRepos)

        duration r = 
            fromMaybe (TimeMs 1000_000_000) $ (getMeta r) ^. #lastFetchDuration

    repositoryToPP = \case    
        RsyncR r -> RsyncPP $ r ^. #repoPP
        RrdpR r  -> RrdpPP r


canRunInParallel :: TaskType -> TaskType -> Bool
>>>>>>> f10ddac9
canRunInParallel t1 t2 = 
    t2 `elem` canRunWith t1 || t1 `elem` canRunWith t2
  where    
    canRunWith = \case 
        ValidationTask       -> allExcept [LmdbCompactTask]

        -- two different fetches can run in parallel, it's fine    
        FetchTask            -> [ValidationTask, FetchTask, CacheCleanupTask]

        CacheCleanupTask     -> [ValidationTask, FetchTask, RsyncCleanupTask]    
        RsyncCleanupTask     -> allExcept [FetchTask]
        LeftoversCleanupTask -> allExcept [LmdbCompactTask]
    
        -- this one can only run alone
        LmdbCompactTask     -> []
  
    allExcept tasks = filter (not . (`elem` tasks)) [minBound..maxBound]
        
    
runConcurrentlyIfPossible :: (MonadIO m, MonadBaseControl IO m) 
                        => AppLogger -> Task -> Tasks -> m a -> m a
runConcurrentlyIfPossible logger taskType Tasks {..} action = do 
    {- 
        Theoretically, exclusive maintenance tasks can starve indefinitely and 
        never get picked up because of fechers running all the time.
        But in practice that is very unlikely to happen, so we'll gamble for now.
    -}    
    let canRunWith runningTasks =             
            all (canRunInParallel taskType . fst) $ Map.toList runningTasks

    (runningTasks, canRun) <- liftIO $ atomically $ do 
                runningTasks <- readTVar running
                pure (Map.toList runningTasks, canRunWith runningTasks)

    unless canRun $ 
        logDebug logger [i|Task #{taskType} cannot run concurrently with #{runningTasks} and has to wait.|]        

    join $ liftIO $ atomically $ do 
        runningTasks_ <- readTVar running
        if canRunWith runningTasks_
            then do 
                writeTVar running $ Map.insertWith (+) taskType 1 runningTasks_
                pure $ action
                        `finally` 
                        liftIO (atomically (modifyTVar' running $ Map.alter (>>= 
                                    (\count -> if count > 1 then Just (count - 1) else Nothing)
                                ) taskType))
            else retry


versionIsOld :: Instant -> Seconds -> WorldVersion -> Bool
versionIsOld now period (WorldVersion nanos) =
    let validatedAt = fromNanoseconds nanos
    in not $ closeEnoughMoments (Earlier validatedAt) (Later now) period


periodically :: Seconds -> a -> (a -> IO a) -> IO a
periodically interval a0 action = do         
    go a0
  where
    go a = do
        Now start <- thisInstant        
        a' <- action a
        Now end <- thisInstant
        let pause = leftToWaitMicros (Earlier start) (Later end) interval
        when (pause > 0) $
            threadDelay $ fromIntegral pause
        
        go a'        


leftToWaitMicros :: Earlier -> Later -> Seconds -> Int64
leftToWaitMicros (Earlier earlier) (Later later) (Seconds interval) = 
    timeToWaitNs `div` 1000
  where
    executionTimeNs = toNanoseconds later - toNanoseconds earlier
    timeToWaitNs = nanosPerSecond * interval - executionTimeNs    

logException :: MonadIO m => AppLogger -> Text.Text -> Either SomeException a -> m ()
logException logger logText result = 
    case result of
        Left ex -> logDebug logger [i|logException: #{logText}: #{ex}|]
        Right _ -> pure ()

ignoreSync :: MonadBaseControl IO m => m () -> m ()
ignoreSync f =     
    catch f $ \(e :: SomeException) -> 
        case fromException e of
            Just (_ :: SomeAsyncException) -> throwIO e
            Nothing -> pure ()<|MERGE_RESOLUTION|>--- conflicted
+++ resolved
@@ -33,12 +33,8 @@
 import qualified Data.Map.Monoidal.Strict        as MonoidalMap
 import           Data.Set                        (Set)
 import qualified Data.Set                        as Set
-<<<<<<< HEAD
 import qualified Data.Vector                     as V
 import           Data.Maybe                      (fromMaybe, catMaybes, isJust)
-=======
-import           Data.Maybe                      (fromMaybe, mapMaybe)
->>>>>>> f10ddac9
 import           Data.Int                        (Int64)
 import           Data.Hourglass
 import           Data.Time.Clock                 (NominalDiffTime, diffUTCTime, getCurrentTime)
@@ -1116,73 +1112,6 @@
                     pure $ Just lastVersion
 
 
-<<<<<<< HEAD
-canRunInParallel :: Task -> Task -> Bool
-=======
-{- 
-    Run periodic fetches for slow repositories asychronously to the validation process.
-
-    - Periodically check if there're repositories that don't have fetchType `ForSyncFetch`
-    - Try to refetch these repositories
-    - Repositories that were successful and fast enought get back `ForSyncFetch` fetch type.
--}
-runAsyncFetches :: Storage s => AppContext s -> WorldVersion -> IO ValidationState
-runAsyncFetches appContext@AppContext {..} worldVersion = do             
-    withRepositoriesProcessing appContext $ \repositoryProcessing -> do
-
-        pps <- readPublicationPoints repositoryProcessing      
-        -- We only care about the repositories that are maarked for asynchronous fetch 
-        let asyncRepos = Map.fromList $ findRepositoriesForAsyncFetch pps        
-
-        -- And mentioned on some certificates during the last validation.        
-        let problematicPpas = let 
-                toPpa []   = Nothing
-                toPpa urls = fmap PublicationPointAccess 
-                                $ NE.nonEmpty 
-                                $ map repositoryToPP
-                                $ mapMaybe (`Map.lookup` asyncRepos) urls                 
-                
-                -- Also use only the ones filtered by config options 
-                in mapMaybe (filterPPAccess config) $ 
-                   mapMaybe toPpa $ toList $ pps ^. #usedForAsync
-
-        unless (null problematicPpas) $ do                                     
-            let ppaToText (PublicationPointAccess ppas) = 
-                    Text.intercalate " -> " $ map (fmtGen . getRpkiURL) $ NE.toList ppas
-            let reposText = Text.intercalate ", " $ map ppaToText problematicPpas
-            let totalRepoCount = repositoryCount pps 
-            logInfo logger [i|Asynchronous fetch, version #{worldVersion}, #{length problematicPpas} out of #{totalRepoCount} repositories: #{reposText}|]
-
-        forConcurrently_ (sortPpas asyncRepos problematicPpas) $ \ppAccess -> do                         
-            let url = getRpkiURL $ NE.head $ unPublicationPointAccess ppAccess
-            void $ runValidatorT (newScopes' RepositoryFocus url) $ 
-                    fetchWithFallback appContext repositoryProcessing 
-                        worldVersion (asyncFetchConfig config) ppAccess
-                    
-        validationStateOfFetches repositoryProcessing   
-  where    
-    -- Sort them by the last fetch time, the fastest first. 
-    -- If a repository was never fetched, it goes to the end of the list
-    sortPpas asyncRepos ppas = map fst 
-            $ List.sortOn promisingFirst
-            $ map withRepo ppas    
-      where
-        promisingFirst (_, repo) = fmap duration repo
-
-        withRepo ppa = let 
-                primary = NE.head $ unPublicationPointAccess ppa
-            in (ppa, Map.lookup (getRpkiURL primary) asyncRepos)
-
-        duration r = 
-            fromMaybe (TimeMs 1000_000_000) $ (getMeta r) ^. #lastFetchDuration
-
-    repositoryToPP = \case    
-        RsyncR r -> RsyncPP $ r ^. #repoPP
-        RrdpR r  -> RrdpPP r
-
-
-canRunInParallel :: TaskType -> TaskType -> Bool
->>>>>>> f10ddac9
 canRunInParallel t1 t2 = 
     t2 `elem` canRunWith t1 || t1 `elem` canRunWith t2
   where    
