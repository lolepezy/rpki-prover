{-# LANGUAGE DerivingStrategies   #-}
{-# LANGUAGE DeriveAnyClass       #-}
{-# LANGUAGE StrictData           #-}
{-# LANGUAGE FlexibleInstances    #-}
{-# LANGUAGE OverloadedLabels     #-}
{-# LANGUAGE QuasiQuotes          #-}
{-# LANGUAGE RecordWildCards      #-}
{-# LANGUAGE UndecidableInstances #-}
{-# LANGUAGE OverloadedStrings    #-}

module RPKI.Workflow where

import           Control.Concurrent              as Conc
import           Control.Concurrent.Async
import           Control.Concurrent.STM
import           Control.Exception.Lifted
import           Control.Monad
import           Control.Monad.Trans.Control (MonadBaseControl)
import           Control.Monad.IO.Class

import           Control.Lens hiding (indices, Indexable)
import           Data.Generics.Product.Typed
import           GHC.Generics

import qualified Data.ByteString.Lazy            as LBS

import           Data.Foldable                   (for_)
import qualified Data.Text                       as Text
import qualified Data.List                       as List
import qualified Data.List.NonEmpty              as NonEmpty
import           Data.Map.Strict                 (Map)
import qualified Data.Map.Strict                 as Map
import qualified Data.Map.Monoidal.Strict        as MonoidalMap
import           Data.Set                        (Set)
import qualified Data.Set                        as Set
import qualified Data.Vector                     as V
import           Data.Maybe                      (fromMaybe, catMaybes, isJust)
import           Data.Int                        (Int64)
import           Data.Hourglass
import           Data.Time.Clock                 (NominalDiffTime, diffUTCTime, getCurrentTime)
import qualified Data.IxSet.Typed                as IxSet
import qualified Data.Hashable                   as Hashable

import           Data.String.Interpolate.IsString
import           Numeric.Natural
import           System.Exit
import           System.Directory
import           System.FilePath                  ((</>))
import           System.Posix.Signals

import           RPKI.AppState
import           RPKI.AppMonad
import           RPKI.AppTypes
import           RPKI.Config
import           RPKI.Domain
import           RPKI.Messages
import           RPKI.Reporting
import           RPKI.Repository
import           RPKI.Fetch
import           RPKI.Logging
import           RPKI.Metrics.System
import           RPKI.Http.Types
import           RPKI.Http.Dto
import qualified RPKI.Store.Database               as DB
import           RPKI.Validation.TopDown

import           RPKI.AppContext
import           RPKI.Metrics.Prometheus
import           RPKI.RTR.RtrServer
import           RPKI.Store.Base.Storage
import           RPKI.Store.AppStorage
import           RPKI.RRDP.Types
import           RPKI.TAL
import           RPKI.Parallel
import           RPKI.Util                     
import           RPKI.Time
import           RPKI.Worker
import           RPKI.SLURM.Types
import           UnliftIO (pooledForConcurrentlyN)

{- 
    Fully asynchronous execution.

    - Validations are scheduled periodically for all TAs.

    - Validation creates a list of repositories mentioned in the certificates.

    - Every newly discovered repository is added to the fetching machinery

    - After every fetch a validation can be triggered iff
        * there are "significant" updates in the fetch (not MFTs and CRLs only)
        * validation happened not less than N seconds ago
    
    - Fetches must always happen atomically, including snapshot fetches

    - 
-}

-- A job run can be the first one or not and 
-- sometimes we need this information.
data JobRun = FirstRun | RanBefore
    deriving stock (Show, Eq, Ord, Generic)  

data WorkflowShared = WorkflowShared { 
        -- Indicates if anything was ever deleted from the DB
        -- since the start of the server. It helps to avoid 
        -- unnecessary compaction procedures: no deletions 
        -- means no compaction is reqired.
        deletedAnythingFromDb :: TVar Bool,

        -- Currently running tasks, it is needed to keep track which 
        -- tasks can run parallel to each other and avoid race conditions.
        runningTasks :: Tasks,

        -- It's just handy to avoid passing this one as a parameter the whole time
        prometheusMetrics :: PrometheusMetrics,

        -- Looping fetcher threads
        fetchers :: Fetchers,

        -- TAs that need to be revalidated because repositories 
        -- associated with these TAs have been fetched.
        tasToValidate :: TVar (Set TaName),

        -- Earliest expiration time for any object for a TA
        earliestToExpire :: TVar (Map TaName EarliestToExpire),

        tals :: [TAL]
    }
    deriving stock (Generic)


withWorkflowShared :: (MonadBaseControl IO m, MonadIO m, Storage s) 
                    => AppContext s
                    -> PrometheusMetrics 
                    -> [TAL]
                    -> (WorkflowShared -> m b) 
                    -> m b
withWorkflowShared AppContext {..} prometheusMetrics tals f = do
    shared <- liftIO $ atomically $ do 
        deletedAnythingFromDb <- newTVar False
        runningTasks          <- newRunningTasks
        fetchers <- do 
                fetcheables        <- newTVar mempty
                runningFetchers    <- newTVar mempty
                firstFinishedFetchBy <- newTVar mempty
                uriByTa            <- newTVar mempty
                untrustedFetchSemaphore <- newSemaphore (fromIntegral $ config ^. #parallelism . #fetchParallelism)
                trustedFetchSemaphore   <- newSemaphore (fromIntegral $ config ^. #parallelism . #fetchParallelism)                            
                rsyncPerHostSemaphores  <- newTVar mempty                
                pure $ Fetchers {..}                        

        tasToValidate <- newTVar mempty
        earliestToExpire <- newTVar mempty
        pure WorkflowShared {..}

    f shared `finally`
        liftIO (mask_ $ do
            fs <- atomically $ Map.elems <$> readTVar (shared ^. #fetchers . #runningFetchers)
            for_ fs $ \thread -> Conc.throwTo thread AsyncCancelled)


-- Different types of periodic tasks that may run 
data Task =
    -- top-down validation and sync fetches
    ValidationTask

    -- delete old objects and old versions
    | CacheCleanupTask    

    | LmdbCompactTask

    -- cleanup files in tmp, stale LMDB reader transactions, run-away child processes, etc.
    | LeftoversCleanupTask

    -- async fetches of slow repositories
    | FetchTask

    -- Delete local rsync mirror once in a long while
    | RsyncCleanupTask
    deriving stock (Show, Eq, Ord, Bounded, Enum, Generic)


data Scheduling = Scheduling {        
        initialDelay :: Int,
        interval     :: Seconds,
        taskDef      :: (Task, WorldVersion -> JobRun -> IO ()),
        persistent   :: Bool        
    }
    deriving stock (Generic)

newtype Tasks = Tasks { 
        running :: TVar (Map Task Natural)
    }
    deriving stock (Generic)

newRunningTasks :: STM Tasks
newRunningTasks = Tasks <$> newTVar mempty


-- The main entry point for the whole validator workflow. Runs multiple threads, 
-- running validation, RTR server, cleanups, cache maintenance and async fetches.
-- 
runWorkflow :: (Storage s, MaintainableStorage s) =>
                AppContext s -> [TAL] -> IO ()
runWorkflow appContext@AppContext {..} tals = do    
    void $ concurrently (
            -- Fill in the current appState if it's not too old.
            -- It is useful in case of restarts.             
            loadStoredAppState appContext)
        (do 
            prometheusMetrics <- createPrometheusMetrics config

            withWorkflowShared appContext prometheusMetrics tals $ \workflowShared ->           
                case config ^. #proverRunMode of     
                    ServerMode -> 
                        void $ concurrently                    
                            (concurrently
                                (runScheduledTasks workflowShared)
                                (revalidate workflowShared))
                            runRtrIfConfigured            

                    OneOffMode _ -> 
                        void $ revalidate workflowShared                                  
        )
  where
    allTaNames = map getTaName tals
    
    revalidate workflowShared = do 
        canValidateAgain <- newTVarIO True
        race_ 
            (triggeredValidationLoop canValidateAgain FirstRun)
            periodicallyRevalidateAllTAs

      where
        periodicallyRevalidateAllTAs = do 
            let revalidationInterval = config ^. typed @ValidationConfig . #revalidationInterval
            forever $ do       
                threadDelay $ toMicroseconds revalidationInterval
                atomically $ writeTVar
                    (workflowShared ^. #tasToValidate) (Set.fromList allTaNames)

        triggeredValidationLoop canValidateAgain run = do 
            talsToValidate <- waitForTasToValidate            
            void $ do 
                worldVersion <- newWorldVersion            
                validateTAs workflowShared worldVersion talsToValidate

                case config ^. #proverRunMode of     
                    ServerMode -> scheduleNextAndLoop
                    OneOffMode vrpOutputFile -> do                        
                        canStop <- hasValidatedEverythingForEveryTA workflowShared
                        if canStop then 
                            outputVrps vrpOutputFile
                        else
                            scheduleNextAndLoop
          where
            scheduleNextAndLoop = do 
                void $ forkFinally 
                    (do                         
                        Conc.threadDelay $ toMicroseconds $ config ^. #validationConfig . #minimalRevalidationInterval
                        atomically $ writeTVar canValidateAgain True)
                    (logException logger "Exception in revalidation delay thread")
                triggeredValidationLoop canValidateAgain RanBefore           

            waitForTasToValidate = atomically $ do
                (`unless` retry) =<< readTVar canValidateAgain                
                case run of
                    FirstRun -> reset >> pure tals
                    RanBefore -> do 
                        tas <- readTVar (workflowShared ^. #tasToValidate)
                        when (Set.null tas) retry
                        reset
                        pure $ filter (\tal -> getTaName tal `Set.member` tas) tals                           
              where
                reset = do 
                    writeTVar (workflowShared ^. #tasToValidate) mempty
                    writeTVar canValidateAgain False
                    

    outputVrps vrpOutputFile = do 
        vrps <- roTxT database $ \tx db -> 
                DB.getLatestVersion tx db >>= \case 
                    Nothing            -> pure Nothing
                    Just latestVersion -> Just <$> DB.getVrps tx db latestVersion
        case vrps of
            Nothing -> do
                logWarn logger [i|Don't have any VRPs, exiting.|]                
            Just vrps' ->                 
                LBS.writeFile vrpOutputFile $ unRawCSV $ vrpDtosToCSV $ toVrpDtos vrps'

    hasValidatedEverythingForEveryTA WorkflowShared { fetchers = Fetchers {..}} = do 
        -- check if for every TA the last validation time is later than 
        -- all of the first fetching dates for the repositories
        versions  <- roTxT database DB.getLatestVersions
        fetchedBy <- readTVarIO firstFinishedFetchBy                
        urisByTA  <- readTVarIO uriByTa
        
        let allValidationsAreLaterThanFetches = 
                all (\(ta, validatedBy) -> 
                    case [ Map.lookup uri fetchedBy | uri <- IxSet.indexKeys $ IxSet.getEQ ta urisByTA ] of 
                        [] -> False
                        z  -> let 
                            (fetchedAtLeastOnce, notFetched) = List.partition isJust z
                            in case notFetched of 
                                [] -> all (validatedBy >) $ catMaybes fetchedAtLeastOnce
                                _  -> False
                    ) $ perTA versions

        pure allValidationsAreLaterThanFetches


    schedules workflowShared = [            
            Scheduling {                 
<<<<<<< HEAD
                initialDelay = 0,
                interval = config ^. typed @ValidationConfig . #revalidationInterval,
                taskDef = (ValidationTask, validateTAs workflowShared),
                persistent = False
            },            
            Scheduling {                                 
                initialDelay = 600 * 1_000_000,
                interval = config ^. #cacheCleanupInterval,
                taskDef = (CacheCleanupTask, cacheCleanup workflowShared),
                persistent = True                
            },        
            Scheduling {                 
                initialDelay = 900 * 1_000_000,
=======
                initialDelay = 600_000_000,                
                taskDef = (CacheCleanupTask, cacheCleanup workflowShared),
                persistent = True,
                interval = config ^. #cacheCleanupInterval
            },        
            Scheduling {                 
                initialDelay = 900_000_000,
>>>>>>> 7679442e
                interval = config ^. #storageCompactionInterval,
                taskDef = (LmdbCompactTask, compact workflowShared),
                persistent = True
            },
            Scheduling {             
                initialDelay = 1200 * 1_000_000,
                interval = config ^. #rsyncCleanupInterval,
                taskDef = (RsyncCleanupTask, rsyncCleanup),
                persistent = True
            },
            let interval = config ^. typed @ValidationConfig . #revalidationInterval
            in Scheduling {                 
                initialDelay = toMicroseconds interval `div` 2,                
                taskDef = (LeftoversCleanupTask, \_ _ -> cleanupLeftovers),
                persistent = False,
                ..
            }
        ]              

    -- For each schedule 
    --   * run a thread that would try to run the task periodically 
    --   * run tasks using `runConcurrentlyIfPossible` to make sure 
    --     there is no data races between different tasks
    runScheduledTasks workflowShared = do                
        persistedJobs <- roTxT database $ \tx db -> Map.fromList <$> DB.allJobs tx db        

        Now now <- thisInstant
        forConcurrently (schedules workflowShared) $ \Scheduling { taskDef = (task, action), ..} -> do                        
            let name = fmtGen task
            let (delay, jobRun0) =                  
                    if persistent
                    then case Map.lookup name persistedJobs of 
                        Nothing -> 
                            (initialDelay, FirstRun)
                        Just lastExecuted -> 
                            (fromIntegral $ leftToWaitMicros (Earlier lastExecuted) (Later now) interval, RanBefore)
                    else (initialDelay, FirstRun)            

            let delayInSeconds = initialDelay `div` 1_000_000
            let delayText :: Text.Text = 
                    case () of 
                      _ | delay == 0 -> [i|for ASAP execution|] 
                        | delay < 0  -> [i|for ASAP execution (it is #{-delayInSeconds}s due)|] 
                        | otherwise  -> [i|with initial delay #{delayInSeconds}s|]                     
            logDebug logger [i|Scheduling task '#{name}' #{delayText} and interval #{interval}.|] 

            when (delay > 0) $
                threadDelay delay

            let actualAction jobRun = do
                    logDebug logger [i|Running task '#{name}'.|]
                    worldVersion <- newWorldVersion
                    action worldVersion jobRun 
                        `finally` (do  
                            when persistent $ do                       
                                Now endTime <- thisInstant
                                -- re-read `db` since it could have been changed by the time the
                                -- job is finished (after compaction, in particular)                                                                
                                rwTxT database $ \tx db' -> DB.setJobCompletionTime tx db' name endTime
                            updateMainResourcesStat
                            logDebug logger [i|Done with task '#{name}'.|])    

            periodically interval jobRun0 $ \jobRun -> do                 
                runConcurrentlyIfPossible logger task (workflowShared ^. #runningTasks) (actualAction jobRun) 
                pure RanBefore

    updateMainResourcesStat = do 
        (cpuTime, maxMemory) <- processStat
        SystemInfo {..} <- readTVarIO $ appState ^. #system
        Now now <- thisInstant
        let clockTime = durationMs startUpTime now
        pushSystem logger $ cpuMemMetric "root" cpuTime clockTime maxMemory        

    validateTAs workflowShared worldVersion talsToValidate = do  
        let taNames = map getTaName talsToValidate
        logInfo logger [i|Validating TAs #{taNames}, world version #{worldVersion} |]
        executeOrDie
            processTALs
            (\(rtrPayloads, slurmedPayloads) elapsed -> do 
                let vrps = rtrPayloads ^. #vrps
                let slurmedVrps = slurmedPayloads ^. #vrps
                logInfo logger $
                    [i|Validated TAs #{taNames}, got #{estimateVrpCount vrps} VRPs (probably not unique), |] <>
                    [i|#{estimateVrpCount slurmedVrps} SLURM-ed VRPs, took #{elapsed}ms|])
      where
        processTALs = do
            ((z, workerVS), workerId) <- runValidationWorker worldVersion talsToValidate                  
            case z of 
                Left e -> do 
                    logError logger [i|Validator process failed: #{e}.|]
                    rwTxT database $ \tx db -> do
                        DB.saveValidationVersion tx db worldVersion allTaNames mempty workerVS
                    updatePrometheus (workerVS ^. typed) (workflowShared ^. #prometheusMetrics) worldVersion
                    pure (mempty, mempty)

                Right wr@WorkerResult {..} -> do                              
                    let ValidationResult vs discovered maybeSlurm = payload
                    adjustFetchers appContext (fmap fst discovered) workflowShared
                    scheduleRevalidationOnExpiry appContext (fmap snd discovered) workflowShared
                    
                    logWorkerDone logger workerId wr
                    pushSystem logger $ cpuMemMetric "validation" cpuTime clockTime maxMemory
                
                    let topDownState = workerVS <> vs
                    logDebug logger [i|Validation result: 
#{formatValidations (topDownState ^. typed)}.|]
                    updatePrometheus (topDownState ^. typed) (workflowShared ^. #prometheusMetrics) worldVersion                        
                    
                    (!q, elapsed) <- timedMS $ reReadAndUpdatePayloads maybeSlurm
                    logDebug logger [i|Re-read payloads, took #{elapsed}ms.|]
                    pure q
          where
            reReadAndUpdatePayloads maybeSlurm = do 
                roTxT database (\tx db -> DB.getRtrPayloads tx db worldVersion) >>= \case                         
                    Nothing -> do 
                        logError logger [i|Something weird happened, could not re-read VRPs.|]
                        pure (mempty, mempty)
                    Just rtrPayloads -> atomically $ do                                                    
                        slurmedPayloads <- completeVersion appState worldVersion rtrPayloads maybeSlurm 
                        when (config ^. #withValidityApi) $
                            updatePrefixIndex appState slurmedPayloads
                        pure (rtrPayloads, slurmedPayloads)
                          
    -- Delete objects in the store that were read by top-down validation 
<<<<<<< HEAD
    -- longer than `shortLivedCacheLifeTime` hours ago.
    cacheCleanup WorkflowShared {..} worldVersion _ = do            
=======
    -- longer than `cacheLifeTime` hours ago.
    cacheCleanup workflowShared worldVersion _ = do            
>>>>>>> 7679442e
        executeOrDie
            cleanupOldObjects
            (\z elapsed -> 
                case z of 
                    Left message -> logError logger message
                    Right DB.CleanUpResult {..} -> do 
                        when (deletedObjects > 0) $ do
<<<<<<< HEAD
                            atomically $ writeTVar deletedAnythingFromDb True
                        let perType :: String = if mempty /= deletedPerType 
                            then [i|in particular #{Map.toList deletedPerType}, |] 
                            else ""
                        logInfo logger $ [i|Cleanup: deleted #{deletedObjects} objects, #{perType}kept #{keptObjects}, |] <>
=======
                            atomically $ writeTVar (workflowShared ^. #deletedAnythingFromDb) True
                        logInfo logger $ [i|Cleanup: deleted #{deletedObjects} objects, kept #{keptObjects}, |] <>
>>>>>>> 7679442e
                                         [i|deleted #{deletedURLs} dangling URLs, #{deletedVersions} old versions, took #{elapsed}ms.|])
      where
        cleanupOldObjects = do                 
            ((z, _), workerId) <- runCleanUpWorker worldVersion      
            case z of 
                Left e                     -> pure $ Left [i|Cache cleanup process failed: #{e}.|]
                Right wr@WorkerResult {..} -> do 
                    logWorkerDone logger workerId wr
                    pushSystem logger $ cpuMemMetric "cache-clean-up" cpuTime clockTime maxMemory
                    pure $ Right payload                                       

    -- Do LMDB compaction
    compact workflowShared worldVersion _ = do
        -- Some heuristics first to see if it's obvisouly too early to run compaction:
        -- if we have never deleted anything, there's no fragmentation, so no compaction needed.
        deletedAnything <- readTVarIO $ workflowShared ^. #deletedAnythingFromDb
        if deletedAnything then do
            (_, elapsed) <- timedMS $ runMaintenance appContext
            logInfo logger [i|Done with compacting the storage, version #{worldVersion}, took #{elapsed}ms.|]
        else 
            logDebug logger [i|Nothing has been deleted from the storage, compaction is not needed.|]

    -- Delete temporary files and LMDB stale reader transactions
    cleanupLeftovers = do
        -- Cleanup tmp directory, if some fetchers died abruptly 
        -- there may be leftover files.        
        let tmpDir = configValue $ config ^. #tmpDirectory
        logDebug logger [i|Cleaning up temporary directory #{tmpDir}.|]
        now <- getCurrentTime
        files <- listDirectory tmpDir

        -- Temporary RRDP files cannot meaningfully live longer than that
        let Seconds (fromIntegral -> maxTimeout :: NominalDiffTime) = 
                10 + config ^. #rrdpConf . #rrdpTimeout

        forM_ files $ \file -> 
            ignoreSync $ do 
                let fullPath = tmpDir </> file
                ageInSeconds <- diffUTCTime now <$> getModificationTime fullPath            
                when (ageInSeconds > maxTimeout) $
                    removePathForcibly fullPath                

        -- Cleanup reader table of LMDB cache, it may get littered by 
        -- dead processes, unfinished/killed transaction, etc.
        -- All these stale transactions are essentially bugs, but it's 
        -- easier to just clean them up rather than prevent all 
        -- possible leakages (even if it were possible to prevent them).
        cleaned <- cleanUpStaleTx appContext
        when (cleaned > 0) $ 
            logDebug logger [i|Cleaned #{cleaned} stale readers from LMDB cache.|]
        
        -- Kill all orphan rsync processes that are still running and refusing to die
        -- Sometimes and rsync process can leak and linger, kill the expired ones
        removeExpiredRsyncProcesses appState >>=
            mapM_ (\(pid, WorkerInfo {..}) -> do 
                -- Run it in a separate thread, if sending the signal fails
                -- the thread gets killed without no impact on anything else 
                -- ever. If it's successful, we'll log a message about it
                forkFinally 
                    (do
                        signalProcess killProcess pid
                        logInfo logger [i|Killed rsync client process with PID #{pid}, #{cli}, it expired at #{endOfLife}.|])             
                    (logException logger [i|Exception in rsync process killer thread|])
                )                

    -- Delete local rsync mirror. The assumption here is that over time there
    -- be a lot of local copies of rsync repositories that are so old that 
    -- the next time they are updated, most of the new repository will be downloaded 
    -- anyway. Since most of the time RRDP is up, rsync updates are rare, so local 
    -- data is mostly stale and just takes disk space.
    rsyncCleanup _ jobRun =
        case jobRun of 
            -- Do not actually do anything at the very first run.
            -- Statistically the first run would mean that the application 
            -- just was installed and started working and it's not very likely 
            -- that there's already a lot of garbage in the rsync mirror directory.                                    
            FirstRun  -> pure ()  
            RanBefore -> 
                executeOrDie
                    (do
                        let rsyncDir = configValue $ config ^. #rsyncConf . #rsyncRoot
                        logDebug logger [i|Deleting rsync mirrors in #{rsyncDir}.|]
                        listDirectory rsyncDir >>= mapM_ (removePathForcibly . (rsyncDir </>))
                    )
                    (\_ elapsed -> logInfo logger [i|Done cleaning up rsync, took #{elapsed}ms.|])

    -- Give up and die as soon as something serious happends. 
    -- If disk data is corrupted or we run out of disk or something 
    -- like that, it doesn't make sense to keep running.
    -- 
    executeOrDie :: IO a -> (a -> TimeMs -> IO ()) -> IO ()
    executeOrDie f onRight =
        exec `catches` [
                Handler $ \(AppException seriousProblem) ->
                    die [i|Something really bad happened: #{seriousProblem}, exiting.|],
                Handler $ \(_ :: AsyncCancelled) ->
                    die [i|Interrupted with Ctrl-C, exiting.|],
                Handler $ \(weirdShit :: SomeException) ->
                    die [i|Something really bad and also unknown happened: #{weirdShit}, exiting.|]
            ]
        where
            exec = do
                (r, elapsed) <- timedMS f
                onRight r elapsed        

    runRtrIfConfigured = 
        for_ (config ^. #rtrConfig) $ runRtrServer appContext


    -- Workers for functionality running in separate processes.
    --     
    runValidationWorker worldVersion talsToValidate = do 
        let talsStr = Text.intercalate "," $ List.sort $ map (unTaName . getTaName) talsToValidate                    
            workerId = WorkerId [i|version:#{worldVersion}:validation:#{talsStr}|]

            maxCpuAvailable = fromIntegral $ config ^. typed @Parallelism . #cpuCount

            -- TODO make it a runtime thing, config?
            -- let profilingFlags = [ "-p", "-hT", "-l" ]
            profilingFlags = [ ]

            arguments = 
                [ workerIdStr workerId ] <>
                rtsArguments ( 
                    profilingFlags <> [ 
                        rtsN maxCpuAvailable, 
                        rtsA "24m", 
                        rtsAL "128m", 
                        rtsMaxMemory $ rtsMemValue (config ^. typed @SystemConfig . #validationWorkerMemoryMb) 
                    ])
        
        r <- runValidatorT 
                (newScopes "validator") $ do 
                    workerInput <- 
                        makeWorkerInput appContext workerId
                            ValidationParams {..}
                            (Timebox $ config ^. typed @ValidationConfig . #topDownTimeout)
                            Nothing
                    runWorker logger workerInput arguments

        pure (r, workerId)

    runCleanUpWorker worldVersion = do             
        let workerId = WorkerId [i|version:#{worldVersion}:cache-clean-up|]
        
        let arguments = 
                [ workerIdStr workerId ] <>
                rtsArguments [ 
                    rtsN 2, 
                    rtsA "24m", 
                    rtsAL "64m", 
                    rtsMaxMemory $ rtsMemValue (config ^. typed @SystemConfig . #cleanupWorkerMemoryMb) ]
        
        r <- runValidatorT             
                (newScopes "cache-clean-up") $ do 
                    workerInput <- makeWorkerInput appContext workerId
                                        (CacheCleanupParams worldVersion)
                                        (Timebox 300)
                                        Nothing
                    runWorker logger workerInput arguments                                                                   
        pure (r, workerId)                            

-- To be called by the validation worker process
runValidation :: Storage s =>
                AppContext s
            -> WorldVersion
            -> [TAL]
            -> [TaName]
            -> IO (ValidationState, Map TaName (Fetcheables, EarliestToExpire), Maybe Slurm)
runValidation appContext@AppContext {..} worldVersion talsToValidate allTaNames = do           

    results <- validateMutlipleTAs appContext worldVersion talsToValidate
        
    -- Apply SLURM if it is set in the appState
    (slurmValidations, maybeSlurm) <- reReadSlurm        

    -- Save all the results into LMDB    
    ((deleted, updatedValidation), elapsed) <- timedMS $ rwTxT database $ \tx db -> do              
                            
        let results' = addVersionPerTA results
        updatedValidation <- addUniqueVrpCountsToMetrics tx db results' slurmValidations                

        let resultsToSave = toPerTA 
                $ map (\(ta, r) -> (ta, (r ^. typed, r ^. typed))) 
                $ Map.toList results'

        DB.saveValidationVersion tx db worldVersion 
            allTaNames resultsToSave updatedValidation                            
     
        for_ maybeSlurm $ DB.saveSlurm tx db worldVersion        
 
        -- We want to keep not more than certain number of latest versions in the DB,
        -- so after adding one, check if the oldest one(s) should be deleted.
        deleted <- DB.deleteOldestVersionsIfNeeded tx db (config ^. #versionNumberToKeep)

        let validations = updatedValidation <> snd (allTAs resultsToSave)

        handleValidations tx db (validations ^. typed)        

        pure (deleted, validations)

    let deletedStr = case deleted of
            [] -> "none"
            _  -> show deleted
    logDebug logger [i|Saved payloads for the version #{worldVersion}, deleted #{deletedStr} oldest version(s) in #{elapsed}ms.|]

    pure (updatedValidation, 
        Map.map (\r -> (r ^. #discoveredRepositories, r ^. #earliestNotValidAfter)) results, 
        maybeSlurm)

  where

    reReadSlurm =
        case appState ^. #readSlurm of
            Nothing       -> pure (mempty, Nothing)
            Just readFunc -> do
                logInfo logger [i|Re-reading and re-validating SLURM files.|]
                (z, vs) <- runValidatorT (newScopes "read-slurm") readFunc
                case z of
                    Left e -> do
                        logError logger [i|Failed to read SLURM files: #{e}|]
                        pure (vs, Nothing)
                    Right slurm ->
                        pure (vs, Just slurm)     
    
    addUniqueVrpCountsToMetrics tx db results slurmValidations = do 

        previousVersion <- DB.previousVersion tx db worldVersion        

        vrps <- forM allTaNames $ \taName -> do 
            case Map.lookup taName results of 
                Just p  -> pure (taName, toVrps $ p ^. typed)
                Nothing -> case previousVersion of 
                        Nothing -> pure (taName, mempty) 
                        Just pv -> (taName, ) <$> DB.getVrpsForTA tx db pv taName    
   
        pure $ addUniqueVRPCount (toPerTA vrps) slurmValidations
      where
        -- TODO This is very expensive and _probably_ there's a faster 
        -- way to do it then Set.fromList
        addUniqueVRPCount vrps !vs = let
                vrpCountLens = typed @Metrics . #vrpCounts
                totalUnique = Count (fromIntegral $ uniqueVrpCount vrps)        
                perTaUnique = fmap (Count . fromIntegral . Set.size . Set.fromList . V.toList . unVrps) (unPerTA vrps)   
            in vs & vrpCountLens . #totalUnique .~ totalUnique                
                  & vrpCountLens . #perTaUnique .~ perTaUnique

    addVersionPerTA :: Map TaName TopDownResult -> Map TaName TopDownResult
    addVersionPerTA = 
        fmap $ #topDownValidations . #topDownMetric . #validationMetrics 
                %~ fmap (#validatedBy .~ ValidatedBy worldVersion)         

    -- Here we do anything that needs to be done in case of specific 
    -- fetch/validation issues are present    
    handleValidations tx db (Validations validations) = do         
        Now now <- thisInstant
        unless (Map.null repositoriesWithManifestIntegrityIssues) $ 
            logDebug logger [i|Repositories with integrity issues #{repositoriesWithManifestIntegrityIssues}.|]

        for_ (Map.toList repositoriesWithManifestIntegrityIssues) $ \(rrdpUrl, issues) ->
            DB.updateRrdpMetaM tx db rrdpUrl $ \case 
                Nothing   -> pure Nothing
                Just meta -> do 
                    let enforcedSnapshot = meta & #enforcement ?~ 
                             NextTimeFetchSnapshot now [i|Manifest integrity issues: #{issues}|]       
                    case meta ^. #enforcement of    
                        Nothing -> do
                            logInfo logger [i|Repository #{rrdpUrl} has integrity issues #{issues}, will force it to re-fetch snapshot.|]
                            pure $ Just enforcedSnapshot

                        -- Don't update the enforcement if it's already set to fetch the snapshot
                        Just n@(NextTimeFetchSnapshot _ _) -> do 
                            logDebug logger [i|Repository #{rrdpUrl} has integrity issues, not changing #{n}.|]
                            pure $ Just meta

                        Just (ForcedSnaphotAt processedAt)
                            -- If the last forced fetch was less than N hours ago, don't do it again
                            | closeEnoughMoments (Earlier processedAt) (Later now)
                                (config ^. #validationConfig . #rrdpForcedSnapshotMinInterval) -> 
                                    pure $ Just meta

                            | otherwise -> do 
                                logInfo logger 
                                    [i|Repository #{rrdpUrl} has integrity issues #{issues}, last forced snapshot fetch was at #{processedAt}, will force it again.|]
                                pure $ Just enforcedSnapshot
      where 
        repositoriesWithManifestIntegrityIssues = 
            Map.fromListWith (<>) [ 
                (relevantRepo, relevantIssues) | 
                    (scope, issues) <- Map.toList validations,                    
                    let relevantIssues = filter manifestIntegrityError (Set.toList issues),
                    not (null relevantIssues),
                    relevantRepo <- mostNarrowPPScope scope
                ]        
          where
            manifestIntegrityError = \case
                VErr (ValidationE e)             -> isRefentialIntegrityError e
                VWarn (VWarning (ValidationE e)) -> isRefentialIntegrityError e                    
                _                                -> False
              where
                isRefentialIntegrityError = \case
                    ManifestEntryDoesn'tExist _ _       -> True
                    NoCRLExists _ _                     -> True                
                    ManifestEntryHasWrongFileType {}    -> True                
                    ReferentialIntegrityError _         -> True                
                    _                                   -> False

            mostNarrowPPScope (Scope s) = 
                take 1 [ url | PPFocus (RrdpU url) <- NonEmpty.toList s ]


-- | Adjust running fetchers to the latest discovered repositories
-- Updates fetcheables with new ones, creates fetchers for new URLs,
-- and stops fetchers that are no longer needed.
adjustFetchers :: Storage s => AppContext s -> Map TaName Fetcheables -> WorkflowShared -> IO ()
adjustFetchers appContext@AppContext {..} discoveredFetcheables workflowShared@WorkflowShared { fetchers = Fetchers {..} } = do
    (currentFetchers, toStop, toStart) <- atomically $ do            

        -- All the URLs that were discovered by the recent validations of all TAs
        relevantUrls :: Set RpkiURL <- do 
                uriByTa_ <- updateUriPerTa discoveredFetcheables <$> readTVar uriByTa
                writeTVar uriByTa uriByTa_
                pure $ Set.fromList $ IxSet.indexKeys uriByTa_
            
        -- This basically means that we filter all the fetcheables 
        -- (new or current) by being amongst the relevant URLs. 
        modifyTVar' fetcheables $ \currentFetcheables -> 
                Fetcheables $ MonoidalMap.filterWithKey 
                    (\url _ -> url `Set.member` relevantUrls) $ 
                    unFetcheables $ currentFetcheables <> mconcat (Map.elems discoveredFetcheables)

        running <- readTVar runningFetchers
        let runningFetcherUrls = Map.keysSet running

        pure (running, 
              Set.difference runningFetcherUrls relevantUrls,
              Set.difference relevantUrls runningFetcherUrls)        

    -- logDebug logger [i|Adjusting fetchers: toStop = #{toStop}, toStart = #{toStart}, currentFetchers = #{Map.keys currentFetchers}|]

    mask_ $ do
        -- Stop and remove fetchers for URLs that are no longer needed    
        for_ (Set.toList toStop) $ \url ->
            for_ (Map.lookup url currentFetchers) $ \thread -> do
                Conc.throwTo thread AsyncCancelled

        threads <- forM (Set.toList toStart) $ \url ->
            (url, ) <$> forkFinally 
                            (newFetcher appContext workflowShared url)
                            (logException logger [i|Exception in fetcher thread for #{url}|])

        atomically $ do
            modifyTVar' runningFetchers $ \r -> do 
                let addedNewAsyncs = foldr (uncurry Map.insert) r threads
                foldr Map.delete addedNewAsyncs $ Set.toList toStop
                        
-- | Create a new fetcher for the given URL and run it.
newFetcher :: Storage s => AppContext s -> WorkflowShared -> RpkiURL -> IO ()
newFetcher appContext@AppContext {..} WorkflowShared { fetchers = fetchers@Fetchers {..}, ..} url = do
    ignoreSync $ go `finally` dropFetcher fetchers url    
  where
    go = case config ^. #proverRunMode of         
        OneOffMode _ -> void fetchOnce
        ServerMode   -> do 
            Now start <- thisInstant        
            pauseIfNeeded start
            fetchLoop
      where    
        fetchLoop = do 
            Now start <- thisInstant
            fetchOnce >>= \case        
                Nothing -> do                
                    logInfo logger [i|Fetcher for #{url} is not needed and will be deleted.|]
                Just interval -> do 
                    logDebug logger [i|Fetcher for #{url} finished, next fetch in #{interval}.|]
                    Now end <- thisInstant
                    let pause = leftToWaitMicros (Earlier start) (Later end) interval
                    when (pause > 0) $
                        threadDelay $ fromIntegral pause

                    fetchLoop 

        pauseIfNeeded now = do 
            f <- fetchableForUrl 
            for_ f $ \_ -> do 
                r <- roTxT database (\tx db -> DB.getRepository tx db url)
                for_ r $ \repository -> do          
                    let status = getMeta repository ^. #status
                    let lastFetchMoment = 
                            case status of
                                FetchedAt t -> Just t
                                FailedAt t  -> Just t
                                _           -> Nothing
                    
                    for_ lastFetchMoment $ \lastFetch -> do 
                        worldVersion <- newWorldVersion
                        let interval = refreshInterval (newFetchConfig config) repository worldVersion status Nothing 0
                        let pause = leftToWaitMicros (Earlier lastFetch) (Later now) interval                                        
                        when (pause > 0) $ do  
                            let pauseSeconds = pause `div` 1_000_000
                            logDebug logger $ 
                                [i|Fetcher for #{url} finished at #{lastFetch}, now is #{now}, |] <> 
                                [i|interval is #{interval}, first fetch will be paused by #{pauseSeconds}s.|]
                            threadDelay $ fromIntegral pause

    fetchOnce = do 
        fetchableForUrl >>= \case        
            Nothing -> 
                pure Nothing

            Just _ -> do 
                let fetchConfig = newFetchConfig config
                worldVersion <- newWorldVersion
                repository <- fromMaybe (newRepository url) <$> 
                                roTxT database (\tx db -> DB.getRepository tx db url) 

                ((r, validations), duration) <-                 
                        withFetchLimits fetchConfig repository $ timedMS $ 
                            runValidatorT (newScopes' RepositoryFocus url) $ do                                 
                                runConcurrentlyIfPossible logger FetchTask runningTasks 
                                    $ fetchRepository appContext fetchConfig worldVersion repository

                rememberFirstFetchBy worldVersion
                updatePrometheusForRepository url duration prometheusMetrics

                -- TODO Use durationMs, it is the only time metric for failed and killed fetches 
                case r of
                    Right (repository', stats) -> do                         
                        let (updateRepo, interval) = updateRepository fetchConfig
                                repository' worldVersion (FetchedAt (versionToInstant worldVersion)) stats duration

                        saveFetchOutcome updateRepo validations                        
                        triggerTaRevalidationIf $ hasUpdates validations                                                         

                        pure $ Just interval

                    Left _ -> do
                        let newStatus = FailedAt $ versionToInstant worldVersion
                        let (updatedRepo, interval) = updateRepository fetchConfig repository worldVersion newStatus Nothing duration
                        saveFetchOutcome updatedRepo validations

                        fetchableForUrl >>= \case
                            Nothing -> 
                                -- this whole fetcheable is gone
                                pure Nothing
                            Just fallbacks -> do  
                                anyUpdates <- fetchFallbacks fetchConfig worldVersion fallbacks                                                            
                                triggerTaRevalidationIf anyUpdates
                                if anyUpdates 
                                    then do                                        
                                        pure $ Just $ 
                                                case [ () | RsyncU _ <- Set.toList fallbacks ] of                                                     
                                                    -- Not implemented yet, in reality it should never happen, 
                                                    -- fallbacks can only be rsync in forseable future
                                                    [] -> interval
                                                    -- fallbacks managed to get through and it was rsync (duh), 
                                                    -- so it should be a normal rsync interval then                                                    
                                                    _  -> max interval (config ^. #validationConfig . #rsyncRepositoryRefreshInterval)
                                    else 
                                        -- nothing responded, so just go with the normal exponential backoff thing
                                        pure $ Just interval                                        
                                
      where
        fetchFallbacks fetchConfig worldVersion fallbacks = do 
            -- TODO Make it a bit smarter based on the overal number and overall load
            let maxThreads = 32
            repositories <- pooledForConcurrentlyN maxThreads (Set.toList fallbacks) $ \fallbackUrl -> do 

                repository <- fromMaybe (newRepository fallbackUrl) <$> 
                                roTxT database (\tx db -> DB.getRepository tx db fallbackUrl)
                                
                ((r, validations), duration) <- 
                        withFetchLimits fetchConfig repository 
                            $ runConcurrentlyIfPossible logger FetchTask runningTasks                                 
                                $ timedMS
                                $ runValidatorT (newScopes' RepositoryFocus fallbackUrl) 
                                    $ fetchRepository appContext fetchConfig worldVersion repository                

                updatePrometheusForRepository fallbackUrl duration prometheusMetrics
                let repo = case r of
                        Right (repository', _noRrdpStats) -> 
                            -- realistically at this time the only fallback repositories are rsync, so 
                            -- there's no RrdpFetchStat ever
                            updateMeta' repository' (#status .~ FetchedAt (versionToInstant worldVersion))
                        Left _ -> do
                            updateMeta' repository (#status .~ FailedAt (versionToInstant worldVersion))
            
                pure (repo, validations)            

            rwTxT database $ \tx db -> do
                DB.saveRepositories tx db (map fst repositories)
                DB.saveRepositoryValidationStates tx db repositories

            pure $ any (hasUpdates . snd) repositories
        

    fetchableForUrl = do 
        Fetcheables fs <- readTVarIO fetcheables
        pure $ MonoidalMap.lookup url fs


    updateRepository fetchConfig repo worldVersion newStatus stats duration = (updated, interval)
      where
        interval = refreshInterval fetchConfig repo worldVersion newStatus stats duration
        updated = updateMeta' repo 
            (\meta -> meta 
                & #status .~ newStatus 
                & #refreshInterval ?~ interval)

    refreshInterval fetchConfig repository worldVersion newStatus rrdpStats duration = 
        case newStatus of                 
            FailedAt _ -> exponentialBackoff currentInterval
            _ ->       
                case rrdpStats of 
                    Nothing                  -> defaultInterval
                    Just RrdpFetchStat {..} -> 
                        case action of 
                            NothingToFetch _ -> increaseInterval currentInterval 
                            FetchDeltas {..} 
                                | moreThanOne sortedDeltas -> decreaseInterval currentInterval
                                | otherwise                -> currentInterval
                            FetchSnapshot _ _       -> currentInterval
                            ForcedFetchSnapshot _ _ -> currentInterval
      where                                    
        currentInterval = 
            fromMaybe defaultInterval (getMeta repository ^. #refreshInterval)

        exponentialBackoff (Seconds s) = min 
            (Seconds $ s + s `div` 2 + 2 * kindaRandomness) 
            ((fetchConfig ^. #maxFailedBackoffInterval) + 3 * Seconds kindaRandomness)

        moreThanOne = ( > 1) . length . NonEmpty.take 2

        defaultInterval = case repository of 
            RrdpR _  -> config ^. #validationConfig . #rrdpRepositoryRefreshInterval
            RsyncR _ -> config ^. #validationConfig . #rsyncRepositoryRefreshInterval

        increaseInterval (Seconds s) = trimInterval $ Seconds $ s + s `div` 5 + kindaRandomness
        decreaseInterval (Seconds s) = trimInterval $ Seconds $ s - s `div` 3 - kindaRandomness

        minInterval = 
            case repository of                
                -- it's signifantly cheaper to use E-Tag and If_No-Mobified-Since, 
                -- so the interval can be smaller
                RrdpR (RrdpRepository { eTag = Just _ }) -> fetchConfig ^. #minFetchInterval
                _                                        -> 2 * fetchConfig ^. #minFetchInterval

        trimInterval interval = 
            max minInterval 
                (min ((fetchConfig ^. #maxFetchInterval) + Seconds kindaRandomness) interval)  

        -- Pseudorandom stuff is added to spread repositories over time more of less 
        -- uniformly and avoid having peaks of activity. It's just something looking 
        -- relatively random without IO. This one will return a number from 0 to 19.
        kindaRandomness = let 
            h :: Integer = fromIntegral $ Hashable.hash url
            w :: Integer = fromIntegral $ let (WorldVersion w_) = worldVersion in Hashable.hash w_
            d :: Integer = fromIntegral $ unTimeMs duration
            r = (w `mod` 83 + h `mod` 77 + d `mod` 37) `mod` 20
            in fromIntegral r :: Int64

    saveFetchOutcome r validations =
        rwTxT database $ \tx db -> do
            DB.saveRepositories tx db [r]
            DB.saveRepositoryValidationStates tx db [(r, validations)]

    
    withFetchLimits :: FetchConfig -> Repository -> IO a -> IO a
    withFetchLimits fetchConfig repository f = do
        case repository of 
            RrdpR _                   -> rrdpFetch
            RsyncR (getRsyncURL -> r) -> rsyncFetch r
      where
        timeToWait = fetchConfig ^. #fetchLaunchWaitDuration

        semaphoreToUse = 
            case getMeta repository ^. #status of  
                -- TODO Add logic "if succeeded more than N times"
                FetchedAt _ -> fetchers ^. #trustedFetchSemaphore
                _           -> fetchers ^. #untrustedFetchSemaphore

        rrdpFetch = withSemaphoreOrTimeout semaphoreToUse timeToWait f

        rsyncFetch (RsyncURL host _) = do 
            -- Some hosts limit the number of connections, so we need to limit
            -- the number of concurrent rsync fetches per host.            
            rsyncHostSempahore <- atomically $ do        
                    rsyncS <- readTVar rsyncPerHostSemaphores
                    case Map.lookup host rsyncS of 
                        Nothing -> do 
                            s <- newSemaphore $ config ^. #rsyncConf . #rsyncPerHostLimit
                            writeTVar rsyncPerHostSemaphores $ Map.insert host s rsyncS
                            pure s
                        Just s -> 
                            pure s            
            
            withSemaphore rsyncHostSempahore 
                $ withSemaphoreOrTimeout semaphoreToUse timeToWait f
          

    hasUpdates validations = let 
            metrics = validations ^. #topDownMetric
            rrdps = MonoidalMap.elems $ unMetricMap $ metrics ^. #rrdpMetrics
            rsyncs = MonoidalMap.elems $ unMetricMap $ metrics ^. #rsyncMetrics                
        in any (\m -> rrdpRepoHasSignificantUpdates (m ^. typed)) rrdps ||
           any (\m -> rsyncRepoHasSignificantUpdates (m ^. typed)) rsyncs

    triggerTaRevalidationIf condition = atomically $ do 
        case config ^. #proverRunMode of         
            OneOffMode _ -> trigger
            ServerMode   -> when condition trigger                
      where
        trigger = do 
            relevantTas <- Set.fromList . IxSet.indexKeys . IxSet.getEQ url <$> readTVar uriByTa
            modifyTVar' tasToValidate $ (<>) relevantTas            
    
    rememberFirstFetchBy version = atomically $ do 
        fff <- readTVar firstFinishedFetchBy
        when (Map.notMember url fff) $ 
            writeTVar firstFinishedFetchBy $ Map.insert url version fff                   

-- Keep track of the earliest expiration time for each TA (i.e. the earlist time when some object of the TA will expire).
-- Reschedule revalidation of the TA at the moment right after its earliest expiration time. Since this expiration time
-- in practice keeps receding to the future as new objects are added, the revalidation is most likely not needed at all, 
-- that's why we double-check it once again before revalidation.
scheduleRevalidationOnExpiry :: Storage s => AppContext s -> Map TaName EarliestToExpire -> WorkflowShared -> IO ()
scheduleRevalidationOnExpiry AppContext {..} expirationTimes WorkflowShared {..} = do
    Now now <- thisInstant

    -- Filter out TAs for which expiration time hasn't changed
    onlyUpdatedExpirations <- 
        fmap catMaybes $ atomically $ do         
            forM (Map.toList expirationTimes) $ \(taName, expiration) -> do 
                let updateIt = do 
                        modifyTVar' earliestToExpire $ Map.insert taName expiration
                        pure $ Just (taName, expiration)

                m <- readTVar earliestToExpire
                case Map.lookup taName m of
                    Nothing -> updateIt
                    Just e
                        | e == expiration -> pure Nothing
                        | otherwise       -> updateIt

    for_ onlyUpdatedExpirations $ \(taName, expiration@(EarliestToExpire expiresAt)) -> do
        let timeToWait = instantDiff (Earlier now) (Later expiresAt)
        let expiresSoonEnough = timeToWait < config ^. #validationConfig . #revalidationInterval
        when (now < expiresAt && expiration /= mempty && expiresSoonEnough) $ do
            logDebug logger [i|The first object for #{taName} will expire at #{expiresAt}, will schedule re-validation right after.|]
            void $ forkFinally
                    (do
                        threadDelay $ toMicroseconds timeToWait
                        let triggerRevalidation = atomically $ modifyTVar' tasToValidate $ Set.insert taName
                        join $ atomically $ do 
                            e <- readTVar earliestToExpire
                            pure $ case Map.lookup taName e of 
                                Just t 
                                    -- expiration time changed since the trigger was scheduled, 
                                    -- so don't do anything, there're a later trigger for this TA
                                    | t > expiration -> do
                                        logDebug logger [i|Will cancel the re-validation for #{taName} scheduled after expiration at #{expiresAt}, new expiration time is #{t}.|]
                                        pure ()
                                    | otherwise      -> do 
                                        logDebug logger [i|Will not cancel re-validation for #{taName} scheduled after expiration at #{expiresAt}, new expiration time is #{t}.|]
                                        triggerRevalidation
                                Nothing              -> triggerRevalidation
                    )                        
                    (const $ pure ())


-- To be called from the cache cleanup worker
-- 
runCacheCleanup :: Storage s =>
                AppContext s
                -> WorldVersion                
                -> IO DB.CleanUpResult
runCacheCleanup AppContext {..} worldVersion = do        
    db <- readTVarIO database
    -- Use the latest completed validation moment as a cutting point.
    -- This is to prevent cleaning up objects actual object if they were 
    -- untouched because prover was stopped for a long period.
    cutOffVersion <- roTx db $ \tx -> 
<<<<<<< HEAD
        fromMaybe worldVersion <$> DB.getLastValidationVersion db tx
    
    let cutOffMoment = versionToMoment cutOffVersion
        tooOldLongLived  = versionIsOld cutOffMoment (config ^. #longLivedCacheLifeTime)
        tooOldShortLived = versionIsOld cutOffMoment (config ^. #shortLivedCacheLifeTime)

    DB.deleteStaleContent logger db DB.DeletionCriteria {
            versionIsTooOld  = tooOldLongLived,
            objectIsTooOld = \version type_ -> 
                case type_ of 
                    -- Most of the object churn happens because of the manifest and CRL updates, 
                    -- so they should be removed from the cache sooner than more long-lived objects
                    MFT -> tooOldShortLived version
                    CRL -> tooOldShortLived version
                    _   -> tooOldLongLived version
        }
=======
        fromMaybe worldVersion <$> DB.getLatestVersion tx db

    DB.deleteStaleContent db (versionIsOld (versionToInstant cutOffVersion) (config ^. #cacheLifeTime))

>>>>>>> 7679442e

-- | Load the state corresponding to the last completed validation version.
-- 
loadStoredAppState :: Storage s => AppContext s -> IO (Maybe WorldVersion)
loadStoredAppState AppContext {..} = do
    Now now' <- thisInstant
    let revalidationInterval = config ^. typed @ValidationConfig . #revalidationInterval    
    roTxT database $ \tx db ->
        DB.getLatestVersion tx db >>= \case
            Nothing  -> pure Nothing

            Just lastVersion
                | versionIsOld now' revalidationInterval lastVersion -> do
                    logInfo logger [i|Last cached version #{lastVersion} is too old to be used, will re-run validation.|]
                    pure Nothing

                | otherwise -> do
                    (payloads, elapsed) <- timedMS $ do                                            
                        slurm    <- DB.getSlurm tx db lastVersion
                        payloads <- DB.getRtrPayloads tx db lastVersion                        
                        for_ payloads $ \payloads' -> do 
                            slurmedPayloads <- atomically $ completeVersion appState lastVersion payloads' slurm                            
                            when (config ^. #withValidityApi) $                                
                                -- do it in a separate thread to speed up the startup
                                void $ forkFinally 
                                        (atomically $ updatePrefixIndex appState slurmedPayloads) 
                                        (logException logger [i|Exception in updating prefix index for #{lastVersion}|])
                        pure payloads
                    for_ payloads $ \p -> do 
                        let vrps = p ^. #vrps
                        logInfo logger $ [i|Last cached version #{lastVersion} used to initialise |] <>
                                         [i|current state (#{estimateVrpCount vrps} VRPs), took #{elapsed}ms.|]
                    pure $ Just lastVersion


canRunInParallel :: Task -> Task -> Bool
canRunInParallel t1 t2 = 
    t2 `elem` canRunWith t1 || t1 `elem` canRunWith t2
  where    
    canRunWith = \case 
        ValidationTask       -> allExcept [LmdbCompactTask]

        -- two different fetches can run in parallel, it's fine    
        FetchTask            -> [ValidationTask, FetchTask, CacheCleanupTask]

        CacheCleanupTask     -> [ValidationTask, FetchTask, RsyncCleanupTask]    
        RsyncCleanupTask     -> allExcept [FetchTask]
        LeftoversCleanupTask -> allExcept [LmdbCompactTask]
    
        -- this one can only run alone
        LmdbCompactTask     -> []
  
    allExcept tasks = filter (not . (`elem` tasks)) [minBound..maxBound]
        
    
runConcurrentlyIfPossible :: (MonadIO m, MonadBaseControl IO m) 
                        => AppLogger -> Task -> Tasks -> m a -> m a
runConcurrentlyIfPossible logger taskType Tasks {..} action = do 
    {- 
        Theoretically, exclusive maintenance tasks can starve indefinitely and 
        never get picked up because of fechers running all the time.
        But in practice that is very unlikely to happen, so we'll gamble for now.
    -}    
    let canRunWith runningTasks =             
            all (canRunInParallel taskType . fst) $ Map.toList runningTasks

    (runningTasks, canRun) <- liftIO $ atomically $ do 
                runningTasks <- readTVar running
                pure (Map.toList runningTasks, canRunWith runningTasks)

    unless canRun $ 
        logDebug logger [i|Task #{taskType} cannot run concurrently with #{runningTasks} and has to wait.|]        

    join $ liftIO $ atomically $ do 
        runningTasks_ <- readTVar running
        if canRunWith runningTasks_
            then do 
                writeTVar running $ Map.insertWith (+) taskType 1 runningTasks_
                pure $ action
                        `finally` 
                        liftIO (atomically (modifyTVar' running $ Map.alter (>>= 
                                    (\count -> if count > 1 then Just (count - 1) else Nothing)
                                ) taskType))
            else retry


versionIsOld :: Instant -> Seconds -> WorldVersion -> Bool
versionIsOld now period (WorldVersion nanos) =
    let validatedAt = fromNanoseconds nanos
    in not $ closeEnoughMoments (Earlier validatedAt) (Later now) period


periodically :: Seconds -> a -> (a -> IO a) -> IO a
periodically interval a0 action = do         
    go a0
  where
    go a = do
        Now start <- thisInstant        
        a' <- action a
        Now end <- thisInstant
        let pause = leftToWaitMicros (Earlier start) (Later end) interval
        when (pause > 0) $
            threadDelay $ fromIntegral pause
        
        go a'        


<<<<<<< HEAD
leftToWait :: Instant -> Instant -> Seconds -> Int64
leftToWait start end (Seconds interval) = let
    executionTimeNs = toNanoseconds end - toNanoseconds start
    timeToWaitNs = nanosPerSecond * interval - executionTimeNs
    in timeToWaitNs `div` 1000               
=======
leftToWaitMicros :: Earlier -> Later -> Seconds -> Int64
leftToWaitMicros (Earlier earlier) (Later later) (Seconds interval) = 
    timeToWaitNs `div` 1000
  where
    executionTimeNs = toNanoseconds later - toNanoseconds earlier
    timeToWaitNs = nanosPerSecond * interval - executionTimeNs    

logException :: MonadIO m => AppLogger -> Text.Text -> Either SomeException a -> m ()
logException logger logText result = 
    case result of
        Left ex -> logDebug logger [i|logException: #{logText}: #{ex}|]
        Right _ -> pure ()

ignoreSync :: MonadBaseControl IO m => m () -> m ()
ignoreSync f =     
    catch f $ \(e :: SomeException) -> 
        case fromException e of
            Just (_ :: SomeAsyncException) -> throwIO e
            Nothing -> pure ()
>>>>>>> 7679442e
<|MERGE_RESOLUTION|>--- conflicted
+++ resolved
@@ -311,30 +311,14 @@
 
 
     schedules workflowShared = [            
-            Scheduling {                 
-<<<<<<< HEAD
-                initialDelay = 0,
-                interval = config ^. typed @ValidationConfig . #revalidationInterval,
-                taskDef = (ValidationTask, validateTAs workflowShared),
-                persistent = False
-            },            
             Scheduling {                                 
                 initialDelay = 600 * 1_000_000,
                 interval = config ^. #cacheCleanupInterval,
                 taskDef = (CacheCleanupTask, cacheCleanup workflowShared),
                 persistent = True                
-            },        
+            },       
             Scheduling {                 
                 initialDelay = 900 * 1_000_000,
-=======
-                initialDelay = 600_000_000,                
-                taskDef = (CacheCleanupTask, cacheCleanup workflowShared),
-                persistent = True,
-                interval = config ^. #cacheCleanupInterval
-            },        
-            Scheduling {                 
-                initialDelay = 900_000_000,
->>>>>>> 7679442e
                 interval = config ^. #storageCompactionInterval,
                 taskDef = (LmdbCompactTask, compact workflowShared),
                 persistent = True
@@ -459,13 +443,8 @@
                         pure (rtrPayloads, slurmedPayloads)
                           
     -- Delete objects in the store that were read by top-down validation 
-<<<<<<< HEAD
     -- longer than `shortLivedCacheLifeTime` hours ago.
-    cacheCleanup WorkflowShared {..} worldVersion _ = do            
-=======
-    -- longer than `cacheLifeTime` hours ago.
     cacheCleanup workflowShared worldVersion _ = do            
->>>>>>> 7679442e
         executeOrDie
             cleanupOldObjects
             (\z elapsed -> 
@@ -473,16 +452,11 @@
                     Left message -> logError logger message
                     Right DB.CleanUpResult {..} -> do 
                         when (deletedObjects > 0) $ do
-<<<<<<< HEAD
-                            atomically $ writeTVar deletedAnythingFromDb True
+                            atomically $ writeTVar (workflowShared ^. #deletedAnythingFromDb) True
                         let perType :: String = if mempty /= deletedPerType 
                             then [i|in particular #{Map.toList deletedPerType}, |] 
                             else ""
                         logInfo logger $ [i|Cleanup: deleted #{deletedObjects} objects, #{perType}kept #{keptObjects}, |] <>
-=======
-                            atomically $ writeTVar (workflowShared ^. #deletedAnythingFromDb) True
-                        logInfo logger $ [i|Cleanup: deleted #{deletedObjects} objects, kept #{keptObjects}, |] <>
->>>>>>> 7679442e
                                          [i|deleted #{deletedURLs} dangling URLs, #{deletedVersions} old versions, took #{elapsed}ms.|])
       where
         cleanupOldObjects = do                 
@@ -1165,10 +1139,9 @@
     -- This is to prevent cleaning up objects actual object if they were 
     -- untouched because prover was stopped for a long period.
     cutOffVersion <- roTx db $ \tx -> 
-<<<<<<< HEAD
-        fromMaybe worldVersion <$> DB.getLastValidationVersion db tx
+        fromMaybe worldVersion <$> DB.getLatestVersion tx db
     
-    let cutOffMoment = versionToMoment cutOffVersion
+    let cutOffMoment = versionToInstant cutOffVersion
         tooOldLongLived  = versionIsOld cutOffMoment (config ^. #longLivedCacheLifeTime)
         tooOldShortLived = versionIsOld cutOffMoment (config ^. #shortLivedCacheLifeTime)
 
@@ -1182,12 +1155,6 @@
                     CRL -> tooOldShortLived version
                     _   -> tooOldLongLived version
         }
-=======
-        fromMaybe worldVersion <$> DB.getLatestVersion tx db
-
-    DB.deleteStaleContent db (versionIsOld (versionToInstant cutOffVersion) (config ^. #cacheLifeTime))
-
->>>>>>> 7679442e
 
 -- | Load the state corresponding to the last completed validation version.
 -- 
@@ -1295,13 +1262,6 @@
         go a'        
 
 
-<<<<<<< HEAD
-leftToWait :: Instant -> Instant -> Seconds -> Int64
-leftToWait start end (Seconds interval) = let
-    executionTimeNs = toNanoseconds end - toNanoseconds start
-    timeToWaitNs = nanosPerSecond * interval - executionTimeNs
-    in timeToWaitNs `div` 1000               
-=======
 leftToWaitMicros :: Earlier -> Later -> Seconds -> Int64
 leftToWaitMicros (Earlier earlier) (Later later) (Seconds interval) = 
     timeToWaitNs `div` 1000
@@ -1320,5 +1280,4 @@
     catch f $ \(e :: SomeException) -> 
         case fromException e of
             Just (_ :: SomeAsyncException) -> throwIO e
-            Nothing -> pure ()
->>>>>>> 7679442e
+            Nothing -> pure ()