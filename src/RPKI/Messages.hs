{-# LANGUAGE FlexibleInstances     #-}
{-# LANGUAGE OverloadedStrings     #-}
{-# LANGUAGE StrictData            #-}

module RPKI.Messages where

import           Data.Text                   (Text)
import qualified Data.Text                   as Text
import qualified Data.List                   as List
import qualified Data.List.NonEmpty          as NonEmpty

import           Data.Hourglass
import qualified Data.Map.Strict             as Map
import qualified Data.Set                    as Set
import           Data.String.Interpolate.IsString

import           Data.ASN1.Types (OID)

import           RPKI.Domain                 as Domain
import           RPKI.Reporting
import           RPKI.Util (fmtLocations, hex)



toMessage :: AppError -> Text
toMessage = \case
    ParseE (ParseError t) -> t
    ValidationE v -> toValidationMessage v    
    RrdpE r  -> toRrdpMessage r
    RsyncE r -> toRsyncMessage r
    TAL_E (TALError t) -> t
    InitE (InitError t) -> t    
    
    StorageE (StorageError t) -> t
    StorageE (DeserialisationError t) -> t

    SlurmE r    -> toSlurmMessage r
    InternalE t -> toInternalErrorMessage t
    
    UnspecifiedE context e -> 
        [i|Unspecified error in #{context}, details: #{e}.|]


toRsyncMessage :: RsyncError -> Text
toRsyncMessage = \case 
    RsyncProcessError errorCode e ->
        [i|Rsync client returned code #{errorCode}, error = #{e}|]

    FileReadError e                -> [i|Can't read local file created by rsync client #{e}.|]
    RsyncRunningError e            -> [i|Error running rsync client #{e}.|]
    RsyncDownloadTimeout t         -> [i|Could not update repository in #{t}.|]
    RsyncFailedToParseObject url   -> [i|Failed to parse object #{url}.|]             
    RsyncUnsupportedObjectType url -> [i|Unsupported object type #{url}.|]             
    UnknownRsyncProblem e          -> [i|Unknown problem with rsync #{e}.|]

toRrdpMessage :: RrdpError -> Text
toRrdpMessage = \case
    BrokenXml t    -> [i|XML parsing error: #{t}.|]
    BrokenSerial s -> [i|Malformed serial number: #{s}.|]
    NoSessionId    -> [i|Session ID is not set.|]
    NoSerial       -> [i|Serial number is not set.|]
    NoSnapshotHash -> [i|Snapshot hash is not set.|]
    NoSnapshotURI  -> [i|Snapshot URL is not set.|]
    
    BrokenSnapshotUri u -> 
        [i|Snapshot URL in notification url is malformed #{u}.|]

    SnapshotUriHostname repoHost snapshoHost -> 
        [i|Snapshot URL hostname #{snapshoHost} is not the same as repository hostname #{repoHost}.|]

    NoDeltaSerial  -> [i|Delta serial is not set.|]
    NoDeltaURI     -> [i|Delta URL is not set.|]
    NoDeltaHash    -> [i|Delta hash is not set.|]

    BrokenDeltaUri u -> 
        [i|Delta URL in notification url is malformed #{u}.|]

    DeltaUriHostname repoHost deltaHost -> 
        [i|Delta URL hostname #{deltaHost} is not the same as repository hostname #{repoHost}.|]

    BadHash h      -> [i|String #{h} is not a valid SHA256 hash.|]
    NoVersionInNotification -> [i|RRDP version is not set in the notification.xml file.|]  
    NoVersionInSnapshot     -> [i|RRDP version is not set in snapshot.|]  
    NoVersionInDelta        -> [i|RRDP version is not set in delta.|]  
    BadVersion v   -> [i|String #{v} is not a valid RRDP version.|]  
    NoPublishURI   -> [i|An "publish" element doesn't have URL attribute.|]  

    BadBase64 base64 url -> [i|Base64 #{base64} for URL #{url} is invalid.|]  

    BadURL u -> [i|Unsupported or invalid URL #{u}.|]  

    NoHashInWithdraw -> [i|No "hash" attribute in a "withdraw" element.|]  

    ContentInWithdraw url _ -> 
        [i|Content inside of "withdraw" element with url #{url}.|]  

    LocalSerialBiggerThanRemote local remote -> 
        [i|Local RRDP serial is #{local} higher than the remote #{remote}.|]  

    NonConsecutiveDeltaSerials deltaPairs ->           
        [i|Non-consecutive deltas: #{mconcat (map show deltaPairs)}.|]  

    CantDownloadFile e -> [i|Cannot download file: #{e}.|]  

    CantDownloadNotification e -> [i|Cannot download notification.xml: #{e}.|]  

    CantDownloadSnapshot e -> [i|Cannot download snapshot #{e}.|]  
    CantDownloadDelta e    -> [i|Cannot download delta #{e}.|]  
    FailedToParseSnapshotItem e -> [i|Cannot process a snapshot item #{e}.|]  
    FailedToParseDeltaItem e    -> [i|Cannot process a delta item #{e}.|]  

    SnapshotHashMismatch {..} -> 
        [i|Snapshot hash is #{actualHash} but required hash is #{expectedHash}.|]  

    SnapshotSessionMismatch {..} -> 
        [i|Snapshot session ID is #{actualSessionId} but required session ID is #{expectedSessionId}.|]  

    SnapshotSerialMismatch {..} -> 
        [i|Snapshot serial is #{actualSerial} but required serial is #{expectedSerial}.|]  

    DeltaHashMismatch {..} -> 
        [i|Delta #{serial} hash is #{actualHash} but required hash is #{expectedHash}.|]  

    DeltaSessionMismatch {..} -> 
        [i|Delta's session ID is #{actualSessionId} but required session ID is #{expectedSessionId}.|]  

    DeltaSerialMismatch {..} -> 
        [i|Delta serial is #{actualSerial} but required serial is #{expectedSerial}.|]        

    DeltaSerialTooHigh {..} -> 
        [i|Delta serial #{actualSerial} is larger than maximal expected #{expectedSerial}.|]        
    
    RrdpMetaMismatch {..} -> 
        [i|RRDP metadata mismatch while saving data, expected session #{expectedSessionId} and serial #{expectedSerial} |] <> 
        [i|but got session #{actualSessionId} and serial #{actualSerial}.|]

    NoObjectToReplace url hash -> 
        [i|No object with url #{url} and hash #{hash} to replace.|]        

    NoObjectToWithdraw url hash ->
        [i|No object with url #{url} and hash #{hash} to withdraw.|]        

    ObjectExistsWhenReplacing url hash -> 
        [i|Cannot replace object with url #{url}: object with hash #{hash} already exists.|]        

    RrdpUnsupportedObjectType url -> 
        [i|Unsupported object type #{url}.|]        
        
    RrdpDownloadTimeout t -> 
        [i|Could not update repository in #{t}.|]        

    UnknownRrdpProblem e -> 
        [i|Unknown problem with RRDP: #{e}.|]  


toValidationMessage :: ValidationError -> Text
toValidationMessage = \case      
      SPKIMismatch (SPKI (EncodedBase64 talPKI)) (SPKI (EncodedBase64 actualPKI)) -> 
          [i|Mismatch between subject public key info in the TAL #{talPKI} and the actual one #{actualPKI}.|]

      UnknownObjectAsTACert -> 
          [i|TA certificate is not a certificate, but some other object.|]

      ObjectIsTooSmall s -> [i|Object is too small (#{s} bytes) for a valid RPKI object.|]
      ObjectIsTooBig s   -> [i|Object is too big (#{s} bytes) for a valid RPKI object.|]

      InvalidSignature e -> [i|Object signature is invalid, error: #{e}.|]
      InvalidKI e       -> [i|Certificate SKI is invalid, error: #{e}.|]

      CMSSignatureAlgorithmMismatch sigEE sigAttr -> 
          [i|Signature algorithm on the EE certificate is #{sigEE} but the CSM attributes says #{sigAttr}.|]

      NoValidatedVersion -> "No tree validations has been run, cannot validate the object"

      NoAKI -> "No AKI found"
      ParentCertificateNotFound  -> "Could not find parent ceertificate for the object"
      ObjectNotOnManifest        -> "Object is not listed on the parent manifest"

      UnsupportedHashAlgorithm digest -> [i|Unsupported hashing algorithm #{digest}.|]
      NotFoundOnChecklist hash file -> [i|File #{file} with hash #{hash} is not found on the checklist.|]
      ChecklistFileNameMismatch hash f1 f2 -> [i|File with hash #{hash} has name #{f1} but marked as #{f2} on the checklist.|]

      TACertAKIIsNotEmpty u -> [i|TA certificate #{u} has an AKI.|]
      
      TACertPreferCachedCopy TACertValidities {..} -> 
          [i|New TA certificate has validity period of #{notBefore}-#{notAfter}, previous one has #{cachedNotBefore}-#{cachedNotAfter}. |] <>
          [i|Will use previous TA certificate. NOTE: this means something really bad happened to the TA, consider stopping to use it at all.|]

      CertNoPolicyExtension -> [i|Certificate has no policy extension.|]
          
      CertBrokenExtension oid b -> [i|Certificate extension #{fmtOID oid} is broken: #{b}.|]
      UnknownCriticalCertificateExtension oid b -> [i|Unknown critical certificate extension, OID: #{fmtOID  oid}, content #{b}.|]
      MissingCriticalExtension oid -> [i|Missing critical certificate extension #{fmtOID oid}.|]
      BrokenKeyUsage t -> [i|Broken keyUsage extension: #{t}.|]

      ObjectHasMultipleLocations locs -> 
          [i|The same object has multiple locations #{fmtUrlList locs}, this is suspicious.|]

      NoMFT (AKI aki) -> 
          [i|No manifest found for AKI #{aki}.|]

      NoMFTButCachedMft (AKI aki) -> 
          [i|No manifest found for AKI #{aki}, but there's a cached version of it.|]

      NoCRLOnMFT (AKI aki) -> 
          [i|No CRL found on the manifest manifest found for AKI #{aki}.|]

      MoreThanOneCRLOnMFT aki entries ->
          [i|Multiple CRLs #{fmtMftEntries entries} found on the manifest manifest found for AKI #{aki} for the CA.|]

      NoMFTSIA -> 
          [i|No SIA pointing to the manifest on the certificate.|]

      MFTOnDifferentLocation url locations -> 
          [i|Manifest location #{url} is not the same as SIA on the certificate #{fmtLocations locations}.|]

      BadFileNameOnMFT filename message -> 
            [i|File #{filename} is malformed #{message}.|]

      ZeroManifestEntries -> 
            [i|Manifest doesn't contain any entries.|]

      NonUniqueManifestEntries nonUniqueEntries -> 
            [i|File #{fmtBrokenMftEntries nonUniqueEntries}.|]

      NoCRLExists aki hash -> 
            [i|No CRL exists with AKI #{aki} and hash #{hash} for CA.|]

      ManifestEntryDoesn'tExist hash filename -> 
          [i|Manifest entry #{filename} with hash #{hash} not found.|]

      ManifestEntryHasWrongFileType hash filename type_ ->         
        [i|Manifest entry #{filename} with hash #{hash} points to an object that has type #{type_}.|]

      ManifestNumberDecreased {..} ->
        [i|Manifest number #{newMftNumber} is smaller than the previous #{oldMftNumber}, |] <> 
        [i|will fall back to the previous one.|]

<<<<<<< HEAD
      MftFallback e failedMftNumber -> 
        [i|Fallback to the last valid manifest happened, manifest #{failedMftNumber} failed with the error: #{toMessage e}|]
=======
      MftFallback e failedMftNNumber -> 
        [i|Fallback to the last valid manifest happened, manifest #{failedMftNNumber} failed with the error: #{toMessage e}|]
>>>>>>> fca34c3a

      CRLOnDifferentLocation crlDP locations -> 
          [i|CRL distribution point #{crlDP} is not the same as CRL location #{fmtLocations locations}.|]

      CRL_AKI_DifferentFromCertSKI parentSki crlAki -> 
          [i|The AKI of the CRL #{crlAki} is different from SKI of the parent certificate #{parentSki}.|]

      CRLHashPointsToAnotherObject hash -> 
          [i|CRL hash #{hash} points to different object for CA.|]

      NextUpdateTimeNotSet -> 
          [i|Next update time is not set.|]

      NextUpdateTimeIsInThePast {..} -> 
          [i|Next update time #{nextUpdateTime} is in the past (current time is #{now}).|]

      ThisUpdateTimeIsInTheFuture {..} -> 
          [i|This update time #{thisUpdateTime} is in the future (current time is #{now}).|]

      NextUpdateTimeBeforeThisUpdateTime {..} -> 
          [i|Next update time #{nextUpdateTime} is before this update time #{thisUpdateTime}.|]

      RevokedResourceCertificate -> 
          [i|Object's EE certificate is revoked.|]

      ObjectValidityIsInTheFuture {..} -> 
          [i|Object's 'not valid before' time #{before} is in the future.|]

      ObjectIsExpired {..} ->
          [i|Object is expired, its 'not valid after' time #{after} is in the past.|]

      AKIIsNotEqualsToParentSKI childAKI parentSKI ->
          [i|Certificate's AKI #{childAKI} is not the same as its parent's SKI #{parentSKI}.|]

      OverclaimedResources resources -> 
          [i|Certificate (or EE) claims resources #{resources} not present on parent certificate.|]

      InheritWithoutParentResources -> 
          [i|Certificate has 'inherit' as resource set, but its parent doesn't have resources.|]

      ResourceSetMustBeInherit -> [i|Resources set must be 'inherit'.|]

      UnknownUriType url -> [i|URL type is neither rsync nor RRDP, #{url}.|]          
      BrokenUri url e    -> [i|Error #{e} parsing URL #{url}.|]          

      CertificateDoesntHaveSIA -> 
          [i|Certificate doesn't have SIA with publication point.|]

      AIANotSameAsParentLocation aiaUrl locations -> 
          [i|AIA of the child #{aiaUrl} does not point to the real parent location #{fmtLocations locations}.|]          

      CircularReference hash ->
          [i|Object with hash #{hash} creates reference cycle.|]

      CertificatePathTooDeep maxDepth ->
          [i|The CA tree reached maximum depth of #{maxDepth}.|]

      TreeIsTooBig maxTreeSize ->          
          [i|The number of object in CA tree reached maximum of #{maxTreeSize}.|]

      TooManyRepositories maxTaRepositories ->          
          [i|The number of new repositories added by one TA reached maximum of #{maxTaRepositories}.|]

      ValidationTimeout (Seconds maxDuration) -> 
          [i|Validation did not finish within #{maxDuration}s and was interrupted.|]

      ManifestLocationMismatch filename locations -> 
          [i|Object has manifest entry #{filename}, but was found at the different location #{fmtLocations locations}.|]

      InvalidVCardFormatInGbr e -> [i|Broken VCard or invalid VCard properties: #{e}.|]

      RoaPrefixIsOutsideOfResourceSet roaPrefix resources -> 
          [i|ROA prefix #{roaPrefix} is not inside of the EE certificate resources #{resources}.|]

      RoaPrefixLenghtsIsBiggerThanMaxLength (Vrp _ prefix maxLength) -> 
          [i|VRP is malformed, length of the prefix #{prefix} is bigger than #{maxLength}.|]

      AspaOverlappingCustomerProvider customer providers -> 
        [i|ASPA contains customer ASN #{customer} in the list of provider ASNs #{providers}.|]

      BGPCertSIAPresent bs -> 
        [i|SIA extension is present on the BGPSec certificate: #{hex bs}.|]

      BGPCertIPv4Present -> [i|IPv4 extension is present on the BGPSec certificate.|]
      BGPCertIPv6Present -> [i|IPv6 extension is present on the BGPSec certificate.|]
      BGPCertBrokenASNs  -> [i|AS extension is not present on the BGPSec certificate.|]

      AspaNoAsn       -> [i|ASN extension is not present on the ASPA EE certificate or has 'inherit' value.|]
      AspaIPv4Present -> [i|IPv4 extension is present on the ASPA EE certificate.|]
      AspaIPv6Present -> [i|IPv6 extension is present on the ASPA EE certificate.|]      
      AspaAsNotOnEECert customer eeAsns -> 
        [i|Customer ASN (#{customer}) is not in the EE certificate AS set (#{eeAsns}).|]      
    
      SplAsnNotInResourceSet asn asns ->
        [i|#{asn} is not in the EE certificate AS set (#{asns}).|]      

      SplNotIpResources prefixes -> 
        [i|Prefix list must not have IP resources on its EE certificate, but has #{prefixes}.|]

      ReferentialIntegrityError message -> [i|Referential integrity problem: #{message}.|]

      WeirdCaPublicationPoints urls -> 
        [i|Invalid CA publication points found: #{fmtUrlList urls}.|]

  where
    fmtUrlList = mconcat . 
                 List.intersperse "," . map (show . getURL)

    fmtMftEntries = mconcat . 
                    List.intersperse "," . 
                    map (\(MftPair t h) -> t <> Text.pack (":" <> show h))

    fmtBrokenMftEntries = mconcat . 
                    List.intersperse "," . 
                    map (\(h, fs) -> Text.pack $ "Hash: " <> show h <> " -> " <> show fs)


toSlurmMessage :: SlurmError -> Text
toSlurmMessage = \case 
    SlurmFileError file t  -> [i|Failed to read SLURM file #{file}: #{t}.|]
    SlurmParseError file t -> [i|Failed to parse SLURM file #{file}: #{t}.|]
    SlurmValidationError t -> [i|Invalid SLURM file(s): #{t}.|]

toInternalErrorMessage :: InternalError -> Text
toInternalErrorMessage = \case 
    InternalError t      -> t
    WorkerTimeout t      -> t
    WorkerOutOfCpuTime t -> t
    WorkerOutOfMemory t  -> t
    WorkerDetectedDifferentExecutable t  -> t

fmtOID :: OID -> Text
fmtOID oid = Text.intercalate "." $ map (Text.pack . show) oid



formatValidations :: Validations -> Text
formatValidations (Validations vs) = 
    mconcat 
    $ List.intersperse "\n"  
    [ formatForObject s issues | (Scope s, issues) <- Map.toList vs ]
  where    
    formatForObject s issues = 
        [i|#{focusToText $ NonEmpty.head s}:
#{issuesText}|]
      where
        issuesText :: Text = mconcat 
            $ List.intersperse "\n" 
            $ map (\is -> [i|    #{formatIssue is}|]) 
            $ Set.toList issues

formatIssue :: VIssue -> Text
formatIssue (VErr e) = toMessage e
formatIssue (VWarn (VWarning e)) = toMessage e<|MERGE_RESOLUTION|>--- conflicted
+++ resolved
@@ -236,13 +236,8 @@
         [i|Manifest number #{newMftNumber} is smaller than the previous #{oldMftNumber}, |] <> 
         [i|will fall back to the previous one.|]
 
-<<<<<<< HEAD
       MftFallback e failedMftNumber -> 
         [i|Fallback to the last valid manifest happened, manifest #{failedMftNumber} failed with the error: #{toMessage e}|]
-=======
-      MftFallback e failedMftNNumber -> 
-        [i|Fallback to the last valid manifest happened, manifest #{failedMftNNumber} failed with the error: #{toMessage e}|]
->>>>>>> fca34c3a
 
       CRLOnDifferentLocation crlDP locations -> 
           [i|CRL distribution point #{crlDP} is not the same as CRL location #{fmtLocations locations}.|]
