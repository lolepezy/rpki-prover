--- conflicted
+++ resolved
@@ -341,12 +341,10 @@
       SplNotIpResources prefixes -> 
         [i|Prefix list must not have IP resources on its EE certificate, but has #{prefixes}.|]
 
-<<<<<<< HEAD
       ReferentialIntegrityError message -> [i|Referential integrity problem: #{message}.|]
-=======
+
       WeirdCaPublicationPoints urls -> 
         [i|Invalid CA publication points found: #{fmtUrlList urls}.|]
->>>>>>> 1d48910b
 
   where
     fmtUrlList = mconcat . 
