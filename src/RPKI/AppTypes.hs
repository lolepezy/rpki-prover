{-# LANGUAGE DeriveAnyClass     #-}
{-# LANGUAGE DerivingStrategies #-}
{-# LANGUAGE StrictData         #-}

module RPKI.AppTypes where
<<<<<<< HEAD
    
=======

>>>>>>> ae71b717
import           Codec.Serialise
import           Data.Int
import           Data.Text (Text)
import           GHC.Generics

-- It's a sequence of versions that is equal to some monotonic  
-- clock timestamp in nanoseconds.
newtype WorldVersion = WorldVersion Int64
    deriving stock (Eq, Ord, Show, Generic)
    deriving anyclass (Serialise)

-- Keep it just text for now since we don't
-- know what may be needed there in the future.
data VersionState = VersionState Text
    deriving stock (Eq, Ord, Show, Generic)
    deriving anyclass (Serialise)<|MERGE_RESOLUTION|>--- conflicted
+++ resolved
@@ -3,11 +3,7 @@
 {-# LANGUAGE StrictData         #-}
 
 module RPKI.AppTypes where
-<<<<<<< HEAD
     
-=======
-
->>>>>>> ae71b717
 import           Codec.Serialise
 import           Data.Int
 import           Data.Text (Text)
