--- conflicted
+++ resolved
@@ -24,11 +24,7 @@
 import qualified Data.List.NonEmpty          as NonEmpty
 
 import           Data.String.Interpolate.IsString
-<<<<<<< HEAD
 import           Data.Maybe                  
-=======
-import           Data.Maybe                  (listToMaybe, catMaybes)
->>>>>>> 46acc117
 import qualified Data.Set                    as Set
 import qualified StmContainers.Map           as StmMap
 import qualified ListT                       as ListT
@@ -64,11 +60,7 @@
     * mark all publication points in the list as ForAsyncFetch
     
   Essentially, to keep ForSyncFetch status a publication point needs to
-<<<<<<< HEAD
-  reponse successfully and be fast.
-=======
   response successfully and be fast.
->>>>>>> 46acc117
 
   Fall-back is disabled in the sync mode, so if primary repoistory doesn't 
   respond, we skip all the fall-backs and mark them all as ForAsyncFetch.
@@ -83,11 +75,7 @@
     repositoryProcessing@RepositoryProcessing {..}
     worldVersion
     ppa = do 
-<<<<<<< HEAD
-        pps <- readPublicationPoints repositoryProcessing      
-=======
         pps <- readPublicationPoints repositoryProcessing
->>>>>>> 46acc117
         let (syncPp, asyncRepos) = onlyForSyncFetch pps ppa
         case syncPp of 
             Nothing -> do 
@@ -102,10 +90,6 @@
                         repositoryProcessing worldVersion syncPp_ 
                         (newMetaCallback syncPp_ pps)
 
-<<<<<<< HEAD
-                markForAsyncFetch repositoryProcessing 
-                    $ filterForAsyncFetch fetchResult asyncRepos                
-=======
                 case fetchResult of 
                     FetchSuccess _ _ -> pure ()
                     FetchFailure _ _ -> do 
@@ -115,7 +99,6 @@
                                             $ map (repositoryFromPP ppsAfter) 
                                             $ NonEmpty.toList $ unPublicationPointAccess ppa
                         markForAsyncFetch repositoryProcessing toMarkAsync
->>>>>>> 46acc117
             
                 pure $ Just fetchResult
   where
@@ -181,15 +164,11 @@
                             Just repo -> do 
                                 now' <- thisInstant
                                 -- CHeck this only for more meaningful logging    
-<<<<<<< HEAD
                                 let nextOneNeedAFetch = needsFetching pp 
                                         ((getMeta repo) ^. #refreshInterval) 
                                         (getFetchStatus repo) 
                                         (config ^. #validationConfig) 
                                         now'
-=======
-                                let nextOneNeedAFetch = needsFetching pp (getFetchStatus repo) (config ^. #validationConfig) now'                                
->>>>>>> 46acc117
                                 logWarn logger $ if nextOneNeedAFetch
                                     then [i|Failed to fetch #{getURL pp}, will fall-back to the next one: #{getURL $ getRpkiURL ppNext}.|]
                                     else [i|Failed to fetch #{getURL pp}, next one (#{getURL $ getRpkiURL ppNext}) is up-to-date.|]
@@ -309,7 +288,6 @@
             let rpkiUrl = getRpkiURL repo                    
             let repoScope = validatorSubScope' RepositoryFocus rpkiUrl parentScope
             
-<<<<<<< HEAD
             ((r, validations), duratioMs) <- timedMS 
                                             $ runValidatorT repoScope 
                                             $ fetchRepository appContext fetchConfig worldVersion repo
@@ -330,24 +308,6 @@
 
             logDebug logger [i|New meta for #{rpkiUrl}: #{newMeta_}|]
             pure (fmap fst r, validations)
-=======
-            ((r, validations), duratioMs) <- timedMS $ runValidatorT repoScope 
-                                            $ fetchRepository appContext fetchConfig worldVersion repo
-            atomically $ do
-                let (newRepo, newStatus) = case r of                             
-                        Left _      -> (repo, FailedAt fetchMoment)
-                        Right repo' -> (repo', FetchedAt fetchMoment)
-
-                let newMeta = deriveNewMeta fetchConfig newRepo validations duratioMs newStatus fetchMoment
-
-                -- Call externally passed callback
-                newMeta' <- newMetaCallback newMeta fetchMoment
-
-                modifyTVar' publicationPoints $ \pps -> 
-                        updateMeta (pps ^. typed) [(newRepo, newMeta')]
-
-            pure (r, validations)
->>>>>>> 46acc117
 
     stopAndDrop stubs key asyncR = liftIO $ do         
         cancel asyncR
@@ -360,26 +320,18 @@
     needsAFetch now' = do 
         pps <- readTVar publicationPoints        
         let Just repo = repositoryFromPP pps pp
-<<<<<<< HEAD
         let needsFetching' = needsFetching pp 
                 ((getMeta repo) ^. #refreshInterval) 
                 (getFetchStatus repo) 
                 (config ^. #validationConfig) 
                 now'
-=======
-        let needsFetching' = needsFetching pp (getFetchStatus repo) (config ^. #validationConfig) now'
->>>>>>> 46acc117
         pure (needsFetching', repo)
 
 
 
 
-<<<<<<< HEAD
 deriveNewMeta config fetchConfig repo validations rrdpStats 
               duration@(TimeMs duratioMs) status fetchMoment = 
-=======
-deriveNewMeta fetchConfig repo validations duration@(TimeMs duratioMs) status fetchMoment = 
->>>>>>> 46acc117
     RepositoryMeta {..}
   where    
     lastFetchDuration = Just duration
@@ -562,7 +514,6 @@
 
 
 
-
 validationStateOfFetches :: MonadIO m => RepositoryProcessing -> m ValidationState 
 validationStateOfFetches repositoryProcessing = liftIO $ 
     atomically $ 
@@ -597,18 +548,6 @@
     let primary = NonEmpty.head $ unPublicationPointAccess ppAccess
     in maybe (getRpkiURL primary) getRpkiURL $ repositoryFromPP pps primary
 
-<<<<<<< HEAD
-
-getFetchablePPA :: PublicationPoints 
-                -> PublicationPointAccess
-                -> PublicationPointAccess
-getFetchablePPA pps ppa = 
-    PublicationPointAccess 
-        $ NonEmpty.map (getFetchablePP pps)
-        $ unPublicationPointAccess ppa
-
-=======
->>>>>>> 46acc117
 getFetchablePP :: PublicationPoints -> PublicationPoint -> PublicationPoint
 getFetchablePP pps = \case 
     r@(RrdpPP _) -> r
@@ -635,15 +574,6 @@
             Nothing -> (False, Nothing)
             Just r  -> (isForAsync $ getFetchType r, Just r)                        
 
-<<<<<<< HEAD
-filterForAsyncFetch :: FetchResult -> [Repository] -> [Repository]
-filterForAsyncFetch fetchResult slowRepos = 
-    case fetchResult of 
-        FetchFailure _ _ -> slowRepos
-        FetchSuccess _ _ -> []            
-
-=======
->>>>>>> 46acc117
 resetForAsyncFetch ::  MonadIO m => RepositoryProcessing -> m ()
 resetForAsyncFetch RepositoryProcessing {..} = liftIO $ atomically $ do 
     modifyTVar' publicationPoints (& #usedForAsync .~ mempty)
