{-# LANGUAGE DerivingStrategies #-}
{-# LANGUAGE DerivingVia        #-}
{-# LANGUAGE FlexibleContexts   #-}
{-# LANGUAGE OverloadedLabels   #-}
{-# LANGUAGE OverloadedStrings  #-}
{-# LANGUAGE QuasiQuotes        #-}
{-# LANGUAGE RecordWildCards    #-}
{-# LANGUAGE StrictData         #-}

module RPKI.Fetch where

import           Control.Concurrent
import           Control.Concurrent.Async
import           Control.Concurrent.STM

import           Control.Lens
import           Data.Generics.Product.Typed

import           Control.Exception

import           Control.Monad
import           Control.Monad.Except

import qualified Data.List.NonEmpty          as NonEmpty

import           Data.String.Interpolate.IsString
import           Data.Map.Strict             (Map)
import qualified Data.Map.Strict             as Map
import           Data.Set                    (Set)

import GHC.Generics (Generic)

import Time.Types
import System.Random


import           RPKI.AppContext
import           RPKI.AppMonad
import           RPKI.AppTypes
import           RPKI.Config
import           RPKI.Domain
import           RPKI.Reporting
import           RPKI.Logging
import           RPKI.Repository
import           RPKI.Store.Base.Storage
import           RPKI.Time
import           RPKI.Util                       
import           RPKI.Rsync
import           RPKI.RRDP.Http
import           RPKI.TAL
import           RPKI.RRDP.RrdpFetch
import RPKI.Parallel (withSemaphore)


data RepositoryContext = RepositoryContext {
        publicationPoints  :: PublicationPoints,
        takenCareOf        :: Set RpkiURL
    } 
    deriving stock (Generic)  

fValidationState :: FetchResult -> ValidationState 
fValidationState (FetchSuccess _ vs) = vs
fValidationState (FetchFailure _ vs) = vs



-- Main entry point: fetch repository using the cache of tasks.
-- It is guaranteed that every fetch happens only once.
--
-- Fall-back means that the function will try to fetch all the PPs in the 
-- `ppAccess` argumens until one of them succeed.
--
-- NOTE: This is an over-generalised version of fetching, since the current
-- RFC prescribes to only fallback from RRDP to rsync publication point,
-- i.e. `ppAccess` will always consist of 1 or 2 elements.
-- 
-- However, generic implementation is just simpler. Whether this generic
-- fetching procedure will be ever useful for fetching from more than
-- one RRDP links -- no idea.
--
fetchPPWithFallback :: (MonadIO m, Storage s) => 
                            AppContext s                         
                        -> RepositoryProcessing
                        -> WorldVersion
                        -> PublicationPointAccess  
                        -> ValidatorT m [FetchResult]
fetchPPWithFallback 
    appContext@AppContext {..}     
    repositoryProcessing@RepositoryProcessing {..}
    worldVersion
    ppAccess = do 
        parentScope <- askScopes         
        frs <- liftIO $ fetchOnce parentScope ppAccess        
        setValidationStateOfFetches repositoryProcessing frs            
  where
    funRun runs key = Map.lookup key <$> readTVar runs            

    -- Use "run only once" logic for the whole list of PPs
    fetchOnce parentScope ppAccess' =          
        join $ atomically $ do      
            ppsKey <- ppSeqKey 
            funRun ppSeqFetchRuns ppsKey >>= \case            
                Just Stub         -> retry
                Just (Fetching a) -> pure $ wait a

                Nothing -> do                                         
                    modifyTVar' ppSeqFetchRuns $ Map.insert ppsKey Stub
                    pure $ bracketOnError 
                                (async $ do 
                                    evaluate =<< fetchWithFallback parentScope 
                                                    (NonEmpty.toList $ unPublicationPointAccess ppAccess')) 
                                (stopAndDrop ppSeqFetchRuns ppsKey) 
                                (rememberAndWait ppSeqFetchRuns ppsKey)                
      where          
        ppSeqKey = sequence 
                $ take 1 
                $ map (urlToDownload . getRpkiURL) 
                $ NonEmpty.toList 
                $ unPublicationPointAccess ppAccess
          where
            urlToDownload u = 
                case u of
                    RrdpU _ -> pure u
                    RsyncU rsyncUrl -> do  
                        pps <- readTVar publicationPoints
                        pure $ maybe u (RsyncU . fst) $ statusInRsyncTree rsyncUrl (pps ^. typed)


    fetchWithFallback :: Scopes -> [PublicationPoint] -> IO [FetchResult]

    fetchWithFallback _           []   = pure []
    fetchWithFallback parentScope [pp] = do 
        ((repoUrl, fetchFreshness, (r, validations)), elapsed) <- timedMS $ fetchPPOnce parentScope pp                
        let validations' = updateFetchMetric repoUrl fetchFreshness validations r elapsed     
        pure $ case r of
            Left _     -> [FetchFailure repoUrl validations']
            Right repo -> [FetchSuccess repo validations']        
      where
        -- This is hacky but basically setting the "fetched/up-to-date" metric
        -- without ValidatorT/PureValidatorT.
        updateFetchMetric repoUrl fetchFreshness validations r elapsed = let
                realFreshness = either (const FailedToFetch) (const fetchFreshness) r
                repoScope = validatorSubScope' RepositoryFocus repoUrl parentScope     
                rrdpMetricUpdate v f  = v & typed @RawMetric . #rrdpMetrics  %~ updateMetricInMap (repoScope ^. typed) f
                rsyncMetricUpdate v f = v & typed @RawMetric . #rsyncMetrics %~ updateMetricInMap (repoScope ^. typed) f
                -- this is also a hack to make sure time is updated if the fetch has failed 
                -- and we probably don't have time at all if the worker timed out                                       
                updateTime t = if t == mempty then TimeMs elapsed else t
            in case repoUrl of 
                RrdpU _ -> let 
                        updatedFreshness = rrdpMetricUpdate validations (& #fetchFreshness .~ realFreshness)                            
                    in case r of 
                        Left _  -> rrdpMetricUpdate updatedFreshness (& #totalTimeMs %~ updateTime)
                        Right _ -> updatedFreshness
                RsyncU _ -> let 
                        updatedFreshness = rsyncMetricUpdate validations (& #fetchFreshness .~ realFreshness)                            
                    in case r of 
                        Left _  -> rsyncMetricUpdate updatedFreshness (& #totalTimeMs %~ updateTime)
                        Right _ -> updatedFreshness   

    fetchWithFallback parentScope (pp : pps') = do 
        fetch <- fetchWithFallback parentScope [pp]
        case fetch of            
            [FetchSuccess {}] -> pure fetch

            [FetchFailure {}] -> do                 
                -- some terribly hacky stuff for more meaningful logging
                let nextOne = head pps'
                now' <- thisInstant
                (nextOneNeedAFetch, _) <- atomically $ needsAFetch nextOne now'
                logWarn_ logger $ if nextOneNeedAFetch
                    then [i|Failed to fetch #{getURL $ getRpkiURL pp}, will fall-back to the next one: #{getURL $ getRpkiURL nextOne}.|]
                    else [i|Failed to fetch #{getURL $ getRpkiURL pp}, next one (#{getURL $ getRpkiURL nextOne}) is up-to-date.|]                

                nextFetch <- fetchWithFallback parentScope pps'
                pure $ fetch <> nextFetch
            
            _shouldNeverHappen -> pure []                    


    -- Use the same "run only once" logic for every repository that needs a fetch
    --     
    fetchPPOnce parentScope pp = do 
        now' <- thisInstant
        (rpkiUrl, fetchFreshness, fetchIO) <- atomically $ do                                     
            (repoNeedAFetch, repo) <- needsAFetch pp now'
            let rpkiUrl = getRpkiURL repo
            if repoNeedAFetch 
                then 
                    funRun indivudualFetchRuns rpkiUrl >>= \case                    
                        Just Stub         -> retry
                        Just (Fetching a) -> pure (rpkiUrl, AttemptedFetch, wait a)

                        Nothing -> do                                         
                            modifyTVar' indivudualFetchRuns $ Map.insert rpkiUrl Stub
                            pure (rpkiUrl, AttemptedFetch, fetchPP parentScope repo)
                else                         
                    pure (rpkiUrl, UpToDate, pure (Right repo, mempty))                

        f <- fetchIO
        pure (rpkiUrl, fetchFreshness, f)
      

    -- Do fetch the publication point and update the #publicationPoints
    -- 
    fetchPP parentScope repo = withSemaphore fetchSemaphore $ do         
        let rpkiUrl = getRpkiURL repo
        let launchFetch = async $ do               
                let repoScope = validatorSubScope' RepositoryFocus rpkiUrl parentScope
                Now fetchTime <- thisInstant
                (r, validations) <- runValidatorT repoScope $ fetchRepository appContext worldVersion repo                                
                atomically $ do
                    modifyTVar' indivudualFetchRuns $ Map.delete rpkiUrl                    

                    let (newRepo, newStatus) = case r of                             
                            Left _      -> (repo, FailedAt fetchTime)
                            Right repo' -> (repo', FetchedAt fetchTime)

                    modifyTVar' (repositoryProcessing ^. #publicationPoints) $ \pps -> 
                            adjustSucceededUrl rpkiUrl 
                                    $ updateStatuses (pps ^. typed @PublicationPoints) 
                                        [(newRepo, newStatus)]                
                pure (r, validations)

        bracketOnError 
            launchFetch 
            (stopAndDrop indivudualFetchRuns rpkiUrl) 
            (rememberAndWait indivudualFetchRuns rpkiUrl) 
    
    stopAndDrop stubs key a = liftIO $ do         
        atomically $ modifyTVar' stubs $ Map.delete key
        cancel a

    rememberAndWait stubs key a = liftIO $ do 
        atomically $ modifyTVar' stubs $ Map.insert key (Fetching a)
        wait a

    needsAFetch pp now' = do 
        pps <- readTVar publicationPoints
        let asIfMerged = mergePP pp pps
        let Just repo = repositoryFromPP asIfMerged (getRpkiURL pp)
        let needsFetching' = needsFetching pp (getFetchStatus repo) (config ^. #validationConfig) now'
        pure (needsFetching', repo)


-- Fetch one individual repository. 
-- 
-- Returned repository has all the metadata updated (in case of RRDP session and serial).
-- The metadata is also updated in the database.
--
fetchRepository :: (Storage s) => 
                    AppContext s 
                -> WorldVersion
                -> Repository 
                -> ValidatorT IO Repository
fetchRepository 
    appContext@AppContext {..}
    worldVersion
    repo = do
        logInfoM logger [i|Fetching #{getURL repoURL}.|]   
        case repo of
            RsyncR r -> RsyncR <$> fetchRsyncRepository r
            RrdpR r  -> RrdpR  <$> fetchRrdpRepository r
  where
    repoURL = getRpkiURL repo    
    
    fetchRsyncRepository r = do 
        let Seconds maxDuration = config ^. typed @RsyncConf . #rsyncTimeout
        timeoutVT 
            (1_000_000 * fromIntegral maxDuration)                 
            (do
                (z, elapsed) <- timedMS $ fromTryM 
                                    (RsyncE . UnknownRsyncProblem . fmtEx) 
                                    (runRsyncFetchWorker appContext worldVersion r)
                logInfoM logger [i|Fetched #{getURL repoURL}, took #{elapsed}ms.|]
                pure z)
            (do 
                logErrorM logger [i|Couldn't fetch repository #{getURL repoURL} after #{maxDuration}s.|]
                appError $ RsyncE $ RsyncDownloadTimeout maxDuration)        
    
    fetchRrdpRepository r = do 
        let Seconds maxDuration = config ^. typed @RrdpConf . #rrdpTimeout
        timeoutVT 
            (1_000_000 * fromIntegral maxDuration)           
            (do
                (z, elapsed) <- timedMS $ fromTryM 
                                    (RrdpE . UnknownRrdpProblem . fmtEx) 
                                    (runRrdpFetchWorker appContext worldVersion r)
                logInfoM logger [i|Fetched #{getURL repoURL}, took #{elapsed}ms.|]
                pure z)            
            (do 
                logErrorM logger [i|Couldn't fetch repository #{getURL repoURL} after #{maxDuration}s.|]
                appError $ RrdpE $ RrdpDownloadTimeout maxDuration)                



anySuccess :: [FetchResult] -> Bool
anySuccess r = not $ null $ [ () | FetchSuccess{} <- r ]


fetchEverSucceeded :: MonadIO m => 
                    RepositoryProcessing
                -> PublicationPointAccess 
                -> m FetchEverSucceeded 
fetchEverSucceeded 
    repositoryProcessing
    (PublicationPointAccess ppAccess) = liftIO $ do
        let publicationPoints = repositoryProcessing ^. #publicationPoints
        pps <- readTVarIO publicationPoints
        pure $ everSucceeded pps $ getRpkiURL $ NonEmpty.head ppAccess


-- | Fetch TA certificate based on TAL location(s)
--
fetchTACertificate :: AppContext s -> TAL -> ValidatorT IO (RpkiURL, RpkiObject)
fetchTACertificate appContext@AppContext {..} tal = 
    go $ sortRrdpFirst $ neSetToList $ unLocations $ talCertLocations tal
  where
    go []         = appError $ TAL_E $ TALError "No certificate location could be fetched."
    go (u : uris) = fetchTaCert `catchError` goToNext 
      where 
        goToNext e = do            
            let message = [i|Failed to fetch #{getURL u}: #{e}|]
            logErrorM logger message
            validatorWarning $ VWarning e
            go uris

        fetchTaCert = do                     
            logInfoM logger [i|Fetching TA certicate from #{getURL u}.|]
            ro <- case u of 
                RsyncU rsyncU -> rsyncRpkiObject appContext rsyncU
                RrdpU rrdpU   -> fetchRpkiObject appContext rrdpU
            pure (u, ro)



-- | Check if an URL need to be re-fetched, based on fetch status and current time.
--
needsFetching :: WithRpkiURL r => r -> FetchStatus -> ValidationConfig -> Now -> Bool
needsFetching r status ValidationConfig {..} (Now now) = 
    case status of
        Pending         -> True
        FetchedAt time  -> tooLongAgo time
        FailedAt time   -> tooLongAgo time
  where
    tooLongAgo momendTnThePast = 
        not $ closeEnoughMoments momendTnThePast now (interval $ getRpkiURL r)
      where 
        interval (RrdpU _)  = rrdpRepositoryRefreshInterval
        interval (RsyncU _) = rsyncRepositoryRefreshInterval          


validationStateOfFetches :: MonadIO m => RepositoryProcessing -> m ValidationState 
validationStateOfFetches repositoryProcessing = liftIO $
    mconcat . Map.elems 
        <$> readTVarIO (repositoryProcessing ^. #indivudualFetchResults)    


setValidationStateOfFetches :: MonadIO m => RepositoryProcessing -> [FetchResult] -> m [FetchResult] 
setValidationStateOfFetches repositoryProcessing frs = liftIO $ do
    atomically $ do 
        forM_ frs $ \fr -> do 
            let (u, vs) = case fr of
                    FetchFailure r vs'    -> (r, vs')
                    FetchSuccess repo vs' -> (getRpkiURL repo, vs')
                
            modifyTVar' (repositoryProcessing ^. #indivudualFetchResults)
                        $ Map.insert u vs
    pure frs


setValidationStateOfFetches1 :: MonadIO m => RepositoryProcessing1 -> [FetchResult] -> m [FetchResult] 
setValidationStateOfFetches1 repositoryProcessing frs = liftIO $ do
    atomically $ do 
        forM_ frs $ \fr -> do 
            let (u, vs) = case fr of
                    FetchFailure r vs'    -> (r, vs')
                    FetchSuccess repo vs' -> (getRpkiURL repo, vs')                
            modifyTVar' (repositoryProcessing ^. #fetchResults) $ Map.insert u vs
    pure frs    

-- 
cancelFetchTasks :: RepositoryProcessing -> IO ()    
cancelFetchTasks rp = do 
    (ifr, ppSeqFr) <- atomically $ (,) <$>
                        readTVar (rp ^. #indivudualFetchRuns) <*>
                        readTVar (rp ^. #ppSeqFetchRuns)

    mapM_ cancel [ a | (_, Fetching a) <- Map.toList ifr]
    mapM_ cancel [ a | (_, Fetching a) <- Map.toList ppSeqFr]


getPrimaryRepositoryFromPP :: MonadIO m => RepositoryProcessing -> PublicationPointAccess -> m (Maybe RpkiURL)
getPrimaryRepositoryFromPP repositoryProcessing ppAccess = liftIO $ do
    pps <- readTVarIO $ repositoryProcessing ^. #publicationPoints    
    let primary = NonEmpty.head $ unPublicationPointAccess ppAccess
    pure $ getRpkiURL <$> repositoryFromPP (mergePP primary pps) (getRpkiURL primary)    



fetchWithFallback1 :: (MonadIO m, Storage s) => 
                            AppContext s                         
                        -> RepositoryProcessing1
                        -> WorldVersion
                        -> Now 
                        -> PublicationPointAccess  
                        -> (Repository -> IO Fetched)
                        -> ValidatorT m [FetchResult]
fetchWithFallback1 
    appContext@AppContext {..}     
    repositoryProcessing@RepositoryProcessing1 {..}
    worldVersion
    now 
<<<<<<< HEAD
    ppAccess 
    fetchPP = do 
        parentScope <- askEnv
        frs <- liftIO $ maybe (pure []) stepSeq $ 
                    fetchSeq $ 
                    map getRpkiURL $ NonEmpty.toList $ 
                    unPublicationPointAccess ppAccess
        setValidationStateOfFetches1 repositoryProcessing frs     
        pure frs
  where

    fetchSeq :: [RpkiURL] -> Maybe FetchSeq
    fetchSeq [] = Nothing
    fetchSeq (u : urls) = Just $ case u of
        RrdpU rrdpUrl   -> rrdpFetchSeq rrdpUrl urls              
        RsyncU rsyncUrl -> rsyncFetchSeq rsyncUrl urls       
=======
    ppAccess = do 
        parentScope <- askScopes         
        -- frs <- liftIO $ fetchOnce parentScope ppAccess        
        -- setValidationStateOfFetches repositoryProcessing frs     
        pure []
  where               

--     -- treeLocked rrdpUrl rsyncFetchTree action = do 
--     --     z <- readTVar rsyncFetchTree

--     --     case Map.lookup rrdpUrl z of 
--     --         Just Stub         -> retry
--     --         Just (Fetching a) -> pure $ wait a
--     --         Nothing -> do                                         
--     --                 modifyTVar' fetchFetchMap $ Map.insert rrdpUrl Stub
--     --                 pure $ action rrdpUrl            

--     fetchPP parentScope repo = do         
--         let rpkiUrl = getRpkiURL repo
--         let launchFetch = async $ do               
--                 let repoScope = validatorSubScope' RepositoryFocus rpkiUrl parentScope
--                 (r, validations) <- runValidatorT repoScope $ fetchRepository appContext worldVersion repo                                
--                 atomically $ do
--                     modifyTVar' indivudualFetchRuns $ Map.delete rpkiUrl                    

--                     let (newRepo, newStatus) = case r of                             
--                             Left _      -> (repo, FailedAt $ unNow now)
--                             Right repo' -> (repo', FetchedAt $ unNow now)

--                     modifyTVar' (repositoryProcessing ^. #publicationPoints) $ \pps -> 
--                             adjustSucceededUrl rpkiUrl 
--                                     $ updateStatuses (pps ^. typed @PublicationPoints) 
--                                         [(newRepo, newStatus)]                
--                 pure (r, validations)

--         bracketOnError 
--             launchFetch 
--             (stopAndDrop indivudualFetchRuns rpkiUrl) 
--             (rememberAndWait indivudualFetchRuns rpkiUrl) 
    
--     stopAndDrop stubs key a = liftIO $ do         
--         atomically $ modifyTVar' stubs $ Map.delete key
--         cancel a

--     rememberAndWait stubs key a = liftIO $ do 
--         atomically $ modifyTVar' stubs $ Map.insert key (Fetching a)
--         wait a

--     needsAFetch pp = do 
--         pps <- readTVar $ repositoryProcessing ^. #publicationPoints
--         let asIfMerged = mergePP pp pps
--         let Just repo = repositoryFromPP asIfMerged (getRpkiURL pp)
--         let needsFetching' = needsFetching pp (getFetchStatus repo) (config ^. #validationConfig) now
--         pure (needsFetching', repo)

    fetchPP :: Repository -> IO Fetched
    fetchPP repo = do
        pure (Right repo, mempty)
>>>>>>> 82583819

    mapLocked :: RrdpURL 
            -> TVar (Map RrdpURL (FetchTask b)) 
            -> STM t 
            -> (t -> IO b) 
            -> STM (IO b)
    mapLocked key actionMap stmAction ioAction = do 
        z <- readTVar actionMap
        case Map.lookup key z of 
            Just Stub         -> retry
            Just (Fetching a) -> pure $ wait a
            Nothing -> do                 
                s <- stmAction
                modifyTVar' actionMap $ Map.insert key Stub
                pure $ do                                         
                        a <- async $ ioAction s
                        atomically $ modifyTVar' actionMap $ \m -> do 
                            case Map.lookup key m of 
                                Just Stub -> Map.insert key (Fetching a) m
                                _         -> m
                        wait a                    

    mapUnlock rrdpUrl = 
        modifyTVar' fetchMap $ Map.delete rrdpUrl

    rrdpFetchSeq :: RrdpURL -> [RpkiURL] -> FetchSeq
    rrdpFetchSeq rrdpUrl otherUrls = do 
        let smtA = do 
                pps <- readTVar publicationPoints
                let repo = maybe (rrdpR rrdpUrl) RrdpR $ rrdpRepository pps rrdpUrl                        
                pure (repo, fetchSeq otherUrls)

        let ioA (repo, fallback) = do 
                if needsFetching repo (getFetchStatus repo) (config ^. #validationConfig) now
                    then do 
                        z@(r, _) <- fetchPP repo
                        let wrapUpCurrent = do 
                                applyFetchResult (RrdpU rrdpUrl) repo r
                                mapUnlock rrdpUrl
                        let fallback' = fmap (\(FetchSeq f) -> FetchSeq $ wrapUpCurrent >> f) fallback
                        pure (getRpkiURL repo, z, fallback')
                    else 
                        pure (getRpkiURL repo, (Right repo, mempty), Nothing)

        FetchSeq $ mapLocked rrdpUrl fetchMap smtA ioA

    treeLocked :: RsyncURL 
            -> STM t 
            -> (t -> IO (RpkiURL, Fetched, Maybe FetchSeq)) 
            -> STM (IO (RpkiURL, Fetched, Maybe FetchSeq))
    treeLocked rsyncUrl@(RsyncURL host path) stmAction ioAction = do 
        RsyncFetches fetchTree <- readTVar rsyncFetchTree
        case findInRsync' rsyncUrl fetchTree of
            Just (u, z) ->
                readTVar z >>= \case 
                    Stub -> retry
                    Fetching a -> pure $ wait a              

            Nothing -> do 
                leaf <- newTVar Stub
                branchNode <- newTVar NeverTried
                let (fetchTree', replaced) = setNode rsyncUrl fetchTree leaf branchNode
                s <- stmAction
                writeTVar rsyncFetchTree (RsyncFetches fetchTree')
                pure $ fetchAction s leaf
        where
            fetchAction s leaf = do 
                a <- async $ ioAction s                
                atomically $ readTVar leaf >>= \case 
                        Stub -> writeTVar leaf (Fetching a)
                        _    -> pure ()
                wait a                   

    treeUnlock rsyncUrl = 
        modifyTVar' rsyncFetchTree (\(RsyncFetches f) -> RsyncFetches $ deleteNode rsyncUrl f)

        
    rsyncFetchSeq :: RsyncURL -> [RpkiURL] -> FetchSeq
    rsyncFetchSeq rsyncUrl otherUrls = do 
        let smtA = do 
                pps <- readTVar publicationPoints
                let repo = maybe (rsyncR rsyncUrl) RsyncR $ rsyncRepository pps rsyncUrl
                pure (repo, fetchSeq otherUrls)

        let ioA (repo, fallback) = do 
                if needsFetching repo (getFetchStatus repo) (config ^. #validationConfig) now
                    then do 
                        z@(r, _) <- fetchPP repo
                        let wrapUpCurrent = do 
                                applyFetchResult (RsyncU rsyncUrl) repo r
                                treeUnlock rsyncUrl                                
                        let fallback' = fmap (\(FetchSeq f) -> FetchSeq $ wrapUpCurrent >> f) fallback
                        pure (getRpkiURL repo, z, fallback')
                    else 
                        pure (getRpkiURL repo, (Right repo, mempty), Nothing)

        FetchSeq $ treeLocked rsyncUrl smtA ioA

    applyFetchResult rpkiUrl repo r = do                             
        let (newRepo, newStatus) = case r of                             
                Left _      -> (repo, FailedAt $ unNow now)
                Right repo' -> (repo', FetchedAt $ unNow now)

        modifyTVar' publicationPoints $ \pps -> 
                adjustSucceededUrl rpkiUrl 
                        $ updateStatuses (pps ^. typed @PublicationPoints) 
                        [(newRepo, newStatus)]          
            


fetchPPWithFallback1 :: (MonadIO m, Storage s) => 
                            AppContext s                         
                        -> RepositoryProcessing1
                        -> WorldVersion
                        -> Now 
                        -> PublicationPointAccess  
                        -> ValidatorT m [FetchResult]
fetchPPWithFallback1 appContext@AppContext {..}
    repositoryProcessing worldVersion now ppAccess = 
        fetchWithFallback1 appContext repositoryProcessing worldVersion now  ppAccess fetchPP       
  where    
    fetchPP repo = do
        logDebug_ logger [i|Test fetching #{repo}|]
        r <- randomRIO (1, 10)        
        threadDelay $ 10_000 * r
        pure (Right repo, mempty)


stepSeq :: FetchSeq -> IO [FetchResult]
stepSeq (FetchSeq fs) = do 
    io <- atomically fs
    (repoUrl, (r, vs), fallback) <- io
    case r of
        Left _ -> do 
            let fetchResult = FetchFailure repoUrl vs
            case fallback of
                Nothing -> pure [fetchResult]
                Just f  -> (fetchResult :) <$> stepSeq f    
        Right repo -> 
            pure [FetchSuccess repo vs]        


newtype FetchSeq = FetchSeq {
        unFetchStep :: STM (IO (RpkiURL, Fetched, Maybe FetchSeq))
    }


type Fetched = (Either AppError Repository, ValidationState)
type FTask = FetchTask (RpkiURL, Fetched, Maybe FetchSeq)

data CommonRoot = NeverTried | Unavailable | Working FTask 
    deriving stock (Eq, Ord, Generic)    

newtype RsyncFetches = RsyncFetches (Map RsyncHost (RsyncNode (TVar FTask) (TVar CommonRoot)))
    deriving stock (Eq, Generic)    

    
data RepositoryProcessing1 = RepositoryProcessing1 {
        fetchMap          :: TVar (Map RrdpURL FTask),
        rsyncFetchTree    :: TVar RsyncFetches,
        fetchResults      :: TVar (Map RpkiURL ValidationState),
        publicationPoints :: TVar PublicationPoints        
    }
    deriving stock (Eq, Generic)


newRepositoryProcessing1 :: STM RepositoryProcessing1
newRepositoryProcessing1 = do 
    fetchMap          <- newTVar mempty
    rsyncFetchTree    <- newTVar $ RsyncFetches mempty
    fetchResults      <- newTVar mempty
    publicationPoints <- newTVar newPPs
    pure RepositoryProcessing1 {..}

findRsyncFetch :: RsyncURL 
            -> RsyncFetches 
            -> Maybe (RsyncURL, Either (TVar FTask) (RsyncURL, TVar CommonRoot))
findRsyncFetch u (RsyncFetches t) = findInRsyncTree u t

findInRsyncTree :: RsyncURL 
                   -> Map RsyncHost (RsyncNode a b) 
                   -> Maybe (RsyncURL, Either a (RsyncURL, b))
findInRsyncTree (RsyncURL host path) hosts = 
    go path [] =<< Map.lookup host hosts
  where    
    -- TODO Make this 2 configurable
    maxChildrenBeforeAdvisingCommonRoot = 2

    go [] _  SubTree {} = Nothing

    go _ realPath (Leaf a) = 
        Just (RsyncURL host realPath, Left a)
    
    go (u: [lastChunk]) realPath SubTree {..} = 
        case Map.lookup u rsyncChildren of 
            Nothing -> Nothing 
            Just z@SubTree { rsyncChildren = ch }                
                | not (Map.member lastChunk ch) && 
                  Map.size ch > maxChildrenBeforeAdvisingCommonRoot 
                  -> 
                    let commonRoot = RsyncURL host realPath
                    in Just (commonRoot, Right (commonRoot, nodePayload))
                | otherwise ->
                    go [lastChunk] (realPath <> [u]) z
            Just z -> 
                go [lastChunk] (realPath <> [u]) z

    go (u: us) realPath SubTree {..} = 
        Map.lookup u rsyncChildren >>= go us (realPath <> [u])



findInRsync' :: RsyncURL 
            -> Map RsyncHost (RsyncNode a b) 
            -> Maybe (RsyncURL, a)
findInRsync' (RsyncURL host path) hosts = 
    go path [] =<< Map.lookup host hosts
  where    
    go [] _  SubTree {} = Nothing
    go _ realPath (Leaf a) = Just (RsyncURL host realPath, a)

    go (p: path) realPath SubTree {..} = 
        Map.lookup p rsyncChildren >>= go path (realPath <> [p])


setNode :: RsyncURL 
        -> Map RsyncHost (RsyncNode a b) 
        -> a 
        -> b
        -> (Map RsyncHost (RsyncNode a b), Maybe (RsyncNode a b))
setNode (RsyncURL host path) fetchTrees leafPayload branchNodePayload =
    case Map.lookup host fetchTrees of
        Nothing -> 
            (Map.insert host (buildTree path) fetchTrees, Nothing)
        Just t -> let 
                (t', replaced) = adjustTree path t
            in (Map.insert host t' fetchTrees, replaced)     
  where        
    adjustTree [] existing              = (Leaf leafPayload, Just existing)
    adjustTree (p : path) leaf@(Leaf _) = (buildTree path, Just leaf)

    adjustTree (p : path) subTree@SubTree { rsyncChildren = ch } = 
        case Map.lookup p ch of 
            Nothing -> let                    
                    s = SubTree {
                            rsyncChildren = Map.insert p (buildTree path) ch,
                            nodePayload   = branchNodePayload
                        }
                in (s, Nothing)
            Just child -> let 
                    (t', _) = adjustTree path child
                    s = subTree { 
                            rsyncChildren = Map.insert p t' ch 
                        }
                in (s, Just child)
        
    buildTree [] = Leaf leafPayload
    buildTree (u: us) = SubTree {
            rsyncChildren = Map.singleton u (buildTree us),
            nodePayload  = branchNodePayload
        }
 

deleteNode :: RsyncURL -> Map RsyncHost (RsyncNode a b)  -> Map RsyncHost (RsyncNode a b) 
deleteNode (RsyncURL host path) = 
    Map.alter f host
  where
    f Nothing = Nothing
    f (Just tree) = withoutBranch path tree

    withoutBranch [] (Leaf _) = Nothing
    withoutBranch [] _        = Nothing

    withoutBranch (p: path) leaf@(Leaf _) = Just leaf

    withoutBranch (p: path) subTree@SubTree { rsyncChildren = ch } = 
        case Map.lookup p ch of 
            Nothing    -> Just subTree
            Just child -> 
                case withoutBranch path child of 
                    Nothing -> let 
                        ch' = Map.delete p ch 
                        in if Map.null ch' 
                            then Nothing 
                            else Just $ subTree { rsyncChildren = ch' }
                    Just branch -> 
                        Just $ subTree { 
                                rsyncChildren = Map.insert p branch ch 
                            }

        

    <|MERGE_RESOLUTION|>--- conflicted
+++ resolved
@@ -411,10 +411,9 @@
     repositoryProcessing@RepositoryProcessing1 {..}
     worldVersion
     now 
-<<<<<<< HEAD
     ppAccess 
     fetchPP = do 
-        parentScope <- askEnv
+        parentScope <- askScopes
         frs <- liftIO $ maybe (pure []) stepSeq $ 
                     fetchSeq $ 
                     map getRpkiURL $ NonEmpty.toList $ 
@@ -428,13 +427,6 @@
     fetchSeq (u : urls) = Just $ case u of
         RrdpU rrdpUrl   -> rrdpFetchSeq rrdpUrl urls              
         RsyncU rsyncUrl -> rsyncFetchSeq rsyncUrl urls       
-=======
-    ppAccess = do 
-        parentScope <- askScopes         
-        -- frs <- liftIO $ fetchOnce parentScope ppAccess        
-        -- setValidationStateOfFetches repositoryProcessing frs     
-        pure []
-  where               
 
 --     -- treeLocked rrdpUrl rsyncFetchTree action = do 
 --     --     z <- readTVar rsyncFetchTree
@@ -487,7 +479,6 @@
     fetchPP :: Repository -> IO Fetched
     fetchPP repo = do
         pure (Right repo, mempty)
->>>>>>> 82583819
 
     mapLocked :: RrdpURL 
             -> TVar (Map RrdpURL (FetchTask b)) 
