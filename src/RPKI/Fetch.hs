{-# LANGUAGE DerivingVia        #-}
{-# LANGUAGE FlexibleContexts   #-}
{-# LANGUAGE FlexibleInstances  #-}
{-# LANGUAGE OverloadedLabels   #-}
{-# LANGUAGE OverloadedStrings  #-}
{-# LANGUAGE QuasiQuotes        #-}
{-# LANGUAGE RecordWildCards    #-}
{-# LANGUAGE StrictData         #-}

module RPKI.Fetch where

<<<<<<< HEAD

import           Control.Lens

=======
import           Control.Concurrent              as Conc
import           Control.Concurrent.Async
import           Control.Concurrent.STM
import           Control.Exception
import           Control.Lens hiding (indices, Indexable)
>>>>>>> 95d11897
import           Control.Monad.Except

import qualified Data.List.NonEmpty          as NonEmpty

import           Data.Data
import           Data.Foldable                   (for_)
import           Data.Maybe 
import           Data.Map.Strict                 (Map)
import qualified Data.Map.Strict                 as Map            
import qualified Data.Map.Monoidal.Strict        as MonoidalMap     
import           Data.String.Interpolate.IsString
import           Data.IxSet.Typed                (IxSet, Indexable, IsIndexOf, ixFun, ixList)
import qualified Data.IxSet.Typed                as IxSet

import           GHC.Generics

import           Time.Types

import           RPKI.AppContext
import           RPKI.AppMonad
import           RPKI.AppTypes
import           RPKI.Config
import           RPKI.Domain
import           RPKI.Reporting
import           RPKI.Logging
import           RPKI.Repository
import           RPKI.RRDP.Types
import           RPKI.Store.Base.Storage
import           RPKI.Time
import           RPKI.Parallel
import           RPKI.Util                       
import           RPKI.Rsync
import           RPKI.RRDP.Http
import           RPKI.TAL
import           RPKI.RRDP.RrdpFetch


<<<<<<< HEAD
=======
data Fetchers = Fetchers {
        -- Fetchers that are currently running
        fetcheables             :: TVar Fetcheables,
        runningFetchers         :: TVar (Map RpkiURL ThreadId),        
        untrustedFetchSemaphore :: Semaphore,        
        trustedFetchSemaphore   :: Semaphore,        
        rsyncPerHostSemaphores  :: TVar (Map RsyncHost Semaphore),
        uriByTa                 :: TVar UriTaIxSet
    }
    deriving stock (Generic)

type UriTaIxSet = IxSet Indexes UrlTA

data UrlTA = UrlTA RpkiURL TaName
    deriving stock (Show, Eq, Ord, Generic, Data, Typeable)    

type Indexes = '[RpkiURL, TaName]

instance Indexable Indexes UrlTA where
    indices = ixList
        (ixFun (\(UrlTA url _) -> [url]))
        (ixFun (\(UrlTA _ ta)  -> [ta]))        

deleteByIx :: (Indexable ixs a, IsIndexOf ix ixs) => ix -> IxSet ixs a -> IxSet ixs a
deleteByIx ix_ s = foldr IxSet.delete s $ IxSet.getEQ ix_ s

dropFetcher :: Fetchers -> RpkiURL -> IO ()
dropFetcher Fetchers {..} url = mask_ $ do
    readTVarIO runningFetchers >>= \running -> do
        for_ (Map.lookup url running) $ \thread -> do
            Conc.throwTo thread AsyncCancelled
            atomically $ do
                modifyTVar' runningFetchers $ Map.delete url
                modifyTVar' uriByTa $ deleteByIx url

updateUriPerTa :: Map TaName Fetcheables -> UriTaIxSet -> UriTaIxSet
updateUriPerTa fetcheablesPerTa uriTa = uriTa'
  where 
    -- TODO Optimise it
    cleanedUpPerTa = foldr deleteByIx uriTa $ Map.keys fetcheablesPerTa        

    uriTa' = 
        IxSet.insertList [ UrlTA url ta | 
                (ta, Fetcheables fs) <- Map.toList fetcheablesPerTa,
                url <- MonoidalMap.keys fs
            ] cleanedUpPerTa 

>>>>>>> 95d11897
-- Fetch one individual repository. 
-- 
-- Returned repository has all the metadata updated (in case of RRDP session and serial).
-- The metadata is also updated in the database.
--
fetchRepository :: (Storage s) => 
                    AppContext s 
                -> FetchConfig
                -> WorldVersion
                -> Repository 
                -> ValidatorT IO (Repository, Maybe RrdpFetchStat)
fetchRepository 
    appContext@AppContext {..}
    fetchConfig
    worldVersion
    repo = do
        logInfo logger [i|Fetching #{getURL repoURL}.|]   
        case repo of
            RsyncR r -> do 
                r' <- fetchRsyncRepository r
                pure (RsyncR r', Nothing)                
            RrdpR r  -> do 
                (r', stat) <- fetchRrdpRepository r
                pure (RrdpR r', Just stat)                
  where
    repoURL = getRpkiURL repo    
    -- Give the process some time to kill itself, 
    -- before trying to kill it from here
    timeToKillItself = Seconds 5
    
    fetchRrdpRepository r = do 
        let fetcherTimeout = fetchConfig ^. #rrdpTimeout
        let totalTimeout = fetcherTimeout + timeToKillItself
        timeoutVT totalTimeout
            (do
                let fetchConfig' = fetchConfig & #rrdpTimeout .~ fetcherTimeout
                (z, elapsed) <- timedMS $ fromTryM 
                                    (RrdpE . UnknownRrdpProblem . fmtEx) 
                                    (runRrdpFetchWorker appContext fetchConfig' worldVersion r)
                logInfo logger [i|Fetched #{getURL repoURL}, took #{elapsed}ms.|]
                pure z)            
            (do 
                logError logger [i|Couldn't fetch repository #{getURL repoURL} after #{totalTimeout}s.|]
                trace WorkerTimeoutTrace
                appError $ RrdpE $ RrdpDownloadTimeout totalTimeout)

    fetchRsyncRepository r = do 
        let fetcherTimeout = fetchConfig ^. #rsyncTimeout
        let totalTimeout = fetcherTimeout + timeToKillItself
        timeoutVT 
            totalTimeout
            (do
                let fetchConfig' = fetchConfig & #rsyncTimeout .~ fetcherTimeout
                (z, elapsed) <- timedMS $ fromTryM 
                                    (RsyncE . UnknownRsyncProblem . fmtEx) 
                                    (runRsyncFetchWorker appContext fetchConfig' worldVersion r)
                logInfo logger [i|Fetched #{getURL repoURL}, took #{elapsed}ms.|]
                pure z)
            (do 
                logError logger [i|Couldn't fetch repository #{getURL repoURL} after #{totalTimeout}s.|]
                trace WorkerTimeoutTrace
                appError $ RsyncE $ RsyncDownloadTimeout totalTimeout)        
          


-- | Fetch TA certificate based on TAL location(s)
--
fetchTACertificate :: AppContext s -> FetchConfig -> TAL -> ValidatorT IO (RpkiURL, RpkiObject)
fetchTACertificate appContext@AppContext {..} fetchConfig tal = 
    go $ sortRrdpFirst $ neSetToList $ unLocations $ talCertLocations tal
  where
    go []         = appError $ TAL_E $ TALError "No of certificate location could be fetched."
    go (u : uris) = tryFetch `catchError` goToNext 
      where 
        tryFetch = 
            timeoutVT timeout fetchTaCert (goToNext timeoutError)
        
        (timeout, timeoutError) = let 
            rsyncT = fetchConfig ^. #rsyncTimeout
            rrdpT  = fetchConfig ^. #rrdpTimeout
            in case u of 
                RsyncU _ -> (rsyncT, RsyncE $ RsyncDownloadTimeout rsyncT)
                RrdpU _  -> (rrdpT, RrdpE $ RrdpDownloadTimeout rrdpT)

        fetchTaCert = do                     
            logInfo logger [i|Fetching TA certificate from #{getURL u}.|]
            ro <- case u of 
                RsyncU rsyncU -> rsyncRpkiObject appContext fetchConfig rsyncU
                RrdpU rrdpU   -> downloadRpkiObject appContext fetchConfig rrdpU
            pure (u, ro)
            
        goToNext e = do            
            let message = [i|Failed to fetch #{getURL u}: #{e}|]
            logError logger message
            validatorWarning $ VWarning e
            go uris            



-- | Check if an URL need to be re-fetched, based on fetch status and current time.
--
needsFetching :: WithRpkiURL r => r -> Maybe Seconds -> FetchStatus -> ValidationConfig -> Now -> Bool
needsFetching r fetchInterval status ValidationConfig {..} (Now now) = 
    case status of
        Pending         -> True
        FetchedAt time  -> tooLongAgo time
        FailedAt time   -> not $ closeEnoughMoments (Earlier time) (Later now) minimalRepositoryRetryInterval
  where
    tooLongAgo momendTnThePast =      
        not $ closeEnoughMoments (Earlier momendTnThePast) (Later now) (interval $ getRpkiURL r)
      where 
        interval url = fromMaybe (defaultInterval url) fetchInterval            
        defaultInterval (RrdpU _)  = rrdpRepositoryRefreshInterval
        defaultInterval (RsyncU _) = rsyncRepositoryRefreshInterval          


getPrimaryRepositoryUrl :: PublicationPoints 
                         -> PublicationPointAccess 
                         -> RpkiURL
getPrimaryRepositoryUrl pps ppAccess = 
    let primary = getPrimaryRepository ppAccess
    in maybe (getRpkiURL primary) getRpkiURL $ repositoryFromPP pps primary

getPrimaryRepository :: PublicationPointAccess -> PublicationPoint
getPrimaryRepository ppAccess = 
    NonEmpty.head $ unPublicationPointAccess ppAccess    


getFetchables :: PublicationPoints -> PublicationPointAccess -> [(RpkiURL, FetchStatus)]
getFetchables pps ppAccess = 
    [ (getRpkiURL repo, getFetchStatus repo)
        | pp <- NonEmpty.toList $ unPublicationPointAccess ppAccess,                
          repo <- maybeToList $ repositoryFromPP pps pp ]

            <|MERGE_RESOLUTION|>--- conflicted
+++ resolved
@@ -9,17 +9,11 @@
 
 module RPKI.Fetch where
 
-<<<<<<< HEAD
-
-import           Control.Lens
-
-=======
 import           Control.Concurrent              as Conc
 import           Control.Concurrent.Async
 import           Control.Concurrent.STM
 import           Control.Exception
 import           Control.Lens hiding (indices, Indexable)
->>>>>>> 95d11897
 import           Control.Monad.Except
 
 import qualified Data.List.NonEmpty          as NonEmpty
@@ -57,8 +51,6 @@
 import           RPKI.RRDP.RrdpFetch
 
 
-<<<<<<< HEAD
-=======
 data Fetchers = Fetchers {
         -- Fetchers that are currently running
         fetcheables             :: TVar Fetcheables,
@@ -106,7 +98,6 @@
                 url <- MonoidalMap.keys fs
             ] cleanedUpPerTa 
 
->>>>>>> 95d11897
 -- Fetch one individual repository. 
 -- 
 -- Returned repository has all the metadata updated (in case of RRDP session and serial).
