{-# LANGUAGE DerivingStrategies #-}
{-# LANGUAGE DerivingVia        #-}
{-# LANGUAGE FlexibleContexts   #-}
{-# LANGUAGE OverloadedLabels   #-}
{-# LANGUAGE OverloadedStrings  #-}
{-# LANGUAGE QuasiQuotes        #-}
{-# LANGUAGE RecordWildCards    #-}
{-# LANGUAGE StrictData         #-}

module RPKI.Fetch where

import           Control.Concurrent.Async
import           Control.Concurrent.STM
import           Control.Monad.IO.Class

import           Control.Lens
import           Data.Generics.Product.Typed

import           Control.Exception

import           Control.Monad
import           Control.Monad.Except

import qualified Data.List.NonEmpty          as NonEmpty

import           Data.String.Interpolate.IsString
import qualified Data.Map.Strict             as Map
import qualified Data.Set                    as Set

import           Time.Types

import           RPKI.AppContext
import           RPKI.AppMonad
import           RPKI.AppTypes
import           RPKI.Config
import           RPKI.Domain
import           RPKI.Reporting
import           RPKI.Logging
import           RPKI.Repository
import           RPKI.Store.Base.Storage
import           RPKI.Time
import           RPKI.Util                       
import           RPKI.Rsync
import           RPKI.RRDP.Http
import           RPKI.TAL
import           RPKI.RRDP.RrdpFetch
import           RPKI.Parallel (withSemaphore)


-- Main entry point: fetch repository using the cache of tasks.
-- It is guaranteed that every fetch happens only once.
--
-- Fall-back means that the function will try to fetch all the PPs in the 
-- `ppAccess` argumens until one of them succeed.
--
-- NOTE: This is an over-generalised version of fetching, since the current
-- RFC prescribes to only fallback from RRDP to rsync publication point,
-- i.e. `ppAccess` will always consist of 1 or 2 elements.
-- 
-- However, generic implementation is just simpler. Whether this generic
-- fetching procedure will be ever useful for fetching from more than
-- one RRDP links -- no idea.
--
fetchPPWithFallback :: (MonadIO m, Storage s) => 
                            AppContext s                         
                        -> RepositoryProcessing
                        -> WorldVersion
                        -> PublicationPointAccess  
                        -> ValidatorT m [FetchResult]
fetchPPWithFallback 
    appContext@AppContext {..}     
    repositoryProcessing@RepositoryProcessing {..}
    worldVersion
    ppAccess = do 
        parentScope <- askScopes        
        frs <- liftIO $ fetchOnce parentScope ppAccess        
        setValidationStateOfFetches repositoryProcessing frs            
  where
    runForKey runs key = Map.lookup key <$> readTVar runs            

    -- Use "run only once" logic for the whole list of PPs
    fetchOnce parentScope ppAccess' =          
        join $ atomically $ do      
            ppsKey <- ppSeqKey 
            runForKey ppSeqFetchRuns ppsKey >>= \case            
                Just Stub         -> retry
                Just (Fetching a) -> pure $ wait a

                Nothing -> do                                         
                    modifyTVar' ppSeqFetchRuns $ Map.insert ppsKey Stub
                    pure $ bracketOnError 
                                (async $ evaluate =<< fetchWithFallback parentScope (ppsToList ppAccess'))
                                (stopAndDrop ppSeqFetchRuns ppsKey) 
                                (rememberAndWait ppSeqFetchRuns ppsKey)                
      where   
        ppsToList = NonEmpty.toList . unPublicationPointAccess

        ppSeqKey = sequence 
                $ map (urlToDownload . getRpkiURL) 
<<<<<<< HEAD
                $ ppsToList ppAccess
=======
                $ take 1                 
                $ NonEmpty.toList 
                $ unPublicationPointAccess ppAccess
>>>>>>> d606dbf9
          where
            urlToDownload u = 
                case u of
                    RrdpU _ -> pure u
                    RsyncU rsyncUrl -> do  
                        pps <- readTVar publicationPoints
                        pure $ maybe u (RsyncU . fst) $ infoInRsyncTree rsyncUrl (pps ^. typed)            


    fetchWithFallback :: Scopes -> [PublicationPoint] -> IO [FetchResult]

    fetchWithFallback _           []   = pure []
    fetchWithFallback parentScope [pp] = do 
        ((repoUrl, fetchFreshness, (r, validations)), elapsed) <- timedMS $ fetchPPOnce parentScope pp                
        let validations' = updateFetchMetric repoUrl fetchFreshness validations r elapsed     
        pure $ case r of
            Left _     -> [FetchFailure repoUrl validations']
            Right repo -> [FetchSuccess repo validations']        
      where
        -- This is hacky but basically setting the "fetched/up-to-date" metric
        -- without ValidatorT/PureValidatorT.
        updateFetchMetric repoUrl fetchFreshness validations r elapsed = let
                realFreshness = either (const FailedToFetch) (const fetchFreshness) r
                repoScope = validatorSubScope' RepositoryFocus repoUrl parentScope     
                rrdpMetricUpdate v f  = v & typed @RawMetric . #rrdpMetrics  %~ updateMetricInMap (repoScope ^. typed) f
                rsyncMetricUpdate v f = v & typed @RawMetric . #rsyncMetrics %~ updateMetricInMap (repoScope ^. typed) f
                -- this is also a hack to make sure time is updated if the fetch has failed 
                -- and we probably don't have time at all if the worker timed out                                       
                updateTime t = if t == mempty then elapsed else t
            in case repoUrl of 
                RrdpU _ -> let 
                        updatedFreshness = rrdpMetricUpdate validations (& #fetchFreshness .~ realFreshness)                            
                    in case r of 
                        Left _  -> rrdpMetricUpdate updatedFreshness (& #totalTimeMs %~ updateTime)
                        Right _ -> updatedFreshness
                RsyncU _ -> let 
                        updatedFreshness = rsyncMetricUpdate validations (& #fetchFreshness .~ realFreshness)                            
                    in case r of 
                        Left _  -> rsyncMetricUpdate updatedFreshness (& #totalTimeMs %~ updateTime)
                        Right _ -> updatedFreshness   

    fetchWithFallback parentScope (pp : pps') = do 
        fetch <- fetchWithFallback parentScope [pp]
        case fetch of            
            [FetchSuccess {}] -> pure fetch

            [FetchFailure {}] -> do                 
                -- some terribly hacky stuff for more meaningful logging
                let nextOne = head pps'
                now' <- thisInstant
                (nextOneNeedAFetch, _) <- atomically $ needsAFetch nextOne now'
                logWarn logger $ if nextOneNeedAFetch
                    then [i|Failed to fetch #{getURL $ getRpkiURL pp}, will fall-back to the next one: #{getURL $ getRpkiURL nextOne}.|]
                    else [i|Failed to fetch #{getURL $ getRpkiURL pp}, next one (#{getURL $ getRpkiURL nextOne}) is up-to-date.|]                

                nextFetch <- fetchWithFallback parentScope pps'
                pure $ fetch <> nextFetch
            
            _shouldNeverHappen -> pure []                    


    -- Use the same "run only once" logic for every repository that needs a fetch
    --     
    fetchPPOnce parentScope pp = do 
        now' <- thisInstant
        (rpkiUrl, fetchFreshness, fetchIO) <- atomically $ do                                     
            (repoNeedAFetch, repo) <- needsAFetch pp now'
            let rpkiUrl = getRpkiURL repo
            if repoNeedAFetch then 
                runForKey indivudualFetchRuns rpkiUrl >>= \case                    
                    Just Stub         -> retry
                    Just (Fetching a) -> pure (rpkiUrl, AttemptedFetch, wait a)

                    Nothing -> do                                         
                        modifyTVar' indivudualFetchRuns $ Map.insert rpkiUrl Stub
                        pure (rpkiUrl, AttemptedFetch, fetchPP parentScope repo)
            else
                pure (rpkiUrl, UpToDate, pure (Right repo, mempty))                

        f <- fetchIO
        pure (rpkiUrl, fetchFreshness, f)
      

    -- Do fetch the publication point and update the #publicationPoints
    -- 
    fetchPP parentScope repo = withSemaphore fetchSemaphore $ do         
        let rpkiUrl = getRpkiURL repo
        let launchFetch = async $ do               
                let repoScope = validatorSubScope' RepositoryFocus rpkiUrl parentScope
                Now fetchTime <- thisInstant
                (r, validations) <- runValidatorT repoScope $ fetchRepository appContext worldVersion repo                                
                atomically $ do
                    modifyTVar' indivudualFetchRuns $ Map.delete rpkiUrl                    

                    let (newRepo, newStatus) = case r of                             
                            Left _      -> (repo, FailedAt fetchTime)
                            Right repo' -> (repo', FetchedAt fetchTime)

                    let speed = if WorkerTimeoutTrace `Set.member` (validations ^. #traces)
                                    then Timedout
                                    else Quick

                    modifyTVar' (repositoryProcessing ^. #publicationPoints) $ \pps -> 
                            adjustSucceededUrl rpkiUrl 
                                    $ updateStatuses (pps ^. typed @PublicationPoints) [(newRepo, newStatus, speed)]
                pure (r, validations)

        bracketOnError 
            launchFetch 
            (stopAndDrop indivudualFetchRuns rpkiUrl) 
            (rememberAndWait indivudualFetchRuns rpkiUrl) 
    
    stopAndDrop stubs key a = liftIO $ do         
        atomically $ modifyTVar' stubs $ Map.delete key
        cancel a

    rememberAndWait stubs key a = liftIO $ do 
        atomically $ modifyTVar' stubs $ Map.insert key (Fetching a)
        wait a

    needsAFetch pp now' = do 
        pps <- readTVar publicationPoints
        let asIfMerged = mergePP pp pps
        let Just repo = repositoryFromPP asIfMerged (getRpkiURL pp)
        let needsFetching' = needsFetching pp (getFetchStatus repo) (config ^. #validationConfig) now'
        pure (needsFetching', repo)


-- Fetch one individual repository. 
-- 
-- Returned repository has all the metadata updated (in case of RRDP session and serial).
-- The metadata is also updated in the database.
--
fetchRepository :: (Storage s) => 
                    AppContext s 
                -> WorldVersion
                -> Repository 
                -> ValidatorT IO Repository
fetchRepository 
    appContext@AppContext {..}
    worldVersion
    repo = do
        logInfo logger [i|Fetching #{getURL repoURL}.|]   
        case repo of
            RsyncR r -> RsyncR <$> fetchRsyncRepository r
            RrdpR r  -> RrdpR  <$> fetchRrdpRepository r
  where
    repoURL = getRpkiURL repo    
    
    fetchRsyncRepository r = do 
        let Seconds maxDuration = config ^. typed @RsyncConf . #rsyncTimeout
        timeoutVT 
            (1_000_000 * fromIntegral maxDuration)                 
            (do
                (z, elapsed) <- timedMS $ fromTryM 
                                    (RsyncE . UnknownRsyncProblem . fmtEx) 
                                    (runRsyncFetchWorker appContext worldVersion r)
                logInfo logger [i|Fetched #{getURL repoURL}, took #{elapsed}ms.|]
                pure z)
            (do 
                logError logger [i|Couldn't fetch repository #{getURL repoURL} after #{maxDuration}s.|]
                trace WorkerTimeoutTrace
                appError $ RsyncE $ RsyncDownloadTimeout maxDuration)        
    
    fetchRrdpRepository r = do 
        let Seconds maxDuration = config ^. typed @RrdpConf . #rrdpTimeout
        timeoutVT 
            (1_000_000 * fromIntegral maxDuration)           
            (do
                (z, elapsed) <- timedMS $ fromTryM 
                                    (RrdpE . UnknownRrdpProblem . fmtEx) 
                                    (runRrdpFetchWorker appContext worldVersion r)
                logInfo logger [i|Fetched #{getURL repoURL}, took #{elapsed}ms.|]
                pure z)            
            (do 
                logError logger [i|Couldn't fetch repository #{getURL repoURL} after #{maxDuration}s.|]
                trace WorkerTimeoutTrace
                appError $ RrdpE $ RrdpDownloadTimeout maxDuration)                



anySuccess :: [FetchResult] -> Bool
anySuccess r = not $ null $ [ () | FetchSuccess{} <- r ]


fetchEverSucceeded :: MonadIO m => 
                   RepositoryProcessing
                -> PublicationPointAccess 
                -> m FetchEverSucceeded 
fetchEverSucceeded 
    repositoryProcessing
    (PublicationPointAccess ppAccess) = liftIO $ do        
        pps <- readTVarIO $ repositoryProcessing ^. #publicationPoints
        pure $ everSucceeded pps $ getRpkiURL $ NonEmpty.head ppAccess


-- | Fetch TA certificate based on TAL location(s)
--
fetchTACertificate :: AppContext s -> TAL -> ValidatorT IO (RpkiURL, RpkiObject)
fetchTACertificate appContext@AppContext {..} tal = 
    go $ sortRrdpFirst $ neSetToList $ unLocations $ talCertLocations tal
  where
    go []         = appError $ TAL_E $ TALError "No certificate location could be fetched."
    go (u : uris) = fetchTaCert `catchError` goToNext 
      where 
        goToNext e = do            
            let message = [i|Failed to fetch #{getURL u}: #{e}|]
            logError logger message
            validatorWarning $ VWarning e
            go uris

        fetchTaCert = do                     
            logInfo logger [i|Fetching TA certicate from #{getURL u}.|]
            ro <- case u of 
                RsyncU rsyncU -> rsyncRpkiObject appContext rsyncU
                RrdpU rrdpU   -> fetchRpkiObject appContext rrdpU
            pure (u, ro)



-- | Check if an URL need to be re-fetched, based on fetch status and current time.
--
needsFetching :: WithRpkiURL r => r -> FetchStatus -> ValidationConfig -> Now -> Bool
needsFetching r status ValidationConfig {..} (Now now) = 
    case status of
        Pending         -> True
        FetchedAt time  -> tooLongAgo time
        FailedAt time   -> tooLongAgo time
  where
    tooLongAgo momendTnThePast = 
        not $ closeEnoughMoments momendTnThePast now (interval $ getRpkiURL r)
      where 
        interval (RrdpU _)  = rrdpRepositoryRefreshInterval
        interval (RsyncU _) = rsyncRepositoryRefreshInterval          


validationStateOfFetches :: MonadIO m => RepositoryProcessing -> m ValidationState 
validationStateOfFetches repositoryProcessing = liftIO $
    mconcat . Map.elems 
        <$> readTVarIO (repositoryProcessing ^. #indivudualFetchResults)    


setValidationStateOfFetches :: MonadIO m => RepositoryProcessing -> [FetchResult] -> m [FetchResult] 
setValidationStateOfFetches repositoryProcessing frs = liftIO $ do
    atomically $ do 
        forM_ frs $ \fr -> do 
            let (u, vs) = case fr of
                    FetchFailure r vs'    -> (r, vs')
                    FetchSuccess repo vs' -> (getRpkiURL repo, vs')
                
            modifyTVar' (repositoryProcessing ^. #indivudualFetchResults)
                        $ Map.insert u vs
    pure frs

-- 
cancelFetchTasks :: RepositoryProcessing -> IO ()    
cancelFetchTasks rp = do 
    (ifr, ppSeqFr) <- atomically $ (,) <$>
                        readTVar (rp ^. #indivudualFetchRuns) <*>
                        readTVar (rp ^. #ppSeqFetchRuns)

    mapM_ cancel [ a | (_, Fetching a) <- Map.toList ifr]
    mapM_ cancel [ a | (_, Fetching a) <- Map.toList ppSeqFr]


getPrimaryRepositoryFromPP :: MonadIO m => RepositoryProcessing -> PublicationPointAccess -> m (Maybe RpkiURL)
getPrimaryRepositoryFromPP repositoryProcessing ppAccess = liftIO $ do
    pps <- readTVarIO $ repositoryProcessing ^. #publicationPoints    
    let primary = NonEmpty.head $ unPublicationPointAccess ppAccess
    pure $ getRpkiURL <$> repositoryFromPP (mergePP primary pps) (getRpkiURL primary)    


filterOutSlow :: MonadIO m => RepositoryProcessing -> PublicationPointAccess -> m (Maybe PublicationPointAccess)
filterOutSlow repositoryProcessing ppAccess = liftIO $ do
    pps <- readTVarIO $ repositoryProcessing ^. #publicationPoints    
    pure $ fmap PublicationPointAccess $ 
            NonEmpty.nonEmpty $ 
            NonEmpty.filter (filter_ pps) $ 
            unPublicationPointAccess ppAccess
  where
    filter_ pps pp = let
        r = repositoryFromPP (mergePP pp pps) (getRpkiURL pp)    
        in case r of 
            Nothing -> False
            Just (getSpeed -> speed) ->
                case speed of 
                    Quick -> True
                    _      -> False
<|MERGE_RESOLUTION|>--- conflicted
+++ resolved
@@ -97,13 +97,7 @@
 
         ppSeqKey = sequence 
                 $ map (urlToDownload . getRpkiURL) 
-<<<<<<< HEAD
                 $ ppsToList ppAccess
-=======
-                $ take 1                 
-                $ NonEmpty.toList 
-                $ unPublicationPointAccess ppAccess
->>>>>>> d606dbf9
           where
             urlToDownload u = 
                 case u of
