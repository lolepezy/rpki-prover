--- conflicted
+++ resolved
@@ -51,234 +51,6 @@
 import           RPKI.RRDP.RrdpFetch
 
 
-<<<<<<< HEAD
-    fetchOnce parentScope = 
-        join $ atomically $ do      
-            ppsKey <- ppSeqKey 
-            StmMap.lookup ppsKey fetchRuns >>= \case            
-                Just Stub         -> retry
-                Just (Fetching a) -> pure $ wait a
-                Nothing -> do                                         
-                    StmMap.insert Stub ppsKey fetchRuns
-                    pure $ bracketOnError 
-                            (async $ evaluate =<< fetchPPOnce parentScope)
-                            (stopAndDrop fetchRuns ppsKey) 
-                            (rememberAndWait fetchRuns ppsKey)
-    ppSeqKey = do         
-        case pp of
-            RrdpPP _  -> pure $ getRpkiURL pp
-            RsyncPP _ -> do  
-                pps <- readTVar publicationPoints
-                pure $ getRpkiURL $ getFetchablePP pps pp                
-    
-    fetchPPOnce parentScope = do 
-        ((repoUrl, initialFreshness, (r, validations)), elapsed) <- timedMS doFetch      
-        let validations' = updateFetchMetric repoUrl initialFreshness validations r elapsed       
-        pure $ case r of
-            Left _     -> FetchFailure repoUrl validations'                
-            Right repo -> FetchSuccess repo validations'      
-      where        
-        doFetch = do 
-            fetchMoment <- thisInstant
-            join $ atomically $ do                                     
-                (repoNeedAFetch, repo) <- needsAFetch fetchMoment
-                let rpkiUrl = getRpkiURL repo
-                pure $ if repoNeedAFetch then 
-                    (rpkiUrl, Nothing, ) <$> fetchPP parentScope repo fetchMoment  
-                else
-                    pure (rpkiUrl, Just NoFetchNeeded, (Right repo, mempty))
-
-        -- This is hacky but basically setting the "fetched/up-to-date" metric
-        -- without ValidatorT/PureValidatorT (we can only run it in IO).
-        updateFetchMetric repoUrl initialFreshness validations r elapsed = 
-            case repoUrl of 
-                RrdpU _ -> 
-                    let 
-                        updatedFreshness = rrdpMetricUpdate validations rrdpFreshness
-                    in case r of 
-                        Left _  -> rrdpMetricUpdate updatedFreshness (#totalTimeMs %~ updateTime)
-                        Right _ -> updatedFreshness
-                RsyncU _ -> let 
-                        updatedFreshness = rsyncMetricUpdate validations rsyncFreshness
-                    in case r of 
-                        Left _  -> rsyncMetricUpdate updatedFreshness (#totalTimeMs %~ updateTime)
-                        Right _ -> updatedFreshness           
-          where
-            rrdpFreshness metrics = 
-                metrics & #fetchFreshness .~ g (rrdpRepoHasUpdates metrics)
-
-            rsyncFreshness metrics = 
-                metrics & #fetchFreshness .~ g (rsyncRepoHasUpdates metrics)
-            
-            g condition = flip fromMaybe initialFreshness $ case r of 
-                            Left _ -> FetchFailed
-                            Right _ 
-                                | condition -> Updated
-                                | otherwise -> NoUpdates
-
-            repoScope = validatorSubScope' RepositoryFocus repoUrl parentScope     
-            rrdpMetricUpdate v f  = v & typed @RawMetric . #rrdpMetrics  %~ updateMetricInMap (repoScope ^. typed) f
-            rsyncMetricUpdate v f = v & typed @RawMetric . #rsyncMetrics %~ updateMetricInMap (repoScope ^. typed) f
-            -- this is also a hack to make sure time is updated if the fetch has failed 
-            -- and we probably don't have time at all if the worker timed out                                       
-            updateTime t = if t == mempty then elapsed else t
-
-      
-    -- Do fetch the publication point and update the #publicationPoints
-    -- 
-    -- A fetcher can proceed if either
-    --   - there's a free slot in the semaphore
-    --   - we are waiting for a free slot for more than N seconds
-    --
-    -- In practice that means hanging timing out fetchers cannot 
-    -- block the pool for too long and new fetchers will get through anyway.
-    -- Fetching processes hanging on a connection don't take resources, 
-    -- so it's safer to risk overloading the system with a lot of processes
-    -- that blocking fetch entirely.
-    --     
-    fetchPP parentScope repo (Now fetchMoment) = do 
-        let Seconds (fromIntegral . (*1000_000) -> intervalMicroSeconds) = fetchConfig ^. #fetchLaunchWaitDuration
-        withSemaphoreAndTimeout fetchSemaphore intervalMicroSeconds $ do         
-            let rpkiUrl = getRpkiURL repo                    
-            let repoScope = validatorSubScope' RepositoryFocus rpkiUrl parentScope
-            
-            ((r, validations), duratioMs) <- timedMS 
-                                            $ runValidatorT repoScope 
-                                            $ fetchRepository appContext fetchConfig worldVersion repo
-            newMeta_ <- atomically $ do
-                let (newRepo, newStatus, rrdpStats) = case r of                             
-                        Left _               -> (repo, FailedAt fetchMoment, Nothing)
-                        Right (repo', stats) -> (repo', FetchedAt fetchMoment, stats)
-
-                let newMeta = deriveNewMeta config fetchConfig newRepo validations 
-                                            rrdpStats duratioMs newStatus fetchMoment
-
-                -- `Call externally passed callback
-                newMeta' <- newMetaCallback newMeta fetchMoment
-
-                modifyTVar' publicationPoints $ \pps -> 
-                        updateMeta (pps ^. typed) [(newRepo, newMeta')]
-
-                pure newMeta'
-
-            logDebug logger [i|New meta for #{rpkiUrl}: #{newMeta_}|]
-            pure (fmap fst r, validations)
-
-    stopAndDrop stubs key asyncR = liftIO $ do         
-        cancel asyncR
-        atomically $ StmMap.delete key stubs        
-
-    rememberAndWait stubs key asyncR = liftIO $ do 
-        atomically $ StmMap.insert (Fetching asyncR) key stubs
-        wait asyncR
-
-    needsAFetch now' = do 
-        pps <- readTVar publicationPoints        
-        let Just repo = repositoryFromPP pps pp
-        let needsFetching' = needsFetching pp 
-                (getMeta repo ^. #refreshInterval) 
-                (getFetchStatus repo) 
-                (config ^. #validationConfig) 
-                now'
-        pure (needsFetching', repo)
-
-
-deriveNewMeta config fetchConfig repo validations rrdpStats 
-              duration@(TimeMs duratioMs) status fetchMoment = 
-    RepositoryMeta {..}
-  where    
-    lastFetchDuration = Just duration
-
-    refreshInterval = let 
-        -- For RRDP: 
-        --   * Increase refresh interval if we know that are no updates
-        --   * Decrease refresh interval if there are more that 1 delta in the update
-        --   * Keep the same if there's exacty one delta            
-        --   * Do not decrease further than 1 minute and don't increase for more than 10 minutes
-        -- 
-        -- For rsync keep refresh interval the same.
-        --   
-        vConfig = config ^. #validationConfig
-
-        defaultRefreshInterval = 
-            case repo of
-                RrdpR _  -> vConfig ^. #rrdpRepositoryRefreshInterval
-                RsyncR _ -> vConfig ^. #rsyncRepositoryRefreshInterval
-
-        trimInterval = max (vConfig ^. #minFetchInterval) . min (vConfig ^. #maxFetchInterval)
-
-        -- Extra seconds are to increase or decrese even very small values
-        -- Increase by ~10% each time, decrease by ~30%
-        increaseInterval (Seconds s) = Seconds $ s + 1 + s `div` 10        
-        decreaseInterval (Seconds s) = Seconds $ s - s `div` 3 - 1
-
-        moreThanOne = ( > 1) . length . NonEmpty.take 2
-
-        in Just $ 
-            case vConfig ^. #fetchIntervalCalculation of 
-                Constant -> defaultRefreshInterval
-                Adaptive -> 
-                    case getMeta repo ^. #refreshInterval of 
-                        Nothing -> defaultRefreshInterval
-                        Just ri -> 
-                            case rrdpStats of 
-                                Nothing                 -> defaultRefreshInterval
-                                Just RrdpFetchStat {..} -> 
-                                    case action of 
-                                        NothingToFetch _ -> trimInterval $ increaseInterval ri 
-                                        FetchDeltas {..} 
-                                            | moreThanOne sortedDeltas -> trimInterval $ decreaseInterval ri 
-                                            | otherwise                -> ri                                    
-                                        _                              -> ri                                                            
-
-    fetchType =
-        -- If the fetch timed out then it's definitely for async fetch
-        -- otherwise, check how long did it take to download
-        if WorkerTimeoutTrace `Set.member` (validations ^. #traces)
-            then ForAsyncFetch fetchMoment
-            else 
-                case status of                                         
-                    FailedAt _ -> ForAsyncFetch fetchMoment
-                    _          -> speedByTiming        
-      where
-        Seconds rrdpSlowSec  = fetchConfig ^. #rrdpSlowThreshold
-        Seconds rsyncSlowSec = fetchConfig ^. #rsyncSlowThreshold        
-        speedByTiming = 
-            case repo of
-                RrdpR _  -> deriveFetchType $ duratioMs > 1000 * rrdpSlowSec
-                RsyncR _ -> deriveFetchType $ duratioMs > 1000 * rsyncSlowSec
-
-        deriveFetchType condition = 
-            if condition 
-                then ForAsyncFetch fetchMoment
-                else ForSyncFetch fetchMoment       
-
-
-deriveNextTimeout :: Config -> Seconds -> Repository -> Seconds
-deriveNextTimeout config absoluteMaxDuration r =     
-    case r of 
-        -- Reset timeout to the original if we are forced to re-fetch snapshot
-        RrdpR RrdpRepository { 
-                rrdpMeta = Just RrdpMeta { 
-                    enforcement = Just (NextTimeFetchSnapshot _ _) 
-                }
-         } -> absoluteMaxDuration
-
-        (getMeta -> RepositoryMeta {..}) ->      
-            case config ^. #validationConfig . #fetchTimeoutCalculation of 
-                Constant -> absoluteMaxDuration
-                Adaptive -> 
-                    case lastFetchDuration of
-                        Nothing       -> absoluteMaxDuration
-                        Just duration -> let
-                            previousDuration = Seconds 1 + Seconds (unTimeMs duration `div` 1000)
-                            heuristicalNextTimeout = 
-                                if | previousDuration < Seconds 3  -> Seconds 10
-                                   | previousDuration < Seconds 10 -> Seconds 20
-                                   | previousDuration < Seconds 30 -> previousDuration + Seconds 30
-                                   | otherwise                     -> previousDuration + Seconds 60             
-                            in min absoluteMaxDuration heuristicalNextTimeout
-=======
 data Fetchers = Fetchers {
         -- All fetchables after the last validation, i.e. repositories
         -- with their fallbacks
@@ -290,7 +62,6 @@
         -- Version for the first fetch that was finished for every repository.
         -- We want to track this to for the "one-off" mode.
         firstFinishedFetchBy :: TVar (Map RpkiURL WorldVersion),        
->>>>>>> 1d48910b
 
         -- Semaphore for untrusted fetches, i.e fetches that have 
         -- no decent history of being successful 
@@ -376,11 +147,7 @@
     timeToKillItself = Seconds 5
     
     fetchRrdpRepository r = do 
-<<<<<<< HEAD
-        let fetcherTimeout = deriveNextTimeout config (fetchConfig ^. #rrdpTimeout) repo
-=======
         let fetcherTimeout = fetchConfig ^. #rrdpTimeout
->>>>>>> 1d48910b
         let totalTimeout = fetcherTimeout + timeToKillItself
         timeoutVT totalTimeout
             (do
@@ -396,11 +163,7 @@
                 appError $ RrdpE $ RrdpDownloadTimeout totalTimeout)
 
     fetchRsyncRepository r = do 
-<<<<<<< HEAD
-        let fetcherTimeout = deriveNextTimeout config (fetchConfig ^. #rsyncTimeout) repo 
-=======
         let fetcherTimeout = fetchConfig ^. #rsyncTimeout
->>>>>>> 1d48910b
         let totalTimeout = fetcherTimeout + timeToKillItself
         timeoutVT 
             totalTimeout
@@ -469,37 +232,6 @@
         defaultInterval (RsyncU _) = rsyncRepositoryRefreshInterval          
 
 
-<<<<<<< HEAD
-
-validationStateOfFetches :: MonadIO m => RepositoryProcessing -> m ValidationState 
-validationStateOfFetches repositoryProcessing = liftIO $ 
-    atomically $ 
-        fmap (foldr (\(_, vs) r -> r <> vs) mempty) $ 
-            ListT.toList $ StmMap.listT $ 
-                repositoryProcessing ^. #individualFetchResults    
-
-setFetchValidationState :: MonadIO m => RepositoryProcessing -> FetchResult -> m ()
-setFetchValidationState repositoryProcessing fr = liftIO $ do        
-    let (u, vs) = case fr of
-            FetchFailure r vs'    -> (r, vs')
-            FetchSuccess repo vs' -> (getRpkiURL repo, vs')
-        
-    atomically $ StmMap.insert vs u (repositoryProcessing ^. #individualFetchResults)
-    
-
-cancelFetchTasks :: RepositoryProcessing -> IO ()    
-cancelFetchTasks RepositoryProcessing {..} = do 
-    fetches <- atomically $ ListT.toList $ StmMap.listT fetchRuns     
-    mapM_ cancel [ a | (_, Fetching a) <- fetches ]    
-
-readPublicationPoints :: MonadIO m => 
-                        RepositoryProcessing                         
-                        -> m PublicationPoints
-readPublicationPoints repositoryProcessing = liftIO $ 
-    readTVarIO $ repositoryProcessing ^. #publicationPoints    
-
-=======
->>>>>>> 1d48910b
 getPrimaryRepositoryUrl :: PublicationPoints 
                          -> PublicationPointAccess 
                          -> RpkiURL
