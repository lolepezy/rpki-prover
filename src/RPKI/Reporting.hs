--- conflicted
+++ resolved
@@ -358,13 +358,8 @@
     show (Count c) = show c
 
 newtype HttpStatus = HttpStatus { unHttpStatus :: Int }
-<<<<<<< HEAD
-    deriving stock (Show, Eq, Ord, Generic)
-    deriving anyclass (TheBinary)        
-=======
     deriving stock (Eq, Ord, Generic)
     deriving anyclass (TheBinary, NFData)        
->>>>>>> c2a124f2
 
 instance Show HttpStatus where
     show = show . unHttpStatus
@@ -392,11 +387,7 @@
 
 data FetchFreshness = NoFetchNeeded | FetchFailed | NoUpdates | Updated
     deriving stock (Show, Eq, Ord, Generic)
-<<<<<<< HEAD
     deriving anyclass (TheBinary)        
-=======
-    deriving anyclass (TheBinary, NFData)       
->>>>>>> c2a124f2
 
 instance Monoid FetchFreshness where
     mempty = NoFetchNeeded
