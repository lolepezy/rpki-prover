--- conflicted
+++ resolved
@@ -11,7 +11,6 @@
 module RPKI.Reporting where
 
 import           Data.Store
-import           Data.Store
     
 import           Control.Exception.Lifted
 import           Control.Lens                (Lens', (%~), (&))
@@ -49,11 +48,7 @@
 
 newtype ParseError s = ParseError s
     deriving stock (Show, Eq, Ord, Generic)
-<<<<<<< HEAD
-    deriving anyclass (Store)
-=======
-    deriving anyclass (Serialise)
->>>>>>> 8e10f41b
+    deriving anyclass (Store)
 
 data ValidationError =  SPKIMismatch EncodedBase64 EncodedBase64 |
                         UnknownObjectAsTACert |
@@ -116,11 +111,7 @@
                         RoaPrefixIsOutsideOfResourceSet IpPrefix PrefixesAndAsns |
                         RoaPrefixLenghtsIsBiggerThanMaxLength Vrp
     deriving stock (Show, Eq, Ord, Generic)
-<<<<<<< HEAD
-    deriving anyclass (Store)
-=======
-    deriving anyclass (Serialise)
->>>>>>> 8e10f41b
+    deriving anyclass (Store)
     
 data RrdpError = BrokenXml Text | 
                 BrokenSerial Text |
@@ -163,11 +154,7 @@
                 RrdpDownloadTimeout Int64 | 
                 UnknownRrdpProblem Text
     deriving stock (Show, Eq, Ord, Generic)
-<<<<<<< HEAD
-    deriving anyclass (Store)
-=======
-    deriving anyclass (Serialise)
->>>>>>> 8e10f41b
+    deriving anyclass (Store)
 
 data RsyncError = RsyncProcessError Int Text |
                     FileReadError Text |
@@ -175,16 +162,11 @@
                     RsyncDownloadTimeout Int64 | 
                     UnknownRsyncProblem Text
     deriving stock (Show, Eq, Ord, Generic)
-<<<<<<< HEAD
-    deriving anyclass (Store)
-=======
-    deriving anyclass (Serialise)
->>>>>>> 8e10f41b
+    deriving anyclass (Store)
 
 data StorageError = StorageError Text |
                     DeserialisationError Text
     deriving stock (Show, Eq, Ord, Generic)
-<<<<<<< HEAD
     deriving anyclass (Store)
 
 newtype TALError = TALError Text 
@@ -194,37 +176,18 @@
 newtype InitError = InitError Text 
     deriving stock (Show, Eq, Ord, Generic)
     deriving anyclass (Store)
-=======
-    deriving anyclass (Serialise)
-
-newtype TALError = TALError Text 
-    deriving stock (Show, Eq, Ord, Generic)
-    deriving anyclass (Serialise)
-
-newtype InitError = InitError Text 
-    deriving stock (Show, Eq, Ord, Generic)
-    deriving anyclass (Serialise)
->>>>>>> 8e10f41b
 
 data InternalError = WorkerTimeout Text 
                    | WorkerOutOfMemory Text 
                    | InternalError Text 
     deriving stock (Show, Eq, Ord, Generic)
-<<<<<<< HEAD
-    deriving anyclass (Store)
-=======
-    deriving anyclass (Serialise)
->>>>>>> 8e10f41b
+    deriving anyclass (Store)
 
 data SlurmError = SlurmFileError Text Text |
                   SlurmParseError Text Text |
                   SlurmValidationError Text
     deriving stock (Show, Eq, Ord, Generic)
-<<<<<<< HEAD
-    deriving anyclass (Store)
-=======
-    deriving anyclass (Serialise)
->>>>>>> 8e10f41b
+    deriving anyclass (Store)
 
 data AppError = ParseE (ParseError Text) | 
                 TAL_E TALError | 
@@ -237,7 +200,6 @@
                 InternalE InternalError |
                 UnspecifiedE Text Text
     deriving stock (Show, Eq, Ord, Generic)
-<<<<<<< HEAD
     deriving anyclass (Store)
 
 newtype VWarning = VWarning AppError
@@ -247,17 +209,6 @@
 data VIssue = VErr AppError | VWarn VWarning
     deriving stock (Show, Eq, Ord, Generic)
     deriving anyclass (Store)
-=======
-    deriving anyclass (Serialise)
-
-newtype VWarning = VWarning AppError
-    deriving stock (Show, Eq, Ord, Generic)
-    deriving anyclass (Serialise)
-
-data VIssue = VErr AppError | VWarn VWarning
-    deriving stock (Show, Eq, Ord, Generic)
-    deriving anyclass (Serialise)
->>>>>>> 8e10f41b
 
 newtype AppException = AppException AppError
     deriving stock (Show, Eq, Ord, Generic)
@@ -266,11 +217,7 @@
 
 newtype Validations = Validations (Map VScope (Set VIssue))
     deriving stock (Show, Eq, Ord, Generic)
-<<<<<<< HEAD
-    deriving anyclass (Store)
-=======
-    deriving anyclass (Serialise)
->>>>>>> 8e10f41b
+    deriving anyclass (Store)
     deriving newtype Monoid
 
 instance Semigroup Validations where
@@ -283,7 +230,6 @@
             | RepositoryFocus RpkiURL
             | TextFocus Text
     deriving stock (Show, Eq, Ord, Generic)
-<<<<<<< HEAD
     deriving anyclass (Store)    
 
 newtype Scope t = Scope (NonEmpty Focus)
@@ -293,17 +239,6 @@
 data ScopeKind = Validation | Metric
     deriving stock (Show, Eq, Ord, Generic)
     deriving anyclass (Store)    
-=======
-    deriving anyclass (Serialise)    
-
-newtype Scope t = Scope (NonEmpty Focus)
-    deriving stock (Show, Eq, Ord, Generic)
-    deriving anyclass (Serialise)
-
-data ScopeKind = Validation | Metric
-    deriving stock (Show, Eq, Ord, Generic)
-    deriving anyclass (Serialise)    
->>>>>>> 8e10f41b
 
 type VScope      = Scope 'Validation    
 type MetricScope = Scope 'Metric
@@ -313,11 +248,7 @@
         metricScope     :: MetricScope
     }
     deriving stock (Show, Eq, Ord, Generic)
-<<<<<<< HEAD
-    deriving anyclass (Store)
-=======
-    deriving anyclass (Serialise)
->>>>>>> 8e10f41b
+    deriving anyclass (Store)
 
 newScope :: Text -> Scope c
 newScope = newScope' TextFocus
@@ -385,11 +316,7 @@
 
 newtype Count = Count { unCount :: Int64 }
     deriving stock (Eq, Ord, Generic)
-<<<<<<< HEAD
     deriving anyclass (Store)   
-=======
-    deriving anyclass (Serialise)   
->>>>>>> 8e10f41b
     deriving newtype (Num)
     deriving Semigroup via Sum Count
     deriving Monoid via Sum Count
@@ -397,25 +324,9 @@
 instance Show Count where 
     show (Count c) = show c
 
-<<<<<<< HEAD
-newtype TimeMs = TimeMs { unTimeMs :: Int64 }
-    deriving stock (Eq, Ord, Generic)
+newtype HttpStatus = HttpStatus { unHttpStatus :: Int }
+    deriving stock (Show, Eq, Ord, Generic)
     deriving anyclass (Store)    
-    deriving newtype (Num)
-    deriving Semigroup via Sum TimeMs
-    deriving Monoid via Sum TimeMs
-
-instance Show TimeMs where 
-    show (TimeMs ms) = show ms
-
-newtype HttpStatus = HttpStatus { unHttpStatus :: Int }
-    deriving stock (Show, Eq, Ord, Generic)
-    deriving anyclass (Store)    
-=======
-newtype HttpStatus = HttpStatus { unHttpStatus :: Int }
-    deriving stock (Show, Eq, Ord, Generic)
-    deriving anyclass (Serialise)    
->>>>>>> 8e10f41b
 
 instance Monoid HttpStatus where
     mempty = HttpStatus 200
@@ -425,11 +336,7 @@
 
 data RrdpSource = RrdpNoUpdate | RrdpDelta | RrdpSnapshot
     deriving stock (Show, Eq, Ord, Generic)
-<<<<<<< HEAD
     deriving anyclass (Store)        
-=======
-    deriving anyclass (Serialise)        
->>>>>>> 8e10f41b
 
 instance Monoid RrdpSource where
     mempty = RrdpNoUpdate
@@ -442,11 +349,7 @@
 
 data FetchFreshness = UpToDate | AttemptedFetch | FailedToFetch
     deriving stock (Show, Eq, Ord, Generic)
-<<<<<<< HEAD
     deriving anyclass (Store)        
-=======
-    deriving anyclass (Serialise)        
->>>>>>> 8e10f41b
 
 instance Monoid FetchFreshness where
     mempty = UpToDate
@@ -465,11 +368,7 @@
         fetchFreshness  :: FetchFreshness
     }
     deriving stock (Show, Eq, Ord, Generic)
-<<<<<<< HEAD
-    deriving anyclass (Store)
-=======
-    deriving anyclass (Serialise)
->>>>>>> 8e10f41b
+    deriving anyclass (Store)
     deriving Semigroup via GenericSemigroup RrdpMetric   
     deriving Monoid    via GenericMonoid RrdpMetric
 
@@ -479,11 +378,7 @@
         fetchFreshness :: FetchFreshness
     }
     deriving stock (Show, Eq, Ord, Generic)
-<<<<<<< HEAD
-    deriving anyclass (Store)
-=======
-    deriving anyclass (Serialise)
->>>>>>> 8e10f41b
+    deriving anyclass (Store)
     deriving Semigroup via GenericSemigroup RsyncMetric   
     deriving Monoid    via GenericMonoid RsyncMetric
 
@@ -499,11 +394,7 @@
         totalTimeMs     :: TimeMs
     }
     deriving stock (Show, Eq, Ord, Generic)
-<<<<<<< HEAD
-    deriving anyclass (Store)
-=======
-    deriving anyclass (Serialise)
->>>>>>> 8e10f41b
+    deriving anyclass (Store)
     deriving Semigroup via GenericSemigroup ValidationMetric   
     deriving Monoid    via GenericMonoid ValidationMetric
 
@@ -512,7 +403,7 @@
         cpuTime :: CPUTime
     }
     deriving stock (Show, Eq, Ord, Generic)
-    deriving anyclass (Serialise)
+    deriving anyclass (Store)
     deriving Semigroup via GenericSemigroup InternalMetric   
     deriving Monoid    via GenericMonoid InternalMetric
 
@@ -531,11 +422,7 @@
 
 newtype MetricMap a = MetricMap { unMetricMap :: MonoidalMap MetricScope a }
     deriving stock (Show, Eq, Ord, Generic)
-<<<<<<< HEAD
     deriving anyclass (Store)    
-=======
-    deriving anyclass (Serialise)    
->>>>>>> 8e10f41b
     deriving newtype Monoid    
     deriving newtype Semigroup
 
@@ -544,11 +431,7 @@
         perTaUnique :: MonoidalMap TaName Count
     }
     deriving stock (Show, Eq, Ord, Generic)
-<<<<<<< HEAD
-    deriving anyclass (Store)
-=======
-    deriving anyclass (Serialise)
->>>>>>> 8e10f41b
+    deriving anyclass (Store)
     deriving Semigroup via GenericSemigroup VrpCounts   
     deriving Monoid    via GenericMonoid VrpCounts
 
@@ -560,11 +443,7 @@
         internalMetrics   :: MetricMap InternalMetric
     }
     deriving stock (Show, Eq, Ord, Generic)
-<<<<<<< HEAD
-    deriving anyclass (Store)
-=======
-    deriving anyclass (Serialise)
->>>>>>> 8e10f41b
+    deriving anyclass (Store)
     deriving Semigroup via GenericSemigroup RawMetric   
     deriving Monoid    via GenericMonoid RawMetric
 
@@ -573,11 +452,7 @@
         topDownMetric :: RawMetric
     }
     deriving stock (Show, Eq, Ord, Generic)
-<<<<<<< HEAD
-    deriving anyclass (Store)
-=======
-    deriving anyclass (Serialise)
->>>>>>> 8e10f41b
+    deriving anyclass (Store)
     deriving Semigroup via GenericSemigroup ValidationState
     deriving Monoid    via GenericMonoid ValidationState
 
