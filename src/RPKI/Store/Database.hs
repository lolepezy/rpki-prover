{-# LANGUAGE DerivingStrategies    #-}
{-# LANGUAGE FlexibleInstances     #-}
{-# LANGUAGE MultiParamTypeClasses #-}
{-# LANGUAGE RecordWildCards       #-}
{-# LANGUAGE StrictData            #-}
{-# LANGUAGE OverloadedStrings     #-}
{-# LANGUAGE OverloadedLabels      #-}

module RPKI.Store.Database where

import           Control.Concurrent.STM   (atomically)
import           Control.Exception.Lifted
import           Control.Lens
import           Control.Monad.Trans.Maybe
import           Control.Monad
import           Control.Monad.Trans
import           Control.Monad.Reader     (ask)
import           Data.IORef.Lifted
import           Data.Foldable            (for_)

import qualified Data.ByteString          as BS
import qualified Data.ByteString.Char8    as C8
import qualified Data.List                as List
import           Data.Maybe               (catMaybes, fromMaybe)
import qualified Data.Set                 as Set
import           Data.Text                (Text)
import qualified Data.Text                as Text
import qualified Data.Map.Strict          as Map
import qualified Data.Hashable            as H
import           Data.Text.Encoding       (encodeUtf8)
import           Data.Typeable

import           GHC.Generics
import           Text.Read

import           RPKI.Config              (Size)
import           RPKI.Domain
import           RPKI.Reporting
import           RPKI.Store.Base.Map      (SMap (..))
import           RPKI.Store.Base.MultiMap (SMultiMap (..))
import           RPKI.TAL
import           RPKI.RRDP.Types
import           RPKI.SLURM.Types
import           RPKI.Repository

import qualified RPKI.Store.Base.Map      as M
import qualified RPKI.Store.Base.MultiMap as MM
import           RPKI.Store.Base.Storable
import           RPKI.Store.Base.Storage
import           RPKI.Store.Sequence
import           RPKI.Store.Types

import           RPKI.Parallel
import           RPKI.Util                (increment, ifJustM)

import           RPKI.AppMonad
import           RPKI.AppState
import           RPKI.AppTypes
import           RPKI.RTR.Types
import           RPKI.Time

-- This one is to be changed manually whenever 
-- any of the serialisable/serialized types become incompatible.
-- 
-- It is brittle and inconvenient, but so far seems to be 
-- the only realistic option.
currentDatabaseVersion :: Integer
currentDatabaseVersion = 4

-- All of the stores of the application in one place
data DB s = DB {
    taStore          :: TAStore s, 
    repositoryStore  :: RepositoryStore s, 
    objectStore      :: RpkiObjectStore s,    
    validationsStore :: ValidationsStore s,    
    vrpStore         :: VRPStore s,
    aspaStore        :: AspaStore s,
    bgpStore         :: BgpStore s,
    versionStore     :: VersionStore s,
    metricStore      :: MetricStore s,
    slurmStore       :: SlurmStore s,
    jobStore         :: JobStore s,
    sequences        :: SequenceMap s,
    metadataStore    :: MetadataStore s
} deriving stock (Generic)

instance Storage s => WithStorage s (DB s) where
    storage DB {..} = storage taStore


-- | RPKI objects store

-- Important: 
-- Locations of an object (URLs where the object was downloaded from) are stored
-- in a separate pair of maps urlKeyToObjectKey and objectKeyToUrlKeys. 
-- That's why all the fiddling with locations in putObject, getLocatedByKey 
-- and deleteObject.
-- 
-- Also, since URLs are relatives long, there's a separate mapping between 
-- URLs and artificial UrlKeys.
-- 
data RpkiObjectStore s = RpkiObjectStore {
        keys           :: Sequence s,
        objects        :: SMap "objects" s ObjectKey (Compressed (StorableObject RpkiObject)),
        hashToKey      :: SMap "hash-to-key" s Hash ObjectKey,    
        mftByAKI       :: SMultiMap "mft-by-aki" s AKI (ObjectKey, MftTimingMark),
        lastValidMft   :: SMap "last-valid-mft" s AKI ObjectKey,    
        certBySKI      :: SMap "cert-by-ski" s SKI ObjectKey,    

        objectInsertedBy  :: SMap "object-inserted-by" s ObjectKey WorldVersion,
        objectValidatedBy :: SMap "object-validated-by" s ObjectKey WorldVersion,

        -- Object URL mapping
        uriToUriKey    :: SMap "uri-to-uri-key" s SafeUrlAsKey UrlKey,
        uriKeyToUri    :: SMap "uri-key-to-uri" s UrlKey RpkiURL,

        urlKeyToObjectKey  :: SMultiMap "uri-to-object-key" s UrlKey ObjectKey,
        objectKeyToUrlKeys :: SMap "object-key-to-uri" s ObjectKey [UrlKey],

        objectBriefs       :: SMap "object-briefs" s ObjectKey (Compressed EEBrief)
    } 
    deriving stock (Generic, Typeable)


instance Storage s => WithStorage s (RpkiObjectStore s) where
    storage = storage . objects


-- | TA Store 
newtype TAStore s = TAStore { 
    tas :: SMap "trust-anchors" s TaName StorableTA
}

instance Storage s => WithStorage s (TAStore s) where
    storage (TAStore s) = storage s

newtype ValidationsStore s = ValidationsStore { 
    results :: SMap "validations" s WorldVersion (Compressed Validations) 
}

instance Storage s => WithStorage s (ValidationsStore s) where
    storage (ValidationsStore s) = storage s

newtype MetricStore s = MetricStore {
    metrics :: SMap "metrics" s WorldVersion (Compressed RawMetric)
}

instance Storage s => WithStorage s (MetricStore s) where
    storage (MetricStore s) = storage s


-- | VRP store
newtype VRPStore s = VRPStore {    
    vrps :: SMap "vrps" s WorldVersion (Compressed Vrps)
} deriving Generic

-- | ASPA store
newtype AspaStore s = AspaStore {    
        aspas :: SMap "aspas" s WorldVersion (Compressed (Set.Set Aspa))
    } 
    deriving stock (Generic)

-- | BGP certificate store
newtype BgpStore s = BgpStore {    
    bgps :: SMap "bgps" s WorldVersion (Compressed (Set.Set BGPSecPayload))
}

instance Storage s => WithStorage s (VRPStore s) where
    storage (VRPStore s) = storage s


-- Version store
newtype VersionStore s = VersionStore {
    versions :: SMap "versions" s WorldVersion VersionState
}

instance Storage s => WithStorage s (VersionStore s) where
    storage (VersionStore s) = storage s


newtype SlurmStore s = SlurmStore {
    slurms :: SMap "slurms" s WorldVersion (Compressed Slurm)
}

data RepositoryStore s = RepositoryStore {
    rrdpS  :: SMap "rrdp-repositories" s RrdpURL RrdpRepository,
    rsyncS :: SMap "rsync-repositories" s RsyncHost RsyncNodeNormal,
    lastS  :: SMap "last-fetch-success" s RpkiURL FetchEverSucceeded
}

instance Storage s => WithStorage s (RepositoryStore s) where
    storage (RepositoryStore s _ _) = storage s

newtype JobStore s = JobStore {
    jobs :: SMap "jobs" s Text Instant
}

newtype MetadataStore s = MetadataStore {
    metadata :: SMap "metadata" s Text Text
}


getByHash :: (MonadIO m, Storage s) => 
            Tx s mode -> DB s -> Hash -> m (Maybe (Located RpkiObject))
getByHash tx db h = (snd <$>) <$> getByHash_ tx db h    

getByHash_ :: (MonadIO m, Storage s) => 
              Tx s mode -> DB s -> Hash -> m (Maybe (ObjectKey, Located RpkiObject))
getByHash_ tx DB { objectStore = store@RpkiObjectStore {..} } h = liftIO $ runMaybeT $ do 
    objectKey <- MaybeT $ M.get tx hashToKey h
    z         <- MaybeT $ getLocatedByKey tx store objectKey
    pure (objectKey, z)
            
getByUri :: (MonadIO m, Storage s) => 
            Tx s mode -> RpkiObjectStore s -> RpkiURL -> m [Located RpkiObject]
getByUri tx store@RpkiObjectStore {..} uri = liftIO $
    M.get tx uriToUriKey (makeSafeUrl uri) >>= \case 
        Nothing -> pure []
        Just uriKey ->         
            fmap catMaybes $ 
                MM.allForKey tx urlKeyToObjectKey uriKey >>=
                mapM (getLocatedByKey tx store)


getObjectByKey :: (MonadIO m, Storage s) => 
                Tx s mode -> RpkiObjectStore s -> ObjectKey -> m (Maybe RpkiObject)
<<<<<<< HEAD
getObjectByKey tx RpkiObjectStore {..} k = liftIO $ 
=======
getObjectByKey tx RpkiObjectStore {..} k = liftIO $
>>>>>>> a9e64049
    fmap (\(Compressed StorableObject{..}) -> object) <$> M.get tx objects k    

getLocatedByKey :: (MonadIO m, Storage s) => 
                Tx s mode -> RpkiObjectStore s -> ObjectKey -> m (Maybe (Located RpkiObject))
getLocatedByKey tx store@RpkiObjectStore {..} k = liftIO $ runMaybeT $ do     
    object    <- MaybeT $ getObjectByKey tx store k    
    locations <- MaybeT $ getLocationsByKey tx store k                    
    pure $ Located locations object


getLocationsByKey :: (MonadIO m, Storage s) => 
                Tx s mode -> RpkiObjectStore s -> ObjectKey -> m (Maybe Locations)
getLocationsByKey tx RpkiObjectStore {..} k = liftIO $ runMaybeT $ do         
    uriKeys   <- MaybeT $ M.get tx objectKeyToUrlKeys k
    locations <- MaybeT 
                    $ (toNESet . catMaybes <$>)
                    $ mapM (M.get tx uriKeyToUri) uriKeys             
    pure $ Locations locations

putObject :: (MonadIO m, Storage s) => 
            Tx s 'RW 
            -> RpkiObjectStore s 
            -> StorableObject RpkiObject
            -> WorldVersion -> m ()
putObject tx RpkiObjectStore {..} so@StorableObject {..} wv = liftIO $ do
    let h = getHash object
    exists <- M.exists tx hashToKey h    
    unless exists $ do          
        SequenceValue k <- nextValue tx keys
        let objectKey = ObjectKey $ ArtificialKey k
        M.put tx hashToKey h objectKey
        M.put tx objects objectKey (Compressed so)
        M.put tx objectInsertedBy objectKey wv
        case object of
            CerRO c -> 
                M.put tx certBySKI (getSKI c) objectKey
            MftRO mft -> 
                for_ (getAKI object) $ \aki' ->
                    MM.put tx mftByAKI aki' (objectKey, getMftTimingMark mft)
            _ -> pure ()        


linkObjectToUrl :: (MonadIO m, Storage s) => 
                Tx s 'RW 
                -> RpkiObjectStore s 
                -> RpkiURL
                -> Hash
                -> m ()
linkObjectToUrl tx RpkiObjectStore {..} rpkiURL hash = liftIO $ do    
    let safeUrl = makeSafeUrl rpkiURL
    ifJustM (M.get tx hashToKey hash) $ \objectKey -> do        
        z <- M.get tx uriToUriKey safeUrl 
        urlKey <- maybe (saveUrl safeUrl) pure z                
        
        M.get tx objectKeyToUrlKeys objectKey >>= \case 
            Nothing -> do 
                M.put tx objectKeyToUrlKeys objectKey [urlKey]
                MM.put tx urlKeyToObjectKey urlKey objectKey
            Just existingUrlKeys -> 
                when (urlKey `notElem` existingUrlKeys) $ do 
                    M.put tx objectKeyToUrlKeys objectKey (urlKey : existingUrlKeys)
                    MM.put tx urlKeyToObjectKey urlKey objectKey
  where
    saveUrl safeUrl = do 
        SequenceValue k <- nextValue tx keys
        let urlKey = UrlKey $ ArtificialKey k
        M.put tx uriToUriKey safeUrl urlKey
        M.put tx uriKeyToUri urlKey rpkiURL            
        pure urlKey


hashExists :: (MonadIO m, Storage s) => 
            Tx s mode -> RpkiObjectStore s -> Hash -> m Bool
hashExists tx store h = liftIO $ M.exists tx (hashToKey store) h


deleteObject :: (MonadIO m, Storage s) => Tx s 'RW -> DB s -> Hash -> m ()
deleteObject tx DB {         
        objectStore = store@RpkiObjectStore {..} } h = liftIO $
    ifJustM (M.get tx hashToKey h) $ \objectKey ->             
        ifJustM (getObjectByKey tx store objectKey) $ \ro -> do 
            M.delete tx objects objectKey
            M.delete tx objectInsertedBy objectKey        
            M.delete tx objectValidatedBy objectKey        
            M.delete tx hashToKey h        
            M.delete tx objectBriefs objectKey    
            case ro of 
                CerRO c -> M.delete tx certBySKI (getSKI c)
                _       -> pure ()
            ifJustM (M.get tx objectKeyToUrlKeys objectKey) $ \urlKeys -> do 
                M.delete tx objectKeyToUrlKeys objectKey            
                forM_ urlKeys $ \urlKey ->
                    MM.delete tx urlKeyToObjectKey urlKey objectKey                
            
            for_ (getAKI ro) $ \aki' -> do 
                M.delete tx lastValidMft aki'
                case ro of
                    MftRO mft -> MM.delete tx mftByAKI aki' (objectKey, getMftTimingMark mft)
                    _         -> pure ()        


findLatestMftByAKI :: (MonadIO m, Storage s) => 
                    Tx s mode -> RpkiObjectStore s -> AKI -> m (Maybe (Located MftObject))
findLatestMftByAKI tx store@RpkiObjectStore {..} aki' = liftIO $ 
    MM.foldS tx mftByAKI aki' chooseLatest Nothing >>= \case
        Nothing     -> pure Nothing
        Just (k, _) -> do 
            o <- getLocatedByKey tx store k
            pure $! case o of 
                Just (Located loc (MftRO mft)) -> Just $ Located loc mft
                _                              -> Nothing
  where
    chooseLatest latest _ (k, timingMark) = 
        pure $! case latest of 
            Nothing                       -> Just (k, timingMark)
            Just (_, latestMark) 
                | timingMark > latestMark -> Just (k, timingMark)
                | otherwise               -> latest    


markValidated :: (MonadIO m, Storage s) => 
                Tx s 'RW -> DB s -> Hash -> WorldVersion -> m ()
markValidated tx DB { objectStore = RpkiObjectStore {..} } hash wv = liftIO $    
    ifJustM (M.get tx hashToKey hash) $ \key -> 
        M.put tx objectValidatedBy key wv                                

putObjectBrief :: (MonadIO m, Storage s) => 
                Tx s 'RW -> DB s -> Hash -> EEBrief -> m ()
putObjectBrief tx DB {         
        objectStore = RpkiObjectStore {..} } 
    hash brief = liftIO $ ifJustM (M.get tx hashToKey hash) $ \key -> 
        M.put tx objectBriefs key (Compressed brief)


getOjectBrief :: (MonadIO m, Storage s) => 
            Tx s mode -> DB s -> Hash -> m (Maybe (Located EEBrief))
getOjectBrief tx DB { objectStore = store@RpkiObjectStore {..} } h =  
    liftIO $ runMaybeT $ do 
        objectKey <- MaybeT $ M.get tx hashToKey h
        brief <- unCompressed <$> MaybeT (M.get tx objectBriefs objectKey)        
        locations <- MaybeT $ getLocationsByKey tx store objectKey
        pure $ Located locations brief


-- This is for testing purposes mostly
getAll :: (MonadIO m, Storage s) => Tx s mode -> RpkiObjectStore s -> m [Located RpkiObject]
getAll tx store = liftIO $ do 
    keys <- M.keys tx (objects store)
    catMaybes <$> forM keys (\k -> getLocatedByKey tx store k)    


-- | Get something from the manifest that would allow us to judge 
-- which MFT is newer/older.
getMftTimingMark :: MftObject -> MftTimingMark
getMftTimingMark mft = let 
    m = getCMSContent $ cmsPayload mft 
    in MftTimingMark (thisTime m) (nextTime m)


markLatestValidMft :: (MonadIO m, Storage s) => 
                    Tx s 'RW -> DB s -> AKI -> Hash -> m ()
markLatestValidMft tx DB { objectStore = RpkiObjectStore {..}} aki hash = liftIO $ do 
    k <- M.get tx hashToKey hash
    for_ k $ M.put tx lastValidMft aki


getLatestValidMftByAKI :: (MonadIO m, Storage s) => 
                        Tx s mode -> RpkiObjectStore s -> AKI -> m (Maybe (Located MftObject))
getLatestValidMftByAKI tx store@RpkiObjectStore {..} aki = liftIO $
    M.get tx lastValidMft aki >>= \case 
        Nothing -> pure Nothing 
        Just k -> do 
            o <- getLocatedByKey tx store k
            pure $! case o of 
                Just (Located loc (MftRO mft)) -> Just $ Located loc mft
                _                              -> Nothing


getBySKI :: (MonadIO m, Storage s) => Tx s mode -> DB s -> SKI -> m (Maybe (Located CaCerObject))
getBySKI tx DB { objectStore = store@RpkiObjectStore {..} } ski = liftIO $ runMaybeT $ do 
    objectKey <- MaybeT $ M.get tx certBySKI ski
    located   <- MaybeT $ getLocatedByKey tx store objectKey
    pure $ located & #payload %~ (\(CerRO c) -> c)

-- TA store functions

putTA :: (MonadIO m, Storage s) => Tx s 'RW -> TAStore s -> StorableTA -> m ()
putTA tx (TAStore s) ta = liftIO $ M.put tx s (getTaName $ tal ta) ta

getTA :: (MonadIO m, Storage s) => Tx s mode -> TAStore s -> TaName -> m (Maybe StorableTA)
getTA tx (TAStore s) name = liftIO $ M.get tx s name

getTAs :: (MonadIO m, Storage s) => Tx s mode -> TAStore s -> m [(TaName, StorableTA)]
getTAs tx (TAStore s) = liftIO $ M.all tx s

putValidations :: (MonadIO m, Storage s) => 
            Tx s 'RW -> DB s -> WorldVersion -> Validations -> m ()
putValidations tx DB { validationsStore = ValidationsStore s } wv validations = 
    liftIO $ M.put tx s wv (Compressed validations)

validationsForVersion :: (MonadIO m, Storage s) => 
                        Tx s mode -> ValidationsStore s -> WorldVersion -> m (Maybe Validations)
validationsForVersion tx ValidationsStore {..} wv = 
    liftIO $ fmap unCompressed <$> M.get tx results wv

deleteValidations :: (MonadIO m, Storage s) => 
                Tx s 'RW -> DB s -> WorldVersion -> m ()
deleteValidations tx DB { validationsStore = ValidationsStore {..} } wv = 
    liftIO $ M.delete tx results wv
                 

getVrps :: (MonadIO m, Storage s) => 
            Tx s mode -> DB s -> WorldVersion -> m (Maybe Vrps)
getVrps tx DB { vrpStore = VRPStore m } wv = liftIO $ fmap unCompressed <$> M.get tx m wv

deleteVRPs :: (MonadIO m, Storage s) => 
            Tx s 'RW -> DB s -> WorldVersion -> m ()
deleteVRPs tx DB { vrpStore = VRPStore vrpMap } wv = liftIO $ M.delete tx vrpMap wv

getAspas :: (MonadIO m, Storage s) => 
            Tx s mode -> DB s -> WorldVersion -> m (Maybe (Set.Set Aspa))
getAspas tx DB { aspaStore = AspaStore m } wv = 
    liftIO $ fmap unCompressed <$> M.get tx m wv    

deleteAspas :: (MonadIO m, Storage s) => 
            Tx s 'RW -> DB s -> WorldVersion -> m ()
deleteAspas tx DB { aspaStore = AspaStore m } wv = liftIO $ M.delete tx m wv

putAspas :: (MonadIO m, Storage s) => 
            Tx s 'RW -> DB s -> Set.Set Aspa -> WorldVersion -> m ()
putAspas tx DB { aspaStore = AspaStore m } aspas worldVersion = 
    liftIO $ M.put tx m worldVersion (Compressed aspas)

putVrps :: (MonadIO m, Storage s) => 
            Tx s 'RW -> DB s -> Vrps -> WorldVersion -> m ()
putVrps tx DB { vrpStore = VRPStore vrpMap } vrps worldVersion = 
    liftIO $ M.put tx vrpMap worldVersion (Compressed vrps)

putBgps :: (MonadIO m, Storage s) => 
            Tx s 'RW -> DB s -> Set.Set BGPSecPayload -> WorldVersion -> m ()
putBgps tx DB { bgpStore = BgpStore bgpMap } bgps worldVersion = 
    liftIO $ M.put tx bgpMap worldVersion (Compressed bgps)

deleteBgps :: (MonadIO m, Storage s) => 
            Tx s 'RW -> DB s -> WorldVersion -> m ()
deleteBgps tx DB { bgpStore = BgpStore m } wv = liftIO $ M.delete tx m wv

getBgps :: (MonadIO m, Storage s) => 
            Tx s mode -> DB s -> WorldVersion -> m (Maybe (Set.Set BGPSecPayload))
getBgps tx DB { bgpStore = BgpStore m } wv = 
    liftIO $ fmap unCompressed <$> M.get tx m wv    

putVersion :: (MonadIO m, Storage s) => 
        Tx s 'RW -> DB s -> WorldVersion -> VersionState -> m ()
putVersion tx DB { versionStore = VersionStore s } wv versionState = 
    liftIO $ M.put tx s wv versionState

allVersions :: (MonadIO m, Storage s) => 
            Tx s mode -> DB s -> m [(WorldVersion, VersionState)]
allVersions tx DB { versionStore = VersionStore s } = liftIO $ M.all tx s

deleteVersion :: (MonadIO m, Storage s) => 
        Tx s 'RW -> DB s -> WorldVersion -> m ()
deleteVersion tx DB { versionStore = VersionStore s } wv = liftIO $ M.delete tx s wv

completeWorldVersion :: Storage s => 
                        Tx s 'RW -> DB s -> WorldVersion -> IO ()
completeWorldVersion tx database worldVersion =    
    putVersion tx database worldVersion $ VersionState "stub"


putMetrics :: (MonadIO m, Storage s) => 
            Tx s 'RW -> DB s -> WorldVersion -> RawMetric -> m ()
putMetrics tx DB { metricStore = MetricStore s } wv appMetric = 
    liftIO $ M.put tx s wv (Compressed appMetric)

metricsForVersion :: (MonadIO m, Storage s) => 
                    Tx s mode -> DB s  -> WorldVersion -> m (Maybe RawMetric)
metricsForVersion tx DB { metricStore = MetricStore {..} } wv = 
    liftIO $ fmap unCompressed <$> M.get tx metrics wv    

deleteMetrics :: (MonadIO m, Storage s) => 
        Tx s 'RW -> DB s -> WorldVersion -> m ()
deleteMetrics tx DB { metricStore = MetricStore s } wv = liftIO $ M.delete tx s wv

putSlurm :: (MonadIO m, Storage s) => 
            Tx s 'RW -> DB s -> WorldVersion -> Slurm -> m ()
putSlurm tx DB { slurmStore = SlurmStore s } wv slurm = 
    liftIO $ M.put tx s wv (Compressed slurm)

slurmForVersion :: (MonadIO m, Storage s) => 
                    Tx s mode -> DB s -> WorldVersion -> m (Maybe Slurm)
slurmForVersion tx DB { slurmStore = SlurmStore s } wv = 
    liftIO $ fmap unCompressed <$> M.get tx s wv    

deleteSlurms :: (MonadIO m, Storage s) => 
        Tx s 'RW -> DB s -> WorldVersion -> m ()
deleteSlurms tx DB { slurmStore = SlurmStore s } wv = liftIO $ M.delete tx s wv


updateRrdpMeta :: (MonadIO m, Storage s) =>
                Tx s 'RW -> RepositoryStore s -> (SessionId, RrdpSerial) -> RrdpURL -> m ()
updateRrdpMeta tx RepositoryStore {..} meta url = liftIO $ do
    z <- M.get tx rrdpS url
    for_ z $ \r -> M.put tx rrdpS url (r { rrdpMeta = Just meta })


applyChangeSet :: (MonadIO m, Storage s) =>
                Tx s 'RW ->
                DB s ->
                ChangeSet ->
                m ()
applyChangeSet tx DB { repositoryStore = RepositoryStore {..}} 
                  (ChangeSet rrdpChanges rsyncChanges lastSucceded) = liftIO $ do
    -- Do the Remove first and only then Put
    let (rrdpPuts, rrdpRemoves) = separate rrdpChanges

    for_ rrdpRemoves $ \RrdpRepository{..} -> M.delete tx rrdpS uri
    for_ rrdpPuts $ \r@RrdpRepository{..}  -> M.put tx rrdpS uri r

    let (rsyncPuts, rsyncRemoves) = separate rsyncChanges

    for_ rsyncRemoves $ \(uri', _) -> M.delete tx rsyncS uri'
    for_ rsyncPuts $ uncurry (M.put tx rsyncS)

    let (lastSPuts, lastSRemoves) = separate lastSucceded
    for_ lastSRemoves $ \(uri', _) -> M.delete tx lastS uri'
    for_ lastSPuts $ uncurry (M.put tx lastS)
  where
    separate = foldr f ([], [])
      where
        f (Put r)    (ps, rs) = (r : ps, rs)
        f (Remove r) (ps, rs) = (ps, r : rs)

getPublicationPoints :: (MonadIO m, Storage s) =>
                        Tx s mode -> DB s -> m PublicationPoints
getPublicationPoints tx DB { repositoryStore = RepositoryStore {..}} = liftIO $ do
    rrdps <- M.all tx rrdpS
    rsyns <- M.all tx rsyncS
    lasts <- M.all tx lastS
    pure $ PublicationPoints
            (RrdpMap $ Map.fromList rrdps)
            (RsyncTree $ Map.fromList rsyns)
            (EverSucceededMap $ Map.fromList lasts)

savePublicationPoints :: (MonadIO m, Storage s) =>
                        Tx s 'RW -> DB s -> PublicationPoints -> m ()
savePublicationPoints tx db newPPs' = do
    ppsInDb <- getPublicationPoints tx db
    let changes = changeSet ppsInDb newPPs'
    applyChangeSet tx db changes


setJobCompletionTime :: (MonadIO m, Storage s) => 
            Tx s 'RW -> DB s -> Text -> Instant -> m ()
setJobCompletionTime tx DB { jobStore = JobStore s } job t = liftIO $ M.put tx s job t

allJobs :: (MonadIO m, Storage s) => 
            Tx s mode -> DB s -> m [(Text, Instant)]
allJobs tx DB { jobStore = JobStore s } = liftIO $ M.all tx s


databaseVersionKey :: Text
databaseVersionKey = "database-version"

getDatabaseVersion :: (MonadIO m, Storage s) => 
                    Tx s mode -> DB s -> m (Maybe Integer)
getDatabaseVersion tx DB { metadataStore = MetadataStore s } = 
    liftIO $ runMaybeT $ do 
        v <- MaybeT $ M.get tx s databaseVersionKey
        MaybeT $ pure $ readMaybe $ Text.unpack v        

saveCurrentDatabaseVersion :: (MonadIO m, Storage s) => 
                            Tx s 'RW -> DB s -> m ()
saveCurrentDatabaseVersion tx DB { metadataStore = MetadataStore s } = 
    liftIO $ M.put tx s databaseVersionKey (Text.pack $ show currentDatabaseVersion)

-- More complicated operations

data CleanUpResult = CleanUpResult {
        deletedObjects :: Int,
        keptObjects :: Int,
        deletedURLs :: Int
    }
    deriving (Show, Eq, Ord, Generic)

-- Delete all the objects from the objectStore if they were 
-- visited longer than certain time ago.
cleanObjectCache :: Storage s => 
                    DB s -> 
                    (WorldVersion -> Bool) -> -- ^ function that decides if the object is too old to stay in cache
                    IO CleanUpResult
cleanObjectCache db@DB {..} tooOld = do
    kept        <- newIORef (0 :: Int)
    deleted     <- newIORef (0 :: Int)
    deletedURLs <- newIORef (0 :: Int)
    
    let readOldObjects queue =
            roTx objectStore $ \tx ->
                M.traverse tx (hashToKey objectStore) $ \hash key -> do
                    z <- M.get tx (objectValidatedBy objectStore) key >>= \case 
                            Just validatedBy -> pure $ Just validatedBy
                            Nothing          -> M.get tx (objectInsertedBy objectStore) key                                                                        
                    for_ z $ \cutoffVersion -> 
                        if tooOld cutoffVersion
                            then increment deleted >> atomically (writeCQueue queue hash)
                            else increment kept

    -- Don't lock the DB for potentially too long, use big but finite chunks
    let chunkSize = 2000
    let deleteObjects queue =
            readQueueChunked queue chunkSize $ \quuElems ->
                rwTx objectStore $ \tx ->
                    forM_ quuElems $ deleteObject tx db

    mapException (AppException . storageError) 
        $ voidRun "cleanObjectCache" 
        $ bracketChanClosable 
                (2 * chunkSize)
                (liftIO . readOldObjects)
                (liftIO . deleteObjects)
                (const $ pure ())    
                    
    -- clean up URLs that don't have any objects referring to them
    mapException (AppException . storageError) 
        $ voidRun "cleanOrphanURLs" $ do 
            referencedUrlKeys <- liftIO 
                $ roTx objectStore 
                $ \tx ->                 
                    Set.fromList <$>
                        M.fold tx (objectKeyToUrlKeys objectStore) 
                            (\allUrlKey _ urlKeys -> pure $! urlKeys <> allUrlKey)
                            mempty

            let readUrls queue = 
                    roTx objectStore $ \tx ->
                        M.traverse tx (uriKeyToUri objectStore) $ \urlKey url ->
                            when (urlKey `Set.notMember` referencedUrlKeys) $
                                atomically (writeCQueue queue (urlKey, url))

            let deleteUrls queue = 
                    readQueueChunked queue chunkSize $ \quuElems ->
                        rwTx objectStore $ \tx ->
                            forM_ quuElems $ \(urlKey, url) -> do 
                                M.delete tx (uriKeyToUri objectStore) urlKey
                                M.delete tx (uriToUriKey objectStore) (makeSafeUrl url)
                                increment deletedURLs

            bracketChanClosable 
                (2 * chunkSize)
                (liftIO . readUrls)
                (liftIO . deleteUrls)
                (const $ pure ())            

    CleanUpResult <$> 
        readIORef deleted <*> 
        readIORef kept <*> 
        readIORef deletedURLs


-- Clean up older versions and delete everything associated with the version, i,e.
-- VRPs and validation results.
deleteOldVersions :: (MonadIO m, Storage s) => 
                    DB s -> 
                    (WorldVersion -> Bool) -> -- ^ function that determines if an object is too old to be in cache
                    m Int
deleteOldVersions database tooOld = 
    mapException (AppException . storageError) <$> liftIO $ do
    
        let toDelete versions = 
                case versions of            
                    []       -> []                
                    finished -> 
                        -- delete all too old except for the last finished one    
                        let lastFinished = List.maximum finished 
                        in filter ( /= lastFinished) $ filter tooOld versions

        rwTx database $ \tx -> do 
            versions <- map fst <$> allVersions tx database    
            let toDel = toDelete versions
            forM_ toDel $ \worldVersion -> do
                deleteVersion tx database worldVersion
                deleteValidations tx database worldVersion
                deleteAspas tx database worldVersion            
                deleteBgps tx database worldVersion            
                deleteVRPs tx database worldVersion            
                deleteMetrics tx database worldVersion
                deleteSlurms tx database worldVersion
        
            pure $! List.length toDel


-- | Find the latest completed world version 
-- 
getLastCompletedVersion :: (Storage s) => 
                        DB s -> Tx s 'RO -> IO (Maybe WorldVersion)
getLastCompletedVersion database tx = do 
        vs <- map fst <$> allVersions tx database
        pure $! case vs of         
            []  -> Nothing
            vs' -> Just $ maximum vs'


getLatestVRPs :: Storage s => DB s -> IO (Maybe Vrps)
getLatestVRPs db = 
    roTx db $ \tx ->        
        runMaybeT $ do 
            version <- MaybeT $ getLastCompletedVersion db tx
            MaybeT $ getVrps tx db version

getLatestAspas :: Storage s => DB s -> IO (Set.Set Aspa)
getLatestAspas db = 
    roTx db $ \tx -> 
        getLastCompletedVersion db tx >>= \case         
            Nothing      -> pure mempty
            Just version -> fromMaybe mempty <$> getAspas tx db version        

getLatestBgps :: Storage s => DB s -> IO (Set.Set BGPSecPayload)
getLatestBgps db = 
    roTx db $ \tx -> 
        getLastCompletedVersion db tx >>= \case         
            Nothing      -> pure mempty
            Just version -> fromMaybe mempty <$> getBgps tx db version    
    

getRtrPayloads :: (MonadIO m, Storage s) => 
                   Tx s 'RO
                -> DB s                 
                -> WorldVersion -> m (Maybe RtrPayloads)
getRtrPayloads tx db worldVersion = 
    liftIO $ runMaybeT $ do 
            vrps <- MaybeT $ getVrps tx db worldVersion
            bgps <- MaybeT $ getBgps tx db worldVersion
            pure $ mkRtrPayloads vrps bgps

getTotalDbStats :: (MonadIO m, Storage s) => 
                    DB s -> m TotalDBStats
getTotalDbStats db = do 
    dbStats <- getDbStats db
    let total = totalStats dbStats
    pure TotalDBStats {..}

-- Compute database stats
getDbStats :: (MonadIO m, Storage s) => 
              DB s -> m DBStats
getDbStats db@DB {..} = liftIO $ roTx db $ \tx -> do 
    taStats         <- let TAStore sm = taStore in M.stats tx sm
    repositoryStats <- repositoryStats' tx
    rpkiObjectStats <- rpkiObjectStats' tx
    vResultStats    <- vResultStats' tx    
    vrpStats        <- let VRPStore sm = vrpStore in M.stats tx sm
    aspaStats       <- let AspaStore sm = aspaStore in M.stats tx sm
    bgpStats        <- let BgpStore sm = bgpStore in M.stats tx sm
    metricsStats    <- let MetricStore sm = metricStore in M.stats tx sm
    versionStats    <- let VersionStore sm = versionStore in M.stats tx sm
    sequenceStats   <- M.stats tx sequences
    slurmStats      <- let SlurmStore sm = slurmStore in M.stats tx sm
    pure DBStats {..}
  where
    rpkiObjectStats' tx = do 
        let RpkiObjectStore {..} = objectStore
        objectsStats  <- M.stats tx objects
        mftByAKIStats <- MM.stats tx mftByAKI                                    
        hashToKeyStats  <- M.stats tx hashToKey
        lastValidMftStats <- M.stats tx lastValidMft

        uriToUriKeyStat <- M.stats tx uriToUriKey
        uriKeyToUriStat <- M.stats tx uriKeyToUri
        uriKeyToObjectKeyStat <- MM.stats tx urlKeyToObjectKey
        objectKeyToUrlKeysStat <- M.stats tx objectKeyToUrlKeys

        objectInsertedByStats <- M.stats tx objectInsertedBy
        objectValidatedByStats <- M.stats tx objectValidatedBy            
        objecBriefStats <- M.stats tx objectBriefs
        pure RpkiObjectStats {..}

    repositoryStats' tx = 
        let RepositoryStore {..} = repositoryStore
        in RepositoryStats <$>
            M.stats tx rrdpS <*>
            M.stats tx rsyncS <*>
            M.stats tx lastS

    vResultStats' tx = 
        let ValidationsStore results = validationsStore
        in VResultStats <$> M.stats tx results
   
                       
-- | Return total amount of bytes taken by the data in the DB
-- 
totalSpace :: DBStats -> Size
totalSpace stats = 
    let SStats {..} = totalStats stats
    in statKeyBytes + statValueBytes


totalStats :: DBStats -> SStats
totalStats DBStats {..} = 
       taStats 
    <> (let RepositoryStats{..} = repositoryStats 
        in rrdpStats <> rsyncStats <> lastSStats) 
    <> (let RpkiObjectStats {..} = rpkiObjectStats
        in objectsStats <> mftByAKIStats 
        <> objectInsertedByStats <> objectValidatedByStats 
        <> hashToKeyStats <> lastValidMftStats)
    <> resultsStats vResultStats 
    <> vrpStats 
    <> versionStats 
    <> sequenceStats

-- TODO This is a terribly slow implementation, use
-- drop-based implemntation.
emptyDBMaps :: (MonadIO m, Storage s) => 
                Tx s 'RW -> DB s -> m ()
emptyDBMaps tx DB {..} = liftIO $ do     
    M.erase tx $ tas taStore
    emptyRepositoryStore repositoryStore    
    emptyObjectStore objectStore        
    M.erase tx $ results validationsStore
    M.erase tx $ vrpStore ^. #vrps 
    M.erase tx $ aspaStore ^. #aspas
    M.erase tx $ versions versionStore
    M.erase tx $ metrics metricStore
    M.erase tx $ slurms slurmStore
    M.erase tx $ jobs jobStore    
  where
    emptyObjectStore RpkiObjectStore {..} = do   
        M.erase tx objects
        M.erase tx hashToKey
        MM.erase tx mftByAKI
        M.erase tx lastValidMft
        M.erase tx certBySKI
        M.erase tx objectInsertedBy
        M.erase tx objectValidatedBy
        M.erase tx uriToUriKey
        M.erase tx uriKeyToUri
        MM.erase tx urlKeyToObjectKey
        M.erase tx objectKeyToUrlKeys
        M.erase tx objectBriefs

    emptyRepositoryStore RepositoryStore {..} = do   
        M.erase tx rrdpS
        M.erase tx rsyncS
        M.erase tx lastS



-- Utilities to have storage transaction in ValidatorT monad.

roAppTx :: (Storage s, WithStorage s ws) => 
            ws -> (Tx s 'RO -> ValidatorT IO a) -> ValidatorT IO a 
roAppTx ws f = appTx ws f roTx    

rwAppTx :: (Storage s, WithStorage s ws) => 
            ws -> (Tx s 'RW -> ValidatorT IO a) -> ValidatorT IO a
rwAppTx ws f = appTx ws f rwTx


appTx :: (Storage s, WithStorage s ws) => 
        ws 
        -> (Tx s mode -> ValidatorT IO a) 
        -> (ws 
            -> (Tx s mode -> IO (Either AppError a, ValidationState))
            -> IO (Either AppError a, ValidationState)) 
        -> ValidatorT IO a
appTx ws f txF = do
    env <- ask        
    embedValidatorT $ transaction env `catch` 
                    (\(TxRollbackException e vs) -> pure (Left e, vs))
  where
    transaction env = txF ws $ \tx -> do 
        z@(r, vs) <- runValidatorT env (f tx)
        case r of
            -- abort transaction on ExceptT error
            Left e  -> throwIO $ TxRollbackException e vs
            Right _ -> pure z
         

roAppTxEx :: (Storage s, WithStorage s ws, Exception exc) => 
            ws -> 
            (exc -> AppError) -> 
            (Tx s 'RO -> ValidatorT IO a) -> 
            ValidatorT IO a 
roAppTxEx ws err f = appTxEx ws err f roTx

rwAppTxEx :: (Storage s, WithStorage s ws, Exception exc) => 
            ws -> (exc -> AppError) -> 
            (Tx s 'RW -> ValidatorT IO a) -> ValidatorT IO a
rwAppTxEx s err f = appTxEx s err f rwTx


appTxEx :: (Storage s, WithStorage s ws, Exception exc) => 
            ws -> (exc -> AppError) -> 
            (Tx s mode -> ValidatorT IO a) -> 
            (s -> (Tx s mode -> IO (Either AppError a, ValidationState))
               -> IO (Either AppError a, ValidationState)) -> 
            ValidatorT IO a
appTxEx ws err f txF = do
    env <- ask
    embedValidatorT $ transaction env `catches` [
            Handler $ \(TxRollbackException e vs) -> pure (Left e, vs),
            Handler $ \e -> pure (Left (err e), mempty)
        ]       
  where
    transaction env = txF (storage ws) $ \tx -> do 
        z@(r, vs) <- runValidatorT env (f tx)
        case r of
            -- abort transaction on ExceptT error
            Left e  -> throwIO $ TxRollbackException e vs
            Right _ -> pure z


-- Utils of different sorts

data TxRollbackException = TxRollbackException AppError ValidationState
    deriving stock (Show, Eq, Ord, Generic)

instance Exception TxRollbackException

-- | URLs can potentially be much larger than 512 bytes that are allowed as LMDB
-- keys. So we 
--     - calculate hash 
--     - truncate the URL so that that truncated version + hash fit into 512 bytes.
--     - use "truncated URL + hash" as a key
makeSafeUrl :: RpkiURL -> SafeUrlAsKey
makeSafeUrl u = 
    let         
        maxLmdbKeyBytes = 512
        URI urlText = getURL u        
        hashBytes = show $ H.hash urlText
        -- We only keep the first "512 - hash bytes" of the URL
        maxTxtUrlBytes = maxLmdbKeyBytes - length hashBytes

        bsUrlFull = encodeUtf8 urlText
        bsUrlKey = BS.concat [
                        BS.take maxTxtUrlBytes bsUrlFull,
                        C8.pack hashBytes
                   ]
    in SafeUrlAsKey $ toShortBS bsUrlKey<|MERGE_RESOLUTION|>--- conflicted
+++ resolved
@@ -224,16 +224,12 @@
 
 getObjectByKey :: (MonadIO m, Storage s) => 
                 Tx s mode -> RpkiObjectStore s -> ObjectKey -> m (Maybe RpkiObject)
-<<<<<<< HEAD
-getObjectByKey tx RpkiObjectStore {..} k = liftIO $ 
-=======
 getObjectByKey tx RpkiObjectStore {..} k = liftIO $
->>>>>>> a9e64049
     fmap (\(Compressed StorableObject{..}) -> object) <$> M.get tx objects k    
 
 getLocatedByKey :: (MonadIO m, Storage s) => 
                 Tx s mode -> RpkiObjectStore s -> ObjectKey -> m (Maybe (Located RpkiObject))
-getLocatedByKey tx store@RpkiObjectStore {..} k = liftIO $ runMaybeT $ do     
+getLocatedByKey tx store k = liftIO $ runMaybeT $ do     
     object    <- MaybeT $ getObjectByKey tx store k    
     locations <- MaybeT $ getLocationsByKey tx store k                    
     pure $ Located locations object
