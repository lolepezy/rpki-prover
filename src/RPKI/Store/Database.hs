{-# LANGUAGE DerivingStrategies    #-}
{-# LANGUAGE FlexibleInstances     #-}
{-# LANGUAGE MultiParamTypeClasses #-}
{-# LANGUAGE RecordWildCards       #-}
{-# LANGUAGE StrictData            #-}
{-# LANGUAGE OverloadedStrings     #-}
{-# LANGUAGE OverloadedLabels      #-}
{-# LANGUAGE DeriveAnyClass        #-}

module RPKI.Store.Database where

import           Control.Concurrent.STM
import           Control.Exception.Lifted
import           Control.Lens
import           Control.Monad.Trans.Maybe
import           Control.Monad
import           Control.Monad.Trans
import           Control.Monad.Reader     (ask)
import           Data.Foldable            (for_)

import qualified Data.ByteString          as BS
import qualified Data.ByteString.Char8    as C8
import qualified Data.List                as List
import           Data.Maybe               (catMaybes, fromMaybe, isJust, listToMaybe)
import qualified Data.Set                 as Set
import           Data.Text                (Text)
import qualified Data.Text                as Text
import qualified Data.Map.Strict          as Map
import qualified Data.Map.Monoidal.Strict as MonoidalMap
import qualified Data.Hashable            as H
import           Data.Ord
import           Data.Text.Encoding       (encodeUtf8)
import           Data.Tuple.Strict
<<<<<<< HEAD

import           Data.String.Interpolate.IsString
=======
import           Data.Generics.Product.Typed
>>>>>>> 7679442e

import           GHC.Generics
import           GHC.Natural
import           Text.Read

import           RPKI.Domain
import           RPKI.Reporting
import           RPKI.Store.Base.Map      (SMap (..))
import           RPKI.Store.Base.MultiMap (SMultiMap (..))
import           RPKI.TAL
import           RPKI.RRDP.Types
import           RPKI.SLURM.Types
import           RPKI.Repository

import qualified RPKI.Store.Base.Map      as M
import qualified RPKI.Store.Base.MultiMap as MM
import           RPKI.Store.Base.Storable
import           RPKI.Store.Base.Storage
import           RPKI.Store.Base.Serialisation
import           RPKI.Store.Sequence
import           RPKI.Store.Types
import           RPKI.Validation.Types

import           RPKI.Util                (ifJustM)

import           RPKI.AppMonad
import           RPKI.AppState
import           RPKI.AppTypes
import           RPKI.Logging
import           RPKI.RTR.Types
import           RPKI.Time


-- This one is to be changed manually whenever 
-- any of the serialisable/serialized types become incompatible.
-- 
-- It is brittle and inconvenient, but so far seems to be 
-- the only realistic option.
currentDatabaseVersion :: Integer
currentDatabaseVersion = 43

-- Some constant keys
databaseVersionKey, validatedByVersionKey :: Text
databaseVersionKey = "database-version"
validatedByVersionKey  = "validated-by-version-map"

-- All of the stores of the application in one place
data DB s = DB {
    keys             :: Sequence s,
    taStore          :: TAStore s, 
    repositoryStore  :: RepositoryStore s, 
    objectStore      :: RpkiObjectStore s,    
    validationsStore :: ValidationsStore s,    
    roaStore         :: RoaStore s,
    splStore         :: SplStore s,
    aspaStore        :: AspaStore s,
    gbrStore         :: GbrStore s,
    bgpStore         :: BgpStore s,
    versionStore     :: VersionStore s,
    metricStore      :: MetricStore s,
    slurmStore       :: SlurmStore s,
    jobStore         :: JobStore s,
    sequences        :: SequenceMap s,
    metadataStore    :: MetadataStore s
} deriving stock (Generic)

instance Storage s => WithStorage s (DB s) where
    storage DB {..} = storage taStore


-- | RPKI objects store

-- Important: 
-- Locations of an object (URLs where the object was downloaded from) are stored
-- in a separate pair of maps urlKeyToObjectKey and objectKeyToUrlKeys. 
-- That's why all the fiddling with locations in saveObject, getLocatedByKey 
-- and deleteObject.
-- 
-- Also, since URLs are relativly long, there's a separate mapping between 
-- URLs and artificial UrlKeys.
-- 
data RpkiObjectStore s = RpkiObjectStore {        
        objects        :: SMap "objects" s ObjectKey (Compressed (StorableObject RpkiObject)),
        hashToKey      :: SMap "hash-to-key" s Hash ObjectKey,    
        mftByAKI       :: SMultiMap "mft-by-aki" s AKI (ObjectKey, MftTimingMark),
        certBySKI      :: SMap "cert-by-ski" s SKI ObjectKey,    
        objectMetas    :: SMap "object-meta" s ObjectKey ObjectMeta,

        validatedByVersion :: SMap "validated-by-version" s Text (Compressed (Map.Map ObjectKey WorldVersion)),

        -- Object URL mapping
        uriToUriKey    :: SMap "uri-to-uri-key" s SafeUrlAsKey UrlKey,
        uriKeyToUri    :: SMap "uri-key-to-uri" s UrlKey RpkiURL,

        urlKeyToObjectKey  :: SMultiMap "uri-key-to-object-key" s UrlKey ObjectKey,
        objectKeyToUrlKeys :: SMap "object-key-to-uri" s ObjectKey [UrlKey],

        mftShortcuts       :: MftShortcutStore s,
        originals          :: SMap "object-original" s ObjectKey (Verbatim ObjectOriginal)
    } 
    deriving stock (Generic)


instance Storage s => WithStorage s (RpkiObjectStore s) where
    storage = storage . objects


-- | TA Store 
newtype TAStore s = TAStore { 
        tas :: SMap "trust-anchors" s TaName StorableTA
    }
    deriving stock (Generic)

instance Storage s => WithStorage s (TAStore s) where
    storage (TAStore s) = storage s

newtype ValidationsStore s = ValidationsStore {         
        validations :: SMap "validations" s ArtificialKey (Compressed Validations)
    }
    deriving stock (Generic)

instance Storage s => WithStorage s (ValidationsStore s) where
    storage (ValidationsStore s) = storage s

newtype MetricStore s = MetricStore {
        metrics :: SMap "metrics" s ArtificialKey (Compressed Metrics)
    }    
    deriving stock (Generic)

instance Storage s => WithStorage s (MetricStore s) where
    storage (MetricStore s) = storage s


-- | ROA/VRP store
newtype RoaStore s = RoaStore {    
        roas :: SMap "roas" s ArtificialKey (Compressed Roas)
    }
    deriving stock (Generic)

newtype SplStore s = SplStore {    
        spls :: SMap "spls" s ArtificialKey (Compressed (Set.Set SplN))
    }
    deriving stock (Generic)

-- | ASPA store
newtype AspaStore s = AspaStore {    
        aspas :: SMap "aspas" s ArtificialKey (Compressed (Set.Set Aspa))
    } 
    deriving stock (Generic)

-- | GBR store
newtype GbrStore s = GbrStore {    
        gbrs :: SMap "gbrs" s ArtificialKey (Compressed (Set.Set (T2 Hash Gbr)))
    } 
    deriving stock (Generic)

-- | BGP certificate store
newtype BgpStore s = BgpStore {    
        bgps :: SMap "bgps" s ArtificialKey (Compressed (Set.Set BGPSecPayload))
    }
    deriving stock (Generic)

instance Storage s => WithStorage s (RoaStore s) where
    storage (RoaStore s) = storage s


-- Version store
newtype VersionStore s = VersionStore {
        versions :: SMap "versions" s WorldVersion VersionMeta
    }
    deriving stock (Generic)

instance Storage s => WithStorage s (VersionStore s) where
    storage (VersionStore s) = storage s


newtype SlurmStore s = SlurmStore {
        slurms :: SMap "slurms" s WorldVersion (Compressed Slurm)
    }
    deriving stock (Generic)

data RepositoryStore s = RepositoryStore {
        rrdpS       :: SMap "rrdp-repositories" s RrdpURL RrdpRepository,
        rsyncS      :: SMap "rsync-repositories" s RsyncHost RsyncNodeNormal,
        rrdpVState  :: SMap "rrdp-validation-state" s RrdpURL (Compressed ValidationState),
        rsyncVState :: SMap "rsync-validation-state" s RsyncHost (Compressed (RsyncTree ValidationState))
    }
    deriving stock (Generic)

instance Storage s => WithStorage s (RepositoryStore s) where
    storage (RepositoryStore s _ _ _) = storage s

newtype JobStore s = JobStore {
        jobs :: SMap "jobs" s Text Instant
    }
    deriving stock (Generic)

newtype MetadataStore s = MetadataStore {
        metadata :: SMap "metadata" s Text Text
    }
    deriving stock (Generic)

-- Some DTOs for storing MFT shortcuts
data MftShortcutMeta = MftShortcutMeta {
        key            :: ObjectKey,        
        notValidBefore :: Instant,
        notValidAfter  :: Instant,        
        serial         :: Serial,
        manifestNumber :: Serial,
        crlShortcut    :: CrlShortcut
    }
    deriving stock (Show, Eq, Ord, Generic)
    deriving anyclass (TheBinary)

newtype MftShortcutChildren = MftShortcutChildren {
        nonCrlEntries :: Map.Map ObjectKey MftEntry
    }
    deriving stock (Show, Eq, Ord, Generic)
    deriving anyclass (TheBinary)


data MftShortcutStore s = MftShortcutStore {
        mftMetas    :: SMap "mfts-shortcut-meta" s AKI (Verbatim (Compressed MftShortcutMeta)),
        mftChildren :: SMap "mfts-shortcut-children" s AKI (Verbatim (Compressed MftShortcutChildren))
    }
    deriving stock (Generic)


getKeyByHash :: (MonadIO m, Storage s) => 
                Tx s mode -> DB s -> Hash -> m (Maybe ObjectKey)
getKeyByHash tx DB { objectStore = RpkiObjectStore {..} } h = 
    liftIO $ M.get tx hashToKey h

getByHash :: (MonadIO m, Storage s) => 
            Tx s mode -> DB s -> Hash -> m (Maybe (Located RpkiObject))
getByHash tx db h = ((^. #object) <$>) <$> getKeyedByHash tx db h    

getKeyedByHash :: (MonadIO m, Storage s) => 
              Tx s mode -> DB s -> Hash -> m (Maybe (Keyed (Located RpkiObject)))
getKeyedByHash tx db@DB { objectStore = RpkiObjectStore {..} } h = liftIO $ runMaybeT $ do 
    objectKey <- MaybeT $ M.get tx hashToKey h
    z         <- MaybeT $ getLocatedByKey tx db objectKey
    pure $ Keyed z objectKey
            
getByUri :: (MonadIO m, Storage s) => 
            Tx s mode -> DB s -> RpkiURL -> m [Located RpkiObject]
getByUri tx db uri = liftIO $ do
    keys' <- getKeysByUri tx db uri
    catMaybes <$> mapM (getLocatedByKey tx db) keys'

getKeysByUri :: (MonadIO m, Storage s) => 
                Tx s mode -> DB s -> RpkiURL -> m [ObjectKey]
getKeysByUri tx DB { objectStore = RpkiObjectStore {..} } uri = liftIO $
    M.get tx uriToUriKey (makeSafeUrl uri) >>= \case 
        Nothing     -> pure []
        Just uriKey -> MM.allForKey tx urlKeyToObjectKey uriKey
                
getObjectByKey :: (MonadIO m, Storage s) => 
                Tx s mode -> DB s -> ObjectKey -> m (Maybe RpkiObject)
getObjectByKey tx DB { objectStore = RpkiObjectStore {..} } k = liftIO $
    fmap (\(Compressed StorableObject{..}) -> object) <$> M.get tx objects k    

getLocatedByKey :: (MonadIO m, Storage s) => 
                Tx s mode -> DB s -> ObjectKey -> m (Maybe (Located RpkiObject))
getLocatedByKey tx db k = liftIO $ runMaybeT $ do     
    object    <- MaybeT $ getObjectByKey tx db k    
    locations <- MaybeT $ getLocationsByKey tx db k                    
    pure $ Located locations object


-- Very specifis for optimising locations validation
getLocationCountByKey :: (MonadIO m, Storage s) => 
                        Tx s mode -> DB s -> ObjectKey -> m Int
getLocationCountByKey tx DB { objectStore = RpkiObjectStore {..} } k = liftIO $ do         
    M.get tx objectKeyToUrlKeys k >>= \case 
        Nothing      -> pure 0
        Just urlKeys -> pure $! length urlKeys    

getLocationsByKey :: (MonadIO m, Storage s) => 
                Tx s mode -> DB s -> ObjectKey -> m (Maybe Locations)
getLocationsByKey tx DB { objectStore = RpkiObjectStore {..} } k = liftIO $ runMaybeT $ do         
    uriKeys   <- MaybeT $ M.get tx objectKeyToUrlKeys k
    locations <- MaybeT 
                    $ (toNESet . catMaybes <$>)
                    $ mapM (M.get tx uriKeyToUri) uriKeys             
    pure $ Locations locations

saveObject :: (MonadIO m, Storage s) => 
            Tx s 'RW 
            -> DB s 
            -> StorableObject RpkiObject
            -> WorldVersion -> m ()
saveObject tx DB { objectStore = RpkiObjectStore {..}, .. } so@StorableObject {..} wv = liftIO $ do
    let h = getHash object
    exists <- M.exists tx hashToKey h    
    unless exists $ do          
        SequenceValue k <- nextValue tx keys
        let objectKey = ObjectKey $ ArtificialKey k
        M.put tx hashToKey h objectKey
        M.put tx objects objectKey (Compressed so)
        M.put tx objectMetas objectKey (ObjectMeta wv (getRpkiObjectType object))
        case object of
            CerRO c -> 
                M.put tx certBySKI (getSKI c) objectKey
            MftRO mft -> 
                for_ (getAKI object) $ \aki' ->
                    MM.put tx mftByAKI aki' (objectKey, getMftTimingMark mft)
            _ -> pure ()        

saveOriginal :: (MonadIO m, Storage s) => 
                Tx s 'RW 
                -> DB s 
                -> ObjectOriginal
                -> Hash          
                -> ObjectMeta  
                -> m ()
saveOriginal tx DB { objectStore = RpkiObjectStore {..}, .. } (ObjectOriginal blob) hash objectMeta = liftIO $ do    
    exists <- M.exists tx hashToKey hash    
    unless exists $ do          
        SequenceValue k <- nextValue tx keys
        let key = ObjectKey $ ArtificialKey k
        M.put tx hashToKey hash key
        M.put tx originals key (Verbatim $ Storable blob)       
        M.put tx objectMetas key objectMeta


getOriginalBlob :: (MonadIO m, Storage s) => 
                Tx s mode
                -> DB s 
                -> ObjectKey            
                -> m (Maybe ObjectOriginal)
getOriginalBlob tx DB { objectStore = RpkiObjectStore {..} } key = liftIO $ do    
    fmap (ObjectOriginal . unStorable . unVerbatim) <$> M.get tx originals key

getOriginalBlobByHash :: (MonadIO m, Storage s) => 
                        Tx s mode
                        -> DB s 
                        -> Hash 
                        -> m (Maybe ObjectOriginal)
getOriginalBlobByHash tx db hash =     
    getKeyByHash tx db hash >>= \case 
        Nothing  -> pure Nothing
        Just key -> getOriginalBlob tx db key    

getObjectMeta :: (MonadIO m, Storage s) => 
                Tx s mode
                -> DB s 
                -> ObjectKey            
                -> m (Maybe ObjectMeta)
getObjectMeta tx DB { objectStore = RpkiObjectStore {..} } key = 
    liftIO $ M.get tx objectMetas key                

linkObjectToUrl :: (MonadIO m, Storage s) => 
                Tx s 'RW 
                -> DB s 
                -> RpkiURL
                -> Hash
                -> m ()
linkObjectToUrl tx DB { objectStore = RpkiObjectStore {..}, .. } rpkiURL hash = liftIO $ do    
    let safeUrl = makeSafeUrl rpkiURL
    ifJustM (M.get tx hashToKey hash) $ \objectKey -> do        
        z <- M.get tx uriToUriKey safeUrl 
        urlKey <- maybe (saveUrl safeUrl) pure z                
        
        M.get tx objectKeyToUrlKeys objectKey >>= \case 
            Nothing -> do 
                M.put tx objectKeyToUrlKeys objectKey [urlKey]
                MM.put tx urlKeyToObjectKey urlKey objectKey
            Just existingUrlKeys -> 
                when (urlKey `notElem` existingUrlKeys) $ do 
                    M.put tx objectKeyToUrlKeys objectKey (urlKey : existingUrlKeys)
                    MM.put tx urlKeyToObjectKey urlKey objectKey
  where
    saveUrl safeUrl = do 
        SequenceValue k <- nextValue tx keys
        let urlKey = UrlKey $ ArtificialKey k
        M.put tx uriToUriKey safeUrl urlKey
        M.put tx uriKeyToUri urlKey rpkiURL            
        pure urlKey


hashExists :: (MonadIO m, Storage s) => 
            Tx s mode -> DB s -> Hash -> m Bool
hashExists tx DB { objectStore = RpkiObjectStore {..} } h = 
    liftIO $ M.exists tx hashToKey h


<<<<<<< HEAD
deleteObjectByHash :: (MonadIO m, Storage s) => Tx s 'RW -> DB s -> Hash -> m ()
deleteObjectByHash tx db@DB { objectStore = RpkiObjectStore {..} } hash = liftIO $ 
    ifJustM (M.get tx hashToKey hash) $ deleteObjectByKey tx db

deleteObjectByKey :: (MonadIO m, Storage s) => Tx s 'RW -> DB s -> ObjectKey -> m ()
deleteObjectByKey tx db@DB { objectStore = RpkiObjectStore {..} } objectKey = liftIO $ do 
    ifJustM (getObjectByKey tx db objectKey) $ \ro -> do 
        M.delete tx objects objectKey
        M.delete tx objectMetas objectKey        
        M.delete tx hashToKey (getHash ro)
        case ro of 
            CerRO c -> M.delete tx certBySKI (getSKI c)
            _       -> pure ()
        ifJustM (M.get tx objectKeyToUrlKeys objectKey) $ \urlKeys -> do 
            M.delete tx objectKeyToUrlKeys objectKey            
            forM_ urlKeys $ \urlKey ->
                MM.delete tx urlKeyToObjectKey urlKey objectKey                
        
        for_ (getAKI ro) $ \aki' -> 
            case ro of
                MftRO mft -> do 
                    MM.delete tx mftByAKI aki' (objectKey, getMftTimingMark mft)
                    deleteMftShortcut tx db aki'
                _  -> pure ()   
=======
deleteObject :: (MonadIO m, Storage s) => Tx s 'RW -> DB s -> Hash -> m ()
deleteObject tx db@DB { objectStore = RpkiObjectStore {..} } h = liftIO $
    ifJustM (M.get tx hashToKey h) $ \objectKey ->             
        ifJustM (getObjectByKey tx db objectKey) $ \ro -> do 
            M.delete tx objects objectKey
            M.delete tx objectMetas objectKey        
            M.delete tx hashToKey h        
            case ro of 
                CerRO c -> M.delete tx certBySKI (getSKI c)
                _       -> pure ()
            ifJustM (M.get tx objectKeyToUrlKeys objectKey) $ \urlKeys -> do 
                M.delete tx objectKeyToUrlKeys objectKey            
                for_ urlKeys $ \urlKey ->
                    MM.delete tx urlKeyToObjectKey urlKey objectKey                
            
            for_ (getAKI ro) $ \aki' -> 
                case ro of
                    MftRO mft -> do 
                        MM.delete tx mftByAKI aki' (objectKey, getMftTimingMark mft)
                        deleteMftShortcut tx db aki'
                    _  -> pure ()        

>>>>>>> 7679442e

findLatestMftByAKI :: (MonadIO m, Storage s) => 
                    Tx s mode -> DB s -> AKI -> m (Maybe (Keyed (Located MftObject)))
findLatestMftByAKI tx db aki' = liftIO $ do   
    findLatestMftKeyByAKI tx db aki' >>= \case     
        Nothing -> pure Nothing     
        Just k  -> getMftByKey tx db k

findLatestMftKeyByAKI :: (MonadIO m, Storage s) => 
                         Tx s mode -> DB s -> AKI -> m (Maybe ObjectKey)
findLatestMftKeyByAKI tx DB { objectStore = RpkiObjectStore {..} } aki' = liftIO $ 
    MM.foldS tx mftByAKI aki' chooseLatest Nothing >>= \case
        Nothing     -> pure Nothing
        Just (k, _) -> pure $ Just k
  where
    chooseLatest latest _ (k, timingMark) = 
        pure $! case latest of 
            Nothing                       -> Just (k, timingMark)
            Just (_, latestMark) 
                | timingMark > latestMark -> Just (k, timingMark)
                | otherwise               -> latest                                  


findAllMftsByAKI :: (MonadIO m, Storage s) => 
                    Tx s mode -> DB s -> AKI -> m [Keyed (Located MftObject)]
findAllMftsByAKI tx db@DB { objectStore = RpkiObjectStore {..} } aki' = liftIO $ do   
    mftKeys <- List.sortOn Down <$> MM.allForKey tx mftByAKI aki'
    fmap catMaybes $ forM mftKeys $ \(k, _) -> getMftByKey tx db k
    

getMftByKey :: (MonadIO m, Storage s) => 
                Tx s mode -> DB s -> ObjectKey -> m (Maybe (Keyed (Located MftObject)))
getMftByKey tx db k = do 
    o <- getLocatedByKey tx db k
    pure $! case o of 
        Just (Located loc (MftRO mft)) -> Just $ Keyed (Located loc mft) k
        _                              -> Nothing       


getMftShorcut :: (MonadIO m, Storage s) => 
                Tx s mode -> DB s -> AKI -> m (Maybe MftShortcut)
getMftShorcut tx DB { objectStore = RpkiObjectStore {..} } aki = liftIO $ do 
    let MftShortcutStore {..} = mftShortcuts 
    runMaybeT $ do 
        mftMeta_ <- MaybeT $ M.get tx mftMetas aki
        let MftShortcutMeta {..} = unCompressed $ restoreFromRaw $ mftMeta_
        mftChildren_ <- MaybeT $ M.get tx mftChildren aki
        let MftShortcutChildren {..} = unCompressed $ restoreFromRaw mftChildren_
        pure $! MftShortcut {..}

saveMftShorcutMeta :: (MonadIO m, Storage s) => 
                    Tx s 'RW -> DB s -> AKI -> Verbatim (Compressed MftShortcutMeta) -> m ()
saveMftShorcutMeta tx 
    DB { objectStore = RpkiObjectStore { mftShortcuts = MftShortcutStore {..} } } 
    aki raw = liftIO $ M.put tx mftMetas aki raw

saveMftShorcutChildren :: (MonadIO m, Storage s) => 
                        Tx s 'RW -> DB s -> AKI -> Verbatim (Compressed MftShortcutChildren) -> m ()
saveMftShorcutChildren tx 
    DB { objectStore = RpkiObjectStore { mftShortcuts = MftShortcutStore {..} } } 
    aki raw = liftIO $ M.put tx mftChildren aki raw


deleteMftShortcut :: (MonadIO m, Storage s) => 
                    Tx s 'RW -> DB s -> AKI -> m ()
deleteMftShortcut tx 
    DB { objectStore = RpkiObjectStore { mftShortcuts = MftShortcutStore {..} } } 
    aki = liftIO $ do             
        M.delete tx mftMetas aki
        M.delete tx mftChildren aki

markAsValidated :: (MonadIO m, Storage s) => 
                    Tx s 'RW -> DB s 
                -> Set.Set ObjectKey 
                -> WorldVersion -> m ()
markAsValidated tx db allKeys worldVersion = 
    liftIO $ void $ updateValidatedByVersionMap tx db $ \m -> 
        foldr (`Map.insert` worldVersion) (fromMaybe mempty m) allKeys


-- This is for testing purposes mostly
getAll :: (MonadIO m, Storage s) => Tx s mode -> DB s -> m [Located RpkiObject]
getAll tx db@DB { objectStore = RpkiObjectStore {..} } = liftIO $ do 
    allKeys <- M.keys tx objects
    catMaybes <$> forM allKeys (getLocatedByKey tx db)    


-- | Get something from the manifest that would allow us to judge 
-- which MFT is newer/older.
getMftTimingMark :: MftObject -> MftTimingMark
getMftTimingMark mft = let 
    m = getCMSContent $ cmsPayload mft 
    in MftTimingMark (thisTime m) (nextTime m)


getBySKI :: (MonadIO m, Storage s) => Tx s mode -> DB s -> SKI -> m (Maybe (Located CaCerObject))
getBySKI tx db@DB { objectStore = RpkiObjectStore {..} } ski = liftIO $ runMaybeT $ do 
    objectKey <- MaybeT $ M.get tx certBySKI ski
    located   <- MaybeT $ getLocatedByKey tx db objectKey
    pure $ located & #payload %~ (\(CerRO c) -> c) 

-- TA store functions

saveTA :: (MonadIO m, Storage s) => Tx s 'RW -> DB s -> StorableTA -> m ()
saveTA tx DB { taStore = TAStore s } ta = liftIO $ M.put tx s (getTaName $ tal ta) ta

deleteTA :: (MonadIO m, Storage s) => Tx s 'RW -> DB s -> TAL -> m ()
deleteTA tx DB { taStore = TAStore s } tal = liftIO $ M.delete tx s (getTaName tal)

getTA :: (MonadIO m, Storage s) => Tx s mode -> DB s -> TaName -> m (Maybe StorableTA)
getTA tx DB { taStore = TAStore s } name = liftIO $ M.get tx s name

getTAs :: (MonadIO m, Storage s) => Tx s mode -> DB s -> m [(TaName, StorableTA)]
getTAs tx DB { taStore = TAStore s } = liftIO $ M.all tx s


getValidationsPerTA :: (MonadIO m, Storage s) => 
            Tx s mode -> DB s -> WorldVersion -> m (PerTA Validations)
getValidationsPerTA tx db@DB {..} version = 
    liftIO $ getPayloadsForTas tx db version $ 
        \_ _ ValidationVersion {..} -> 
            fmap unCompressed <$> M.get tx (validationsStore ^. #validations) validationsKey

getMetricsPerTA :: (MonadIO m, Storage s) => 
            Tx s mode -> DB s -> WorldVersion -> m (PerTA Metrics)
getMetricsPerTA tx db@DB {..} version = 
    liftIO $ getPayloadsForTas tx db version $ 
        \_ _ ValidationVersion {..} -> 
            fmap unCompressed <$> M.get tx (metricStore ^. #metrics) metricsKey                   

getCommonMetrics :: (MonadIO m, Storage s) => 
                    Tx s mode -> DB s -> WorldVersion -> m Metrics
getCommonMetrics tx DB {..} version = 
    liftIO $ do 
        fmap (fromMaybe mempty) $ runMaybeT $ do
            VersionMeta {..} <- MaybeT $ M.get tx (versionStore ^. typed) version            
            MaybeT $ fmap unCompressed <$> M.get tx (metricStore ^. #metrics) commonMetricsKey           

getValidationOutcomes :: (MonadIO m, Storage s) => 
                        Tx s mode 
                        -> DB s 
                        -> WorldVersion 
                        -> m (Validations, Metrics, PerTA (Validations, Metrics))
getValidationOutcomes tx db@DB {..} version = liftIO $ do 
    (commonV, commonM) <- 
        fmap (fromMaybe mempty) $ runMaybeT $ do
                    VersionMeta {..} <- MaybeT $ M.get tx (versionStore ^. typed) version            
                    getOutcomes commonValidationKey commonMetricsKey                    

    perTAOutcomes <- 
        getPayloadsForTas tx db version $ 
            \_ _ ValidationVersion {..} -> 
                runMaybeT $ getOutcomes validationsKey metricsKey                    

    pure (commonV, commonM, perTAOutcomes)
  where
    getOutcomes validationsKey metricsKey = do 
        v <- MaybeT $ fmap unCompressed <$> M.get tx (validationsStore ^. #validations) validationsKey   
        m <- MaybeT $ fmap unCompressed <$> M.get tx (metricStore ^. #metrics) metricsKey   
        pure (v, m)        


getVrps :: (MonadIO m, Storage s) => 
            Tx s mode -> DB s -> WorldVersion -> m (PerTA Vrps)
getVrps tx db version = fmap toVrps <$> getRoas tx db version 

getVrpsForTA :: (MonadIO m, Storage s) => 
            Tx s mode -> DB s -> WorldVersion -> TaName -> m Vrps
getVrpsForTA tx DB {..} version taName = 
    liftIO $ fmap (toVrps . maybe mempty unCompressed) $ runMaybeT $ do 
        VersionMeta {..} <- MaybeT $ M.get tx (versionStore ^. typed) version
        ValidationVersion {..} <- MaybeT $ pure $ getForTA perTa taName
        MaybeT (M.get tx (roaStore ^. typed) roasKey)

            
getRoas :: (MonadIO m, Storage s) => 
            Tx s mode -> DB s -> WorldVersion -> m (PerTA Roas)
getRoas tx db@DB { roaStore = RoaStore m } version = liftIO 
    $ getPayloadsForTas tx db version $ \_ _ ValidationVersion {..} -> 
        fmap unCompressed <$> M.get tx m roasKey    

getAspas :: (MonadIO m, Storage s) => 
            Tx s mode -> DB s -> WorldVersion -> m (Maybe (Set.Set Aspa))
getAspas tx db@DB { aspaStore = AspaStore m } version = 
    liftIO $ fmap (Just . allTAs)
        $ getPayloadsForTas tx db version $ 
            \_ _ ValidationVersion {..} -> 
                fmap unCompressed <$> M.get tx m aspasKey    

getGbrs :: (MonadIO m, Storage s) => 
            Tx s mode -> DB s -> WorldVersion -> m (Maybe (Set.Set (T2 Hash Gbr)))
getGbrs tx db@DB { gbrStore = GbrStore m } version = 
    liftIO $ fmap (Just . allTAs)
        $ getPayloadsForTas tx db version $ 
            \_ _ ValidationVersion {..} -> 
                fmap unCompressed <$> M.get tx m gbrsKey

getBgps :: (MonadIO m, Storage s) => 
            Tx s mode -> DB s -> WorldVersion -> m (Maybe (Set.Set BGPSecPayload))
getBgps tx db@DB { bgpStore = BgpStore m } version = 
    liftIO $ fmap (Just . allTAs)
        $ getPayloadsForTas tx db version $ 
            \_ _ ValidationVersion {..} -> 
                fmap unCompressed <$> M.get tx m bgpCertsKey

getSpls :: (MonadIO m, Storage s) => 
            Tx s mode -> DB s -> WorldVersion -> m (Maybe (Set.Set SplN))
getSpls tx db@DB { splStore = SplStore m } version = 
    liftIO $ fmap (Just . allTAs)
        $ getPayloadsForTas tx db version $ 
            \_ _ ValidationVersion {..} -> 
                fmap unCompressed <$> M.get tx m splsKey


versionsBackwards :: (MonadIO m, Storage s) => Tx s mode -> DB s -> m [(WorldVersion, VersionMeta)]
versionsBackwards tx DB { versionStore = VersionStore s } = 
    liftIO $ List.sortOn (Down . fst) <$> M.all tx s

previousVersion :: (MonadIO m, Storage s) => 
                    Tx s mode -> DB s -> WorldVersion -> m (Maybe WorldVersion)
previousVersion tx DB { versionStore = VersionStore s } version = liftIO $ do 
    versions <- M.all tx s    
    case List.filter (\(v, _) -> v < version) versions of 
        [] -> pure Nothing
        v  -> pure $ Just $ maximum $ map fst v


getPayloadsForTas :: (MonadIO m, Storage s)
                => Tx s mode 
                -> DB s 
                -> WorldVersion
                -> (Tx s mode -> DB s -> ValidationVersion -> IO (Maybe payload)) 
                -> m (PerTA payload)
getPayloadsForTas tx db@DB {..} version f = liftIO $ do
    fmap (toPerTA . catMaybes) $ 
        M.get tx (versionStore ^. typed) version >>= \case
            Nothing          -> pure []
            Just versionMeta -> 
                forM (perTA $ versionMeta ^. typed) $ \(ta, vv) -> 
                    fmap (ta,) <$> f tx db vv


getLatestVersions :: (MonadIO m, Storage s) => 
                    Tx s mode -> DB s -> m (PerTA WorldVersion)
getLatestVersions tx db = liftIO $
    getLatestVersion tx db >>= \case    
        Nothing            -> pure $ PerTA MonoidalMap.empty
        Just latestVersion -> 
            getPayloadsForTas tx db latestVersion $ 
                    \_ _ ValidationVersion {..} -> pure $ Just validatedBy

saveValidationVersion :: forall m s . (MonadIO m, Storage s) => 
                        Tx s 'RW 
                    -> DB s 
                    -> WorldVersion                     
                    -> [TaName]
                    -> PerTA (Payloads, ValidationState)                    
                    -> ValidationState
                    -> m ()
saveValidationVersion tx db@DB { ..} 
    validatedBy allTaNames results@(PerTA perTAResults) commonVS = liftIO $ do         

    commonValidationKey <- save (commonVS ^. typed @Validations) $ validationsStore ^. #validations
    commonMetricsKey <- save (commonVS ^. typed @Metrics) $ metricStore ^. #metrics

    -- For the TAs present in results save the results
    addedResults <- 
        forM (perTA results) $ \(taName, (Payloads {..}, vs)) -> do                         
            roasKey  <- save roas $ roaStore ^. typed
            aspasKey <- save aspas $ aspaStore ^. typed
            splsKey  <- save spls $ splStore ^. typed
            gbrsKey  <- save gbrs $ gbrStore ^. typed
            bgpCertsKey <- save bgpCerts $ bgpStore ^. typed

            validationsKey <- save (vs ^. typed @Validations) $ validationsStore ^. #validations
            metricsKey <- save (vs ^. typed @Metrics) $ metricStore ^. #metrics
            
            -- The keys may refer to nonexistent entries
            pure (taName, ValidationVersion {..})

    -- For the TAs not present in results find the latest metas that has 
    -- result for the TA and add to the current version
    let notPresentTAs = filter (`MonoidalMap.notMember` perTAResults) allTaNames 

    earlierResults <- 
        case notPresentTAs of 
            [] -> pure []
            _  -> do     
                versions <- versionsBackwards tx db 
                pure [ (ta, r) | (ta, Just r) <- fillUpEarlierTAData versions notPresentTAs mempty ]

    M.put tx (versionStore ^. typed) validatedBy $ 
        VersionMeta { perTa = toPerTA $ addedResults <> earlierResults, .. }

  where
    save :: forall what mapName . 
            (AsStorable what, Monoid what, Eq what) 
            => what 
            -> SMap mapName s ArtificialKey (Compressed what) -> IO ArtificialKey
    save what whereTo = do                 
        key <- ArtificialKey . unSequenceValue <$> nextValue tx keys
        M.put tx whereTo key (Compressed what)
        pure key

    fillUpEarlierTAData [] _ accPerTa = accPerTa
    fillUpEarlierTAData _ [] accPerTa = accPerTa

    fillUpEarlierTAData ((_, versionMeta) : versions) tasToFind accPerTa = do 
        let (found, notFound) = List.partition (isJust . snd) 
                [ (ta, MonoidalMap.lookup ta (unPerTA $ versionMeta ^. typed)) | ta <- tasToFind ]        
        
        fillUpEarlierTAData versions (map fst notFound) (accPerTa <> found)          


deleteValidationVersion :: (MonadIO m, Storage s) => 
            Tx s 'RW -> DB s -> WorldVersion -> m ()
deleteValidationVersion tx DB {..} worldVersion = liftIO $ do  
    ifJustM (M.get tx (versionStore ^. typed) worldVersion) $ \versionMeta -> do
        M.delete tx (validationsStore ^. typed) (versionMeta ^. #commonValidationKey)                
        M.delete tx (metricStore ^. typed) (versionMeta ^. #commonMetricsKey)
        for_ (perTA $ versionMeta ^. typed) $ \(_, ValidationVersion {..}) -> do
            M.delete tx (roaStore ^. typed) roasKey
            M.delete tx (aspaStore ^. typed) aspasKey
            M.delete tx (splStore ^. typed) splsKey
            M.delete tx (gbrStore ^. typed) gbrsKey
            M.delete tx (bgpStore ^. typed) bgpCertsKey
            M.delete tx (metricStore ^. typed) metricsKey
            M.delete tx (validationsStore ^. typed) validationsKey        
        
    M.delete tx (slurmStore ^. typed) worldVersion
    M.delete tx (versionStore ^. typed) worldVersion


saveSlurm :: (MonadIO m, Storage s) => Tx s 'RW -> DB s -> WorldVersion -> Slurm -> m ()
saveSlurm tx DB { slurmStore = SlurmStore s } version slurm = 
    liftIO $ M.put tx s version (Compressed slurm)

getSlurm :: (MonadIO m, Storage s) => Tx s mode -> DB s -> WorldVersion -> m (Maybe Slurm)
getSlurm tx DB { slurmStore = SlurmStore s } version = 
    liftIO $ fmap unCompressed <$> M.get tx s version    

updateRrdpMeta :: (MonadIO m, Storage s) =>
                Tx s 'RW -> DB s -> RrdpMeta -> RrdpURL -> m ()
updateRrdpMeta tx db meta url = liftIO $ do
    updateRrdpMetaM tx db url $ \_ -> pure $ Just meta    

updateRrdpMetaM :: (MonadIO m, Storage s) =>
                    Tx s 'RW 
                -> DB s
                -> RrdpURL                  
                -> (Maybe RrdpMeta -> IO (Maybe RrdpMeta))                
                -> m ()
updateRrdpMetaM tx DB { repositoryStore = RepositoryStore {..} } url f = liftIO $ do
    maybeRepo <- M.get tx rrdpS url
    for_ maybeRepo $ \repo -> do        
        maybeNewMeta <- f $ repo ^. #rrdpMeta
        for_ maybeNewMeta $ \newMeta -> 
            M.put tx rrdpS url (repo { rrdpMeta = Just newMeta })

getPublicationPoints :: (MonadIO m, Storage s) => Tx s mode -> DB s -> m PublicationPoints
getPublicationPoints tx DB { repositoryStore = RepositoryStore {..}} = liftIO $ do
    rrdps <- M.all tx rrdpS
    rsyns <- M.all tx rsyncS    
<<<<<<< HEAD
    forAsyncS' <- maybe mempty unCompressed <$> M.get tx forAsyncS forAsyncFetchKey
=======
>>>>>>> 7679442e
    pure $ PublicationPoints
            (RrdpMap $ Map.fromList rrdps)
            (RsyncForestGen $ Map.fromList rsyns)           

getRepository :: (MonadIO m, Storage s) => Tx s mode -> DB s -> RpkiURL -> m (Maybe Repository)
getRepository tx db = \case
        RrdpU u  -> fmap RrdpR <$> getRrdpRepository tx db u
        RsyncU u -> fmap RsyncR <$> getRsyncRepository tx db u

getRrdpRepository :: (MonadIO m, Storage s) => Tx s mode -> DB s -> RrdpURL -> m (Maybe RrdpRepository)
getRrdpRepository tx DB { repositoryStore = RepositoryStore {..}} url = 
    liftIO $ M.get tx rrdpS url

getRsyncRepository :: (MonadIO m, Storage s) => Tx s mode -> DB s -> RsyncURL -> m (Maybe RsyncRepository)
getRsyncRepository tx db url = Map.lookup url <$> getRsyncRepositories tx db [url]        

getRsyncRepositories :: (MonadIO m, Storage s) => Tx s mode -> DB s -> [RsyncURL] -> m (Map.Map RsyncURL RsyncRepository)
getRsyncRepositories tx DB { repositoryStore = RepositoryStore {..}} urls = 
    getRsyncAnything urls 
        (M.get tx rsyncS) 
        (\url meta -> RsyncRepository { repoPP = RsyncPublicationPoint url, .. })  

getRsyncAnything :: MonadIO m 
                => [RsyncURL] 
                -> (RsyncHost -> IO (Maybe (RsyncTree a)))
                -> (RsyncURL -> a -> b)
                -> m (Map.Map RsyncURL b)
getRsyncAnything urls extractTree create = liftIO $ do 

    let groupedByHost = Map.fromListWith (<>) [ (host, [u]) | u@(RsyncURL host _) <- urls ]    

    fmap (Map.fromList . mconcat)
        $ forM (Map.toList groupedByHost) 
        $ \(host, thisHostUrls) -> do        
            z <- extractTree host
            pure $ case z of
                Nothing   -> []
                Just tree -> 
                    [ (u, create url' content) |
                        u@(RsyncURL _ path) <- thisHostUrls,
                        Just (path', content ) <- [ lookupInRsyncTree path tree ],
                        let url' = RsyncURL host path'
                    ] 

saveRepositories :: (MonadIO m, Storage s) => Tx s 'RW -> DB s -> [Repository] -> m ()
saveRepositories tx db@DB { repositoryStore = RepositoryStore {..}} repositories = liftIO $ do    
    let (rrdps, rsyncs) = separate repositories
    forM_ rrdps $ \r -> M.put tx rrdpS (r ^. #uri) r
    saveRsyncRepositories tx db rsyncs
  where
    separate = foldr f ([], [])
      where
        f (RrdpR r)  (rrdps, rsyncs) = (r : rrdps, rsyncs)
        f (RsyncR r) (rrdps, rsyncs) = (rrdps, r : rsyncs)

saveRepositoryValidationStates :: (MonadIO m, Storage s) => Tx s 'RW -> DB s -> [(Repository, ValidationState)] -> m ()
saveRepositoryValidationStates tx db@DB { repositoryStore = RepositoryStore {..}} repositories = liftIO $ do    
    let (rrdps, rsyncs) = separate repositories
    forM_ rrdps $ \(r, vs) -> M.put tx rrdpVState (r ^. #uri) (Compressed vs)
    saveRsyncValidationStates tx db rsyncs
  where
    separate = foldr f ([], [])
      where
        f (RrdpR r, a)  (rrdps, rsyncs) = ((r, a) : rrdps, rsyncs)
        f (RsyncR r, a) (rrdps, rsyncs) = (rrdps, (r, a) : rsyncs)

saveRsyncRepositories :: (MonadIO m, Storage s) => Tx s 'RW -> DB s -> [RsyncRepository] -> m ()
saveRsyncRepositories tx DB { repositoryStore = RepositoryStore {..}} repositories = liftIO $ do
    saveRsyncAnything (map (\r -> (r, r ^. #meta)) repositories)
        (M.get tx rsyncS)
        (M.put tx rsyncS)        

saveRsyncValidationStates :: (MonadIO m, Storage s) => Tx s 'RW -> DB s -> [(RsyncRepository, ValidationState)] -> m ()
saveRsyncValidationStates tx DB { repositoryStore = RepositoryStore {..}} repositories = liftIO $ do
    saveRsyncAnything repositories
        (fmap (fmap unCompressed) . M.get tx rsyncVState)
        (\host tree -> M.put tx rsyncVState host (Compressed tree))        

saveRsyncAnything :: MonadIO m
                    => [(RsyncRepository, a)] 
                    -> (RsyncHost -> IO (Maybe (RsyncTree a)))
                    -> (RsyncHost -> RsyncTree a -> IO ())
                    -> m ()
saveRsyncAnything repositories extractTree saveTree = liftIO $ do 

    let groupedByHost = Map.fromListWith (<>) [ (host, [(path, a)]) | 
            (RsyncRepository { repoPP = RsyncPublicationPoint (RsyncURL host path) }, a) <- repositories ] 
        
    for_ (Map.toList groupedByHost) $ \(host, pathAndA) -> do
        startTree <- fromMaybe newRsyncTree <$> extractTree host
        let tree' = foldr (uncurry pathToRsyncTree) startTree pathAndA
        saveTree host tree'


getRepositories :: (MonadIO m, Storage s) => Tx s mode -> DB s -> m [(Repository, ValidationState)]
getRepositories tx DB { repositoryStore = RepositoryStore {..}} = liftIO $ do
    rrdps <- M.all tx rrdpS
    rsyncs <- M.all tx rsyncS    

    rrpdRepos <- fmap mconcat $ 
        forM rrdps $ \(url, r) -> do 
            M.get tx rrdpVState url >>= \case 
                Nothing              -> pure []
                Just (Compressed vs) -> pure [(RrdpR r, vs)]

    rsyncRepos <- fmap mconcat $ 
        forM rsyncs $ \(host, metas) -> do 
            M.get tx rsyncVState host >>= \case 
                Nothing               -> pure []
                Just (Compressed vss) -> 
                    pure [ (RsyncR repo, vs) | 
                            (RsyncURL _ path, meta) <- flattenTree host metas,
                            let repo = RsyncRepository { repoPP = RsyncPublicationPoint (RsyncURL host path), .. },
                            Just (_, vs) <- [lookupInRsyncTree path vss]      
                        ]
    pure $ rrpdRepos <> rsyncRepos


setJobCompletionTime :: (MonadIO m, Storage s) => Tx s 'RW -> DB s -> Text -> Instant -> m ()
setJobCompletionTime tx DB { jobStore = JobStore s } job t = liftIO $ M.put tx s job t

allJobs :: (MonadIO m, Storage s) => Tx s mode -> DB s -> m [(Text, Instant)]
allJobs tx DB { jobStore = JobStore s } = liftIO $ M.all tx s

getDatabaseVersion :: (MonadIO m, Storage s) => Tx s mode -> DB s -> m (Maybe Integer)
getDatabaseVersion tx DB { metadataStore = MetadataStore s } = 
    liftIO $ runMaybeT $ do 
        v <- MaybeT $ M.get tx s databaseVersionKey
        MaybeT $ pure $ readMaybe $ Text.unpack v        

saveCurrentDatabaseVersion :: (MonadIO m, Storage s) => Tx s 'RW -> DB s -> m ()
saveCurrentDatabaseVersion tx DB { metadataStore = MetadataStore s } = 
    liftIO $ M.put tx s databaseVersionKey (Text.pack $ show currentDatabaseVersion)


updateValidatedByVersionMap :: (MonadIO m, Storage s) 
                            => Tx s 'RW 
                            -> DB s 
                            -> (Maybe (Map.Map ObjectKey WorldVersion) -> Map.Map ObjectKey WorldVersion)
                            -> m (Map.Map ObjectKey WorldVersion)
updateValidatedByVersionMap tx DB { objectStore = RpkiObjectStore {..} } f = liftIO $ do
    validatedBy <- M.get tx validatedByVersion validatedByVersionKey    
    let validatedBy' = f $ unCompressed <$> validatedBy
    M.put tx validatedByVersion validatedByVersionKey $ Compressed validatedBy'
    pure validatedBy'


cleanupValidatedByVersionMap :: (MonadIO m, Storage s) =>
                                Tx s RW
                                -> DB s
                                -> (WorldVersion -> Bool)
                                -> m (Map.Map ObjectKey WorldVersion)
cleanupValidatedByVersionMap tx db toDelete = liftIO $ do     
    updateValidatedByVersionMap tx db $ 
        maybe mempty $ Map.filter (not . toDelete)

-- More complicated operations

data CleanUpResult = CleanUpResult {
        deletedObjects :: Int,
        deletedPerType :: Map.Map RpkiObjectType Integer,
        keptObjects    :: Int,
        deletedURLs    :: Int,
        deletedVersions :: Int
    }
    deriving (Show, Eq, Ord, Generic)
    deriving anyclass (TheBinary)

<<<<<<< HEAD

data DeletionCriteria = DeletionCriteria {
        versionIsTooOld :: WorldVersion -> Bool,
        objectIsTooOld  :: WorldVersion -> RpkiObjectType -> Bool
    }
    deriving (Generic)

deleteOldNonValidationVersions :: (MonadIO m, Storage s) =>                                     
                                   Tx s 'RW 
                                -> DB s 
                                -> (WorldVersion -> Bool) 
                                -> m Int
deleteOldNonValidationVersions tx db tooOld = do    
    versions <- allVersions tx db
    let toDelete = [ version | (version, vk) <- versions, vk /= validationKind, tooOld version ]
    forM_ toDelete $ \v -> do 
        deletePayloads tx db v
        deleteVersion tx db v
    pure $! List.length toDelete

=======
>>>>>>> 7679442e

deleteOldestVersionsIfNeeded :: (MonadIO m, Storage s) => 
                               Tx s 'RW 
                            -> DB s 
                            -> Natural 
                            -> m [WorldVersion]
deleteOldestVersionsIfNeeded tx db versionNumberToKeep =  
    mapException (AppException . storageError) <$> liftIO $ do
        versions <- versionsBackwards tx db
        -- Keep at least 2 versions (current and previous)
        let reallyToKeep = max 2 (fromIntegral versionNumberToKeep)
        if length versions > reallyToKeep
            then do           
                let versionsToDelete = map fst $ findEnoughForEachTA reallyToKeep versions mempty                          
                forM_ versionsToDelete $ deleteValidationVersion tx db
                let toDeleteSet = Set.fromList versionsToDelete 
                void $ cleanupValidatedByVersionMap tx db (`Set.member` toDeleteSet)
                pure versionsToDelete
            else pure []        
  where    
    -- There should be at least `numberToKeep` versions for each TA, 
    -- only after that we can delete the older versions.
    findEnoughForEachTA _ [] _ = []

    findEnoughForEachTA numberToKeep ((_, meta) : versions) acc = 
        if any (\v -> Set.size v < fromIntegral numberToKeep) $ MonoidalMap.elems acc'
            then findEnoughForEachTA numberToKeep versions acc'
            else versions
      where         
        acc' = acc <> mconcat [ MonoidalMap.singleton ta (Set.singleton v) | (ta, v) <- perTA $ meta ^. #perTa ]        
                


<<<<<<< HEAD
deleteStaleContent :: (MonadIO m, Storage s, Logger logger) => 
                logger
                -> DB s                 
                -> DeletionCriteria                                       
                -> m CleanUpResult
deleteStaleContent logger db@DB { objectStore = RpkiObjectStore {..} } DeletionCriteria {..} = 
    mapException (AppException . storageError) <$> liftIO $ do                
        
        -- Delete old versions associated with async fetches and 
        -- other non-validation related stuff        
        rwTx db $ \tx -> do
            -- First delete the oldest versions            
            deletedVersions <- deleteOldVersions tx
=======
deleteStaleContent :: (MonadIO m, Storage s) => 
                    DB s -> 
                    (WorldVersion -> Bool) -> -- ^ function that determines if an object is too old to be in cache
                    m CleanUpResult
deleteStaleContent db@DB { objectStore = RpkiObjectStore {..} } tooOld = 
    mapException (AppException . storageError) <$> liftIO $ do    
        rwTx db $ \tx -> do            
            toDelete <- filter tooOld . map fst <$> versionsBackwards tx db
            forM_ toDelete $ deleteValidationVersion tx db    
                                
            validatedByRecentVersions <- cleanupValidatedByVersionMap tx db tooOld                
>>>>>>> 7679442e

            -- Now delete objects that are last used by the deleted versions
            (deletedObjects, deletedPerType, keptObjects) <- deleteStaleObjects tx

            -- Delete URLs that are now not referred by any object
            deletedURLs <- deleteDanglingUrls db tx

            let deletedVersions = length toDelete
            pure CleanUpResult {..}
  where
<<<<<<< HEAD

    deleteOldVersions tx = do 
        deletedNotValidationVersions <- deleteOldNonValidationVersions tx db versionIsTooOld        
        validationVersionsToDelete   <- filter versionIsTooOld <$> validationVersions tx db

        for_ validationVersionsToDelete $ \version -> do 
            deletePayloads tx db version
            deleteVersion tx db version                                

        pure $ deletedNotValidationVersions + List.length validationVersionsToDelete

    deleteStaleObjects tx = do 

        validatedBy <- maybe mempty unCompressed <$> M.get tx validatedByVersion validatedByVersionKey        

        deletedPerType <- newTVarIO mempty
        keptTotal      <- newTVarIO 0
        keysToDelete <- M.fold tx objectMetas 
            (\toDelete key (ObjectMeta insertedBy type_) -> do 
                -- Object was inserted by a version that is "too old".
                let insertedWayBack = objectIsTooOld insertedBy type_                

                -- Object was validated by versions that is "too old" or not validated at all.
                let validatedWayBack = 
                        case Map.lookup key validatedBy of 
                            Just validated -> objectIsTooOld validated type_
                            Nothing        -> True
            
                -- An object can stay in the cache if 
                -- 1. It was inserted by a recent version or
                -- 2. It was validated by a recent version
                if insertedWayBack && validatedWayBack
                    then do 
                        atomically $ modifyTVar' deletedPerType $ Map.unionWith (+) (Map.singleton type_ 1)
                        pure $! key : toDelete
                    else do 
                        atomically $ modifyTVar' keptTotal (+1)                            
                        pure $! toDelete
            )
            mempty
                        
        let validatedBy' = foldr Map.delete validatedBy keysToDelete        
        M.put tx validatedByVersion validatedByVersionKey $ Compressed validatedBy'

        hashes <- Map.fromList . map (\(h, k) -> (k, h)) <$> M.all tx hashToKey 

        forM_ keysToDelete $ \key -> do 
            z <- getLocationsByKey tx db key
            forM_ z $ \location -> do 
                forM_ (Map.lookup key hashes) $ \hash -> 
                    logDebug logger [i||Deleted object #{pickLocation location} with hash #{hash} to the database.|]

            deleteObjectByKey tx db key

        atomically $ do             
            deleted <- readTVar deletedPerType
            let deletedCount = fromIntegral $ sum $ Map.elems deleted
            kept    <- readTVar keptTotal
            pure (deletedCount, deleted, kept)
=======
    deleteStaleObjects tx validatedByRecentVersions = do 
        -- Set of all objects touched by validation with versions
        -- that are not "too old".
        let touchedObjectKeys = Map.keysSet validatedByRecentVersions

        -- Objects inserted by validation with version that is not "too old".
        -- We want to preseve these objects in the cache even if they were 
        -- never used, they may still be used later. That may happens if
        -- a repository updates a manifest aftert updating its children.
        recentlyInsertedObjectKeys <- M.fold tx objectMetas 
            (\allKeys key (ObjectMeta version _) -> 
                pure $! if tooOld version 
                    then allKeys 
                    else key `Set.insert` allKeys) mempty

        let keysToKeep = touchedObjectKeys <> recentlyInsertedObjectKeys            

        -- Everything else must be purged
        hashesToDelete <- M.fold tx hashToKey 
            (\allHashes hash key ->
                if key `Set.member` keysToKeep
                    then pure $! allHashes
                    else pure $! hash `Set.insert` allHashes) mempty 
        
        for_ hashesToDelete $ deleteObject tx db        
        pure (Set.size hashesToDelete, Set.size keysToKeep)
>>>>>>> 7679442e


deleteDanglingUrls :: DB s -> Tx s 'RW -> IO Int
deleteDanglingUrls DB { objectStore = RpkiObjectStore {..} } tx = do 
    referencedUrlKeys <- M.fold tx objectKeyToUrlKeys
            (\allUrlKey _ urlKeys -> pure $! Set.fromList urlKeys <> allUrlKey)
            mempty

    urlsToDelete <- M.fold tx uriKeyToUri 
            (\result urlKey url -> 
                pure $! 
                    if urlKey `Set.notMember` referencedUrlKeys
                        then (urlKey, url) : result
                        else result)
            mempty


    for_ urlsToDelete $ \(urlKey, url) -> do 
        M.delete tx uriKeyToUri urlKey
        M.delete tx uriToUriKey (makeSafeUrl url)           

    pure $ length urlsToDelete



-- TODO implement min and max in maps?
getLatestVersion :: (Storage s) => Tx s mode -> DB s -> IO (Maybe WorldVersion)
getLatestVersion tx db = do
    listToMaybe . map fst <$> versionsBackwards tx db
        
                    
getGbrObjects :: (MonadIO m, Storage s) => 
                Tx s mode -> DB s -> WorldVersion -> m [Located RpkiObject]
getGbrObjects tx db version = do    
    gbrs <- maybe [] Set.toList <$> getGbrs tx db version
    fmap catMaybes $ forM gbrs $ \(T2 hash _) -> getByHash tx db hash
    

getRtrPayloads :: (MonadIO m, Storage s) => Tx s 'RO -> DB s -> WorldVersion -> m (Maybe RtrPayloads)
getRtrPayloads tx db worldVersion = 
    liftIO $ runMaybeT $ do 
        vrps <- MaybeT $ Just <$> getVrps tx db worldVersion
        bgps <- MaybeT $ getBgps tx db worldVersion
        pure $ mkRtrPayloads vrps bgps                       

-- Get all SStats and `<>` them
totalStats :: StorageStats -> SStats
totalStats (StorageStats s) = mconcat $ Map.elems s
   

-- Utilities to have storage transaction in ValidatorT monad.

roAppTx :: (Storage s, WithStorage s ws) => ws -> (Tx s 'RO -> ValidatorT IO a) -> ValidatorT IO a 
roAppTx ws f = appTx ws f roTx    

rwAppTx :: (Storage s, WithStorage s ws) => ws -> (Tx s 'RW -> ValidatorT IO a) -> ValidatorT IO a
rwAppTx ws f = appTx ws f rwTx


appTx :: (Storage s, WithStorage s ws) => 
        ws 
        -> (Tx s mode -> ValidatorT IO a) 
        -> (ws 
            -> (Tx s mode -> IO (Either AppError a, ValidationState))
            -> IO (Either AppError a, ValidationState)) 
        -> ValidatorT IO a
appTx ws f txF = do
    s <- askScopes
    embedValidatorT $ transaction s `catch` 
                    (\(TxRollbackException e vs) -> pure (Left e, vs))
  where
    transaction scopes = txF ws $ \tx -> do 
        z@(r, vs) <- runValidatorT scopes (f tx)
        case r of
            -- abort transaction on ExceptT error
            Left e  -> throwIO $ TxRollbackException e vs
            Right _ -> pure z
         

roAppTxEx :: (Storage s, WithStorage s ws, Exception exc) => 
            ws -> 
            (exc -> AppError) -> 
            (Tx s 'RO -> ValidatorT IO a) -> 
            ValidatorT IO a 
roAppTxEx ws err f = appTxEx ws err f roTx

rwAppTxEx :: (Storage s, WithStorage s ws, Exception exc) => 
            ws -> (exc -> AppError) -> 
            (Tx s 'RW -> ValidatorT IO a) -> ValidatorT IO a
rwAppTxEx s err f = appTxEx s err f rwTx


appTxEx :: (Storage s, WithStorage s ws, Exception exc) => 
            ws -> (exc -> AppError) -> 
            (Tx s mode -> ValidatorT IO a) -> 
            (s -> (Tx s mode -> IO (Either AppError a, ValidationState))
               -> IO (Either AppError a, ValidationState)) -> 
            ValidatorT IO a
appTxEx ws err f txF = do
    env <- ask
    embedValidatorT $ transaction env `catches` [
            Handler $ \(TxRollbackException e vs) -> pure (Left e, vs),
            Handler $ \e -> pure (Left (err e), mempty)
        ]       
  where
    transaction env = txF (storage ws) $ \tx -> do 
        z@(r, vs) <- runValidatorT env (f tx)
        case r of
            -- abort transaction on ExceptT error
            Left e  -> throwIO $ TxRollbackException e vs
            Right _ -> pure z


-- Utils of different sorts

data TxRollbackException = TxRollbackException AppError ValidationState
    deriving stock (Show, Eq, Ord, Generic)

instance Exception TxRollbackException

-- | URLs can potentially be much larger than 512 bytes that are allowed as LMDB
-- keys. So we 
--     - calculate hash 
--     - truncate the URL so that that truncated version + hash fit into 512 bytes.
--     - use "truncated URL + hash" as a key
makeSafeUrl :: RpkiURL -> SafeUrlAsKey
makeSafeUrl u = 
    let         
        maxLmdbKeyBytes = 512
        URI urlText = getURL u        
        hashBytes = show $ H.hash urlText
        -- We only keep the first "512 - hash bytes" of the URL
        maxTxtUrlBytes = maxLmdbKeyBytes - length hashBytes

        bsUrlFull = encodeUtf8 urlText
        bsUrlKey = BS.concat [
                        BS.take maxTxtUrlBytes bsUrlFull,
                        C8.pack hashBytes
                   ]
    in SafeUrlAsKey $ toShortBS bsUrlKey
<|MERGE_RESOLUTION|>--- conflicted
+++ resolved
@@ -6,6 +6,7 @@
 {-# LANGUAGE OverloadedStrings     #-}
 {-# LANGUAGE OverloadedLabels      #-}
 {-# LANGUAGE DeriveAnyClass        #-}
+{-# LANGUAGE QuasiQuotes        #-}
 
 module RPKI.Store.Database where
 
@@ -31,12 +32,9 @@
 import           Data.Ord
 import           Data.Text.Encoding       (encodeUtf8)
 import           Data.Tuple.Strict
-<<<<<<< HEAD
 
 import           Data.String.Interpolate.IsString
-=======
 import           Data.Generics.Product.Typed
->>>>>>> 7679442e
 
 import           GHC.Generics
 import           GHC.Natural
@@ -424,7 +422,6 @@
     liftIO $ M.exists tx hashToKey h
 
 
-<<<<<<< HEAD
 deleteObjectByHash :: (MonadIO m, Storage s) => Tx s 'RW -> DB s -> Hash -> m ()
 deleteObjectByHash tx db@DB { objectStore = RpkiObjectStore {..} } hash = liftIO $ 
     ifJustM (M.get tx hashToKey hash) $ deleteObjectByKey tx db
@@ -449,30 +446,6 @@
                     MM.delete tx mftByAKI aki' (objectKey, getMftTimingMark mft)
                     deleteMftShortcut tx db aki'
                 _  -> pure ()   
-=======
-deleteObject :: (MonadIO m, Storage s) => Tx s 'RW -> DB s -> Hash -> m ()
-deleteObject tx db@DB { objectStore = RpkiObjectStore {..} } h = liftIO $
-    ifJustM (M.get tx hashToKey h) $ \objectKey ->             
-        ifJustM (getObjectByKey tx db objectKey) $ \ro -> do 
-            M.delete tx objects objectKey
-            M.delete tx objectMetas objectKey        
-            M.delete tx hashToKey h        
-            case ro of 
-                CerRO c -> M.delete tx certBySKI (getSKI c)
-                _       -> pure ()
-            ifJustM (M.get tx objectKeyToUrlKeys objectKey) $ \urlKeys -> do 
-                M.delete tx objectKeyToUrlKeys objectKey            
-                for_ urlKeys $ \urlKey ->
-                    MM.delete tx urlKeyToObjectKey urlKey objectKey                
-            
-            for_ (getAKI ro) $ \aki' -> 
-                case ro of
-                    MftRO mft -> do 
-                        MM.delete tx mftByAKI aki' (objectKey, getMftTimingMark mft)
-                        deleteMftShortcut tx db aki'
-                    _  -> pure ()        
-
->>>>>>> 7679442e
 
 findLatestMftByAKI :: (MonadIO m, Storage s) => 
                     Tx s mode -> DB s -> AKI -> m (Maybe (Keyed (Located MftObject)))
@@ -831,19 +804,7 @@
         maybeNewMeta <- f $ repo ^. #rrdpMeta
         for_ maybeNewMeta $ \newMeta -> 
             M.put tx rrdpS url (repo { rrdpMeta = Just newMeta })
-
-getPublicationPoints :: (MonadIO m, Storage s) => Tx s mode -> DB s -> m PublicationPoints
-getPublicationPoints tx DB { repositoryStore = RepositoryStore {..}} = liftIO $ do
-    rrdps <- M.all tx rrdpS
-    rsyns <- M.all tx rsyncS    
-<<<<<<< HEAD
-    forAsyncS' <- maybe mempty unCompressed <$> M.get tx forAsyncS forAsyncFetchKey
-=======
->>>>>>> 7679442e
-    pure $ PublicationPoints
-            (RrdpMap $ Map.fromList rrdps)
-            (RsyncForestGen $ Map.fromList rsyns)           
-
+ 
 getRepository :: (MonadIO m, Storage s) => Tx s mode -> DB s -> RpkiURL -> m (Maybe Repository)
 getRepository tx db = \case
         RrdpU u  -> fmap RrdpR <$> getRrdpRepository tx db u
@@ -999,16 +960,14 @@
 -- More complicated operations
 
 data CleanUpResult = CleanUpResult {
-        deletedObjects :: Int,
-        deletedPerType :: Map.Map RpkiObjectType Integer,
-        keptObjects    :: Int,
-        deletedURLs    :: Int,
+        deletedObjects  :: Int,
+        deletedPerType  :: Map.Map RpkiObjectType Integer,
+        keptObjects     :: Int,
+        deletedURLs     :: Int,
         deletedVersions :: Int
     }
     deriving (Show, Eq, Ord, Generic)
     deriving anyclass (TheBinary)
-
-<<<<<<< HEAD
 
 data DeletionCriteria = DeletionCriteria {
         versionIsTooOld :: WorldVersion -> Bool,
@@ -1016,21 +975,6 @@
     }
     deriving (Generic)
 
-deleteOldNonValidationVersions :: (MonadIO m, Storage s) =>                                     
-                                   Tx s 'RW 
-                                -> DB s 
-                                -> (WorldVersion -> Bool) 
-                                -> m Int
-deleteOldNonValidationVersions tx db tooOld = do    
-    versions <- allVersions tx db
-    let toDelete = [ version | (version, vk) <- versions, vk /= validationKind, tooOld version ]
-    forM_ toDelete $ \v -> do 
-        deletePayloads tx db v
-        deleteVersion tx db v
-    pure $! List.length toDelete
-
-=======
->>>>>>> 7679442e
 
 deleteOldestVersionsIfNeeded :: (MonadIO m, Storage s) => 
                                Tx s 'RW 
@@ -1062,9 +1006,28 @@
       where         
         acc' = acc <> mconcat [ MonoidalMap.singleton ta (Set.singleton v) | (ta, v) <- perTA $ meta ^. #perTa ]        
                 
-
-
-<<<<<<< HEAD
+{-
+deleteStaleContent :: (MonadIO m, Storage s) => 
+                    DB s -> 
+                    (WorldVersion -> Bool) -> -- ^ function that determines if an object is too old to be in cache
+                    m CleanUpResult
+deleteStaleContent db@DB { objectStore = RpkiObjectStore {..} } tooOld = 
+    mapException (AppException . storageError) <$> liftIO $ do    
+        rwTx db $ \tx -> do            
+            toDelete <- filter tooOld . map fst <$> versionsBackwards tx db
+            forM_ toDelete $ deleteValidationVersion tx db    
+                                
+            validatedByRecentVersions <- cleanupValidatedByVersionMap tx db tooOld   
+
+            (deletedObjects, deletedPerType, keptObjects) <- deleteStaleObjects tx
+
+            -- Delete URLs that are now not referred by any object
+            deletedURLs <- deleteDanglingUrls db tx
+
+            let deletedVersions = length toDelete
+            pure CleanUpResult {..}            
+-}
+
 deleteStaleContent :: (MonadIO m, Storage s, Logger logger) => 
                 logger
                 -> DB s                 
@@ -1075,22 +1038,8 @@
         
         -- Delete old versions associated with async fetches and 
         -- other non-validation related stuff        
-        rwTx db $ \tx -> do
-            -- First delete the oldest versions            
+        rwTx db $ \tx -> do            
             deletedVersions <- deleteOldVersions tx
-=======
-deleteStaleContent :: (MonadIO m, Storage s) => 
-                    DB s -> 
-                    (WorldVersion -> Bool) -> -- ^ function that determines if an object is too old to be in cache
-                    m CleanUpResult
-deleteStaleContent db@DB { objectStore = RpkiObjectStore {..} } tooOld = 
-    mapException (AppException . storageError) <$> liftIO $ do    
-        rwTx db $ \tx -> do            
-            toDelete <- filter tooOld . map fst <$> versionsBackwards tx db
-            forM_ toDelete $ deleteValidationVersion tx db    
-                                
-            validatedByRecentVersions <- cleanupValidatedByVersionMap tx db tooOld                
->>>>>>> 7679442e
 
             -- Now delete objects that are last used by the deleted versions
             (deletedObjects, deletedPerType, keptObjects) <- deleteStaleObjects tx
@@ -1098,20 +1047,13 @@
             -- Delete URLs that are now not referred by any object
             deletedURLs <- deleteDanglingUrls db tx
 
-            let deletedVersions = length toDelete
             pure CleanUpResult {..}
   where
-<<<<<<< HEAD
-
-    deleteOldVersions tx = do 
-        deletedNotValidationVersions <- deleteOldNonValidationVersions tx db versionIsTooOld        
-        validationVersionsToDelete   <- filter versionIsTooOld <$> validationVersions tx db
-
-        for_ validationVersionsToDelete $ \version -> do 
-            deletePayloads tx db version
-            deleteVersion tx db version                                
-
-        pure $ deletedNotValidationVersions + List.length validationVersionsToDelete
+
+    deleteOldVersions tx = do
+        toDelete <- filter versionIsTooOld . map fst <$> versionsBackwards tx db
+        forM_ toDelete $ deleteValidationVersion tx db
+        pure $ List.length toDelete
 
     deleteStaleObjects tx = do 
 
@@ -1152,7 +1094,7 @@
             z <- getLocationsByKey tx db key
             forM_ z $ \location -> do 
                 forM_ (Map.lookup key hashes) $ \hash -> 
-                    logDebug logger [i||Deleted object #{pickLocation location} with hash #{hash} to the database.|]
+                    logDebug logger [i||Deleted #{pickLocation location}, #{hash}.|]
 
             deleteObjectByKey tx db key
 
@@ -1161,34 +1103,6 @@
             let deletedCount = fromIntegral $ sum $ Map.elems deleted
             kept    <- readTVar keptTotal
             pure (deletedCount, deleted, kept)
-=======
-    deleteStaleObjects tx validatedByRecentVersions = do 
-        -- Set of all objects touched by validation with versions
-        -- that are not "too old".
-        let touchedObjectKeys = Map.keysSet validatedByRecentVersions
-
-        -- Objects inserted by validation with version that is not "too old".
-        -- We want to preseve these objects in the cache even if they were 
-        -- never used, they may still be used later. That may happens if
-        -- a repository updates a manifest aftert updating its children.
-        recentlyInsertedObjectKeys <- M.fold tx objectMetas 
-            (\allKeys key (ObjectMeta version _) -> 
-                pure $! if tooOld version 
-                    then allKeys 
-                    else key `Set.insert` allKeys) mempty
-
-        let keysToKeep = touchedObjectKeys <> recentlyInsertedObjectKeys            
-
-        -- Everything else must be purged
-        hashesToDelete <- M.fold tx hashToKey 
-            (\allHashes hash key ->
-                if key `Set.member` keysToKeep
-                    then pure $! allHashes
-                    else pure $! hash `Set.insert` allHashes) mempty 
-        
-        for_ hashesToDelete $ deleteObject tx db        
-        pure (Set.size hashesToDelete, Set.size keysToKeep)
->>>>>>> 7679442e
 
 
 deleteDanglingUrls :: DB s -> Tx s 'RW -> IO Int
