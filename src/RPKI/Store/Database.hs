{-# LANGUAGE DerivingStrategies    #-}
{-# LANGUAGE FlexibleInstances     #-}
{-# LANGUAGE MultiParamTypeClasses #-}
{-# LANGUAGE RecordWildCards       #-}
{-# LANGUAGE StrictData            #-}
{-# LANGUAGE OverloadedStrings     #-}
{-# LANGUAGE OverloadedLabels      #-}
{-# LANGUAGE DeriveAnyClass        #-}
{-# LANGUAGE QuasiQuotes           #-}

module RPKI.Store.Database where

import           Control.Exception.Lifted
import           Control.Lens
import           Control.Monad.Trans.Maybe
import           Control.Monad
import           Control.Monad.Trans
import           Control.Monad.Reader     (ask)
import           Data.Foldable            (for_)

import qualified Data.ByteString          as BS
import qualified Data.ByteString.Char8    as C8
import qualified Data.List                as List
import           Data.Maybe               (catMaybes, fromMaybe)
import qualified Data.Set                 as Set
import           Data.Text                (Text)
import qualified Data.Text                as Text
import           Data.Map.Strict          (Map)
import qualified Data.Map.Strict          as Map
import qualified Data.Map.Monoidal.Strict as MonoidalMap
import qualified Data.Hashable            as H
import           Data.Text.Encoding       (encodeUtf8)
import           Data.Tuple.Strict
import           GHC.Generics
import           Text.Read

import           RPKI.Domain
import           RPKI.Reporting
import           RPKI.Store.Base.Map      (SMap (..))
import           RPKI.Store.Base.MultiMap (SMultiMap (..))
import           RPKI.TAL
import           RPKI.RRDP.Types
import           RPKI.SLURM.Types
import           RPKI.Repository

import qualified RPKI.Store.Base.Map      as M
import qualified RPKI.Store.Base.MultiMap as MM
import           RPKI.Store.Base.Storable
import           RPKI.Store.Base.Storage
import           RPKI.Store.Base.Serialisation
import           RPKI.Store.Sequence
import           RPKI.Store.Types
import           RPKI.Validation.Types

import           RPKI.Util                (ifJustM)

import           RPKI.AppMonad
import           RPKI.AppState
import           RPKI.AppTypes
import           RPKI.RTR.Types
import           RPKI.Time

-- This one is to be changed manually whenever 
-- any of the serialisable/serialized types become incompatible.
-- 
-- It is brittle and inconvenient, but so far seems to be 
-- the only realistic option.
currentDatabaseVersion :: Integer
<<<<<<< HEAD
currentDatabaseVersion = 28
=======
currentDatabaseVersion = 29
>>>>>>> 967d10b2

-- Some constant keys
databaseVersionKey, lastValidMftKey, forAsyncFetchKey :: Text
databaseVersionKey = "database-version"
lastValidMftKey    = "last-valid-mft"
forAsyncFetchKey  = "for-async-fetch"

data EraseWrapper s where 
    EraseWrapper :: forall t s . (Storage s, CanErase s t) => t -> EraseWrapper s

-- All of the stores of the application in one place
data DB s = DB {
    taStore          :: TAStore s, 
    repositoryStore  :: RepositoryStore s, 
    objectStore      :: RpkiObjectStore s,    
    validationsStore :: ValidationsStore s,    
    vrpStore         :: VRPStore s,
    aspaStore        :: AspaStore s,
    gbrStore         :: GbrStore s,
    bgpStore         :: BgpStore s,
    versionStore     :: VersionStore s,
    metricStore      :: MetricStore s,
    slurmStore       :: SlurmStore s,
    jobStore         :: JobStore s,
    sequences        :: SequenceMap s,
    metadataStore    :: MetadataStore s,
    erasables        :: [EraseWrapper s]
} deriving stock (Generic)

instance Storage s => WithStorage s (DB s) where
    storage DB {..} = storage taStore


-- | RPKI objects store

-- Important: 
-- Locations of an object (URLs where the object was downloaded from) are stored
-- in a separate pair of maps urlKeyToObjectKey and objectKeyToUrlKeys. 
-- That's why all the fiddling with locations in saveObject, getLocatedByKey 
-- and deleteObject.
-- 
-- Also, since URLs are relativly long, there's a separate mapping between 
-- URLs and artificial UrlKeys.
-- 
data RpkiObjectStore s = RpkiObjectStore {
        keys           :: Sequence s,
        objects        :: SMap "objects" s ObjectKey (Compressed (StorableObject RpkiObject)),
        hashToKey      :: SMap "hash-to-key" s Hash ObjectKey,    
        mftByAKI       :: SMultiMap "mft-by-aki" s AKI (ObjectKey, MftTimingMark),
        lastValidMfts  :: SMap "last-valid-mfts" s Text (Compressed (Map AKI ObjectKey)),    
        certBySKI      :: SMap "cert-by-ski" s SKI ObjectKey,    

        objectMetas   :: SMap "object-meta" s ObjectKey ObjectMeta,
        validatedByVersion :: SMap "validated-by-version" s WorldVersion (Compressed (Set.Set ObjectKey)),

        -- Object URL mapping
        uriToUriKey    :: SMap "uri-to-uri-key" s SafeUrlAsKey UrlKey,
        uriKeyToUri    :: SMap "uri-key-to-uri" s UrlKey RpkiURL,

        urlKeyToObjectKey  :: SMultiMap "uri-key-to-object-key" s UrlKey ObjectKey,
        objectKeyToUrlKeys :: SMap "object-key-to-uri" s ObjectKey [UrlKey],

        mftShortcuts       :: MftShortcutStore s,
        originals          :: SMap "object-original" s ObjectKey (Verbatim ObjectOriginal)
    } 
    deriving stock (Generic)


instance Storage s => WithStorage s (RpkiObjectStore s) where
    storage = storage . objects


-- | TA Store 
newtype TAStore s = TAStore { 
        tas :: SMap "trust-anchors" s TaName StorableTA
    }
    deriving stock (Generic)

instance Storage s => WithStorage s (TAStore s) where
    storage (TAStore s) = storage s

newtype ValidationsStore s = ValidationsStore { 
        results :: SMap "validations" s WorldVersion (Compressed Validations) 
    }
    deriving stock (Generic)

instance Storage s => WithStorage s (ValidationsStore s) where
    storage (ValidationsStore s) = storage s

newtype MetricStore s = MetricStore {
        metrics :: SMap "metrics" s WorldVersion (Compressed RawMetric)
    }    
    deriving stock (Generic)

instance Storage s => WithStorage s (MetricStore s) where
    storage (MetricStore s) = storage s


-- | VRP store
newtype VRPStore s = VRPStore {    
        roas :: SMap "roas" s WorldVersion (Compressed Roas)
    }
    deriving stock (Generic)

-- | ASPA store
newtype AspaStore s = AspaStore {    
        aspas :: SMap "aspas" s WorldVersion (Compressed (Set.Set Aspa))
    } 
    deriving stock (Generic)

-- | GBR store
newtype GbrStore s = GbrStore {    
        gbrs :: SMap "gbrs" s WorldVersion (Compressed (Set.Set (T2 Hash Gbr)))
    } 
    deriving stock (Generic)

-- | BGP certificate store
newtype BgpStore s = BgpStore {    
        bgps :: SMap "bgps" s WorldVersion (Compressed (Set.Set BGPSecPayload))
    }
    deriving stock (Generic)

instance Storage s => WithStorage s (VRPStore s) where
    storage (VRPStore s) = storage s


-- Version store
newtype VersionStore s = VersionStore {
        versions :: SMap "versions" s WorldVersion VersionKind
    }
    deriving stock (Generic)

instance Storage s => WithStorage s (VersionStore s) where
    storage (VersionStore s) = storage s


newtype SlurmStore s = SlurmStore {
        slurms :: SMap "slurms" s WorldVersion (Compressed Slurm)
    }
    deriving stock (Generic)

data RepositoryStore s = RepositoryStore {
        rrdpS     :: SMap "rrdp-repositories" s RrdpURL RrdpRepository,
        rsyncS    :: SMap "rsync-repositories" s RsyncHost RsyncNodeNormal,        
        forAsyncS :: SMap "for-async-fetch" s Text (Compressed (Set.Set [RpkiURL]))
    }
    deriving stock (Generic)

instance Storage s => WithStorage s (RepositoryStore s) where
    storage (RepositoryStore s _ _) = storage s

newtype JobStore s = JobStore {
        jobs :: SMap "jobs" s Text Instant
    }
    deriving stock (Generic)

newtype MetadataStore s = MetadataStore {
        metadata :: SMap "metadata" s Text Text
    }
    deriving stock (Generic)

data MftShortcutMeta = MftShortcutMeta {
        key            :: ObjectKey,        
        notValidBefore :: Instant,
        notValidAfter  :: Instant,        
        serial         :: Serial,
        manifestNumber :: Serial,
        crlShortcut    :: CrlShortcut
    }
    deriving stock (Show, Eq, Ord, Generic)
    deriving anyclass TheBinary

newtype MftShortcutChildren = MftShortcutChildren {
        nonCrlEntries :: Map.Map ObjectKey MftEntry
    }
    deriving stock (Show, Eq, Ord, Generic)
    deriving anyclass TheBinary


data MftShortcutStore s = MftShortcutStore {
        mftMetas :: SMap "mfts-shortcut-meta" s AKI (Verbatim (Compressed MftShortcutMeta)),
        mftChildren :: SMap "mfts-shortcut-children" s AKI (Verbatim (Compressed MftShortcutChildren))
    }
    deriving stock (Generic)


getKeyByHash :: (MonadIO m, Storage s) => 
                Tx s mode -> DB s -> Hash -> m (Maybe ObjectKey)
getKeyByHash tx DB { objectStore = RpkiObjectStore {..} } h = 
    liftIO $ M.get tx hashToKey h

getByHash :: (MonadIO m, Storage s) => 
            Tx s mode -> DB s -> Hash -> m (Maybe (Located RpkiObject))
getByHash tx db h = ((^. #object) <$>) <$> getKeyedByHash tx db h    

getKeyedByHash :: (MonadIO m, Storage s) => 
              Tx s mode -> DB s -> Hash -> m (Maybe (Keyed (Located RpkiObject)))
getKeyedByHash tx db@DB { objectStore = RpkiObjectStore {..} } h = liftIO $ runMaybeT $ do 
    objectKey <- MaybeT $ M.get tx hashToKey h
    z         <- MaybeT $ getLocatedByKey tx db objectKey
    pure $ Keyed z objectKey
            
getByUri :: (MonadIO m, Storage s) => 
            Tx s mode -> DB s -> RpkiURL -> m [Located RpkiObject]
getByUri tx db uri = liftIO $ do
    keys' <- getKeysByUri tx db uri
    fmap catMaybes $ mapM (getLocatedByKey tx db) keys'

getKeysByUri :: (MonadIO m, Storage s) => 
                Tx s mode -> DB s -> RpkiURL -> m [ObjectKey]
getKeysByUri tx DB { objectStore = RpkiObjectStore {..} } uri = liftIO $
    M.get tx uriToUriKey (makeSafeUrl uri) >>= \case 
        Nothing     -> pure []
        Just uriKey -> MM.allForKey tx urlKeyToObjectKey uriKey
                
getObjectByKey :: (MonadIO m, Storage s) => 
                Tx s mode -> DB s -> ObjectKey -> m (Maybe RpkiObject)
getObjectByKey tx DB { objectStore = RpkiObjectStore {..} } k = liftIO $
    fmap (\(Compressed StorableObject{..}) -> object) <$> M.get tx objects k    

getLocatedByKey :: (MonadIO m, Storage s) => 
                Tx s mode -> DB s -> ObjectKey -> m (Maybe (Located RpkiObject))
getLocatedByKey tx db k = liftIO $ runMaybeT $ do     
    object    <- MaybeT $ getObjectByKey tx db k    
    locations <- MaybeT $ getLocationsByKey tx db k                    
    pure $ Located locations object


-- Very specifis for optimising locations validation
getLocationCountByKey :: (MonadIO m, Storage s) => 
                        Tx s mode -> DB s -> ObjectKey -> m Int
getLocationCountByKey tx DB { objectStore = RpkiObjectStore {..} } k = liftIO $ do         
    M.get tx objectKeyToUrlKeys k >>= \case 
        Nothing      -> pure 0
        Just urlKeys -> pure $! length urlKeys    

getLocationsByKey :: (MonadIO m, Storage s) => 
                Tx s mode -> DB s -> ObjectKey -> m (Maybe Locations)
getLocationsByKey tx DB { objectStore = RpkiObjectStore {..} } k = liftIO $ runMaybeT $ do         
    uriKeys   <- MaybeT $ M.get tx objectKeyToUrlKeys k
    locations <- MaybeT 
                    $ (toNESet . catMaybes <$>)
                    $ mapM (M.get tx uriKeyToUri) uriKeys             
    pure $ Locations locations

saveObject :: (MonadIO m, Storage s) => 
            Tx s 'RW 
            -> DB s 
            -> StorableObject RpkiObject
            -> WorldVersion -> m ()
saveObject tx DB { objectStore = RpkiObjectStore {..} } so@StorableObject {..} wv = liftIO $ do
    let h = getHash object
    exists <- M.exists tx hashToKey h    
    unless exists $ do          
        SequenceValue k <- nextValue tx keys
        let objectKey = ObjectKey $ ArtificialKey k
        M.put tx hashToKey h objectKey
        M.put tx objects objectKey (Compressed so)
        M.put tx objectMetas objectKey (ObjectMeta wv (getRpkiObjectType object))
        case object of
            CerRO c -> 
                M.put tx certBySKI (getSKI c) objectKey
            MftRO mft -> 
                for_ (getAKI object) $ \aki' ->
                    MM.put tx mftByAKI aki' (objectKey, getMftTimingMark mft)
            _ -> pure ()        

saveOriginal :: (MonadIO m, Storage s) => 
                Tx s 'RW 
                -> DB s 
                -> ObjectOriginal
                -> Hash          
                -> ObjectMeta  
                -> m ()
saveOriginal tx DB { objectStore = RpkiObjectStore {..} } (ObjectOriginal blob) hash objectMeta = liftIO $ do    
    exists <- M.exists tx hashToKey hash    
    unless exists $ do          
        SequenceValue k <- nextValue tx keys
        let key = ObjectKey $ ArtificialKey k
        M.put tx hashToKey hash key
        M.put tx originals key (Verbatim $ Storable blob)       
        M.put tx objectMetas key objectMeta


getOriginalBlob :: (MonadIO m, Storage s) => 
                Tx s mode
                -> DB s 
                -> ObjectKey            
                -> m (Maybe ObjectOriginal)
getOriginalBlob tx DB { objectStore = RpkiObjectStore {..} } key = liftIO $ do    
    fmap (ObjectOriginal . unStorable . unVerbatim) <$> M.get tx originals key

getOriginalBlobByHash :: (MonadIO m, Storage s) => 
                        Tx s mode
                        -> DB s 
                        -> Hash 
                        -> m (Maybe ObjectOriginal)
getOriginalBlobByHash tx db hash =     
    getKeyByHash tx db hash >>= \case 
        Nothing  -> pure Nothing
        Just key -> getOriginalBlob tx db key    

getObjectMeta :: (MonadIO m, Storage s) => 
                Tx s mode
                -> DB s 
                -> ObjectKey            
                -> m (Maybe ObjectMeta)
getObjectMeta tx DB { objectStore = RpkiObjectStore {..} } key = 
    liftIO $ M.get tx objectMetas key                

linkObjectToUrl :: (MonadIO m, Storage s) => 
                Tx s 'RW 
                -> DB s 
                -> RpkiURL
                -> Hash
                -> m ()
linkObjectToUrl tx DB { objectStore = RpkiObjectStore {..} } rpkiURL hash = liftIO $ do    
    let safeUrl = makeSafeUrl rpkiURL
    ifJustM (M.get tx hashToKey hash) $ \objectKey -> do        
        z <- M.get tx uriToUriKey safeUrl 
        urlKey <- maybe (saveUrl safeUrl) pure z                
        
        M.get tx objectKeyToUrlKeys objectKey >>= \case 
            Nothing -> do 
                M.put tx objectKeyToUrlKeys objectKey [urlKey]
                MM.put tx urlKeyToObjectKey urlKey objectKey
            Just existingUrlKeys -> 
                when (urlKey `notElem` existingUrlKeys) $ do 
                    M.put tx objectKeyToUrlKeys objectKey (urlKey : existingUrlKeys)
                    MM.put tx urlKeyToObjectKey urlKey objectKey
  where
    saveUrl safeUrl = do 
        SequenceValue k <- nextValue tx keys
        let urlKey = UrlKey $ ArtificialKey k
        M.put tx uriToUriKey safeUrl urlKey
        M.put tx uriKeyToUri urlKey rpkiURL            
        pure urlKey


hashExists :: (MonadIO m, Storage s) => 
            Tx s mode -> DB s -> Hash -> m Bool
hashExists tx DB { objectStore = RpkiObjectStore {..} } h = 
    liftIO $ M.exists tx hashToKey h


deleteObject :: (MonadIO m, Storage s) => Tx s 'RW -> DB s -> Hash -> m ()
deleteObject tx db@DB { objectStore = RpkiObjectStore {..} } h = liftIO $
    ifJustM (M.get tx hashToKey h) $ \objectKey ->             
        ifJustM (getObjectByKey tx db objectKey) $ \ro -> do 
            M.delete tx objects objectKey
            M.delete tx objectMetas objectKey        
            M.delete tx hashToKey h        
            case ro of 
                CerRO c -> M.delete tx certBySKI (getSKI c)
                _       -> pure ()
            ifJustM (M.get tx objectKeyToUrlKeys objectKey) $ \urlKeys -> do 
                M.delete tx objectKeyToUrlKeys objectKey            
                forM_ urlKeys $ \urlKey ->
                    MM.delete tx urlKeyToObjectKey urlKey objectKey                
            
            for_ (getAKI ro) $ \aki' -> 
                case ro of
                    MftRO mft -> do 
                        MM.delete tx mftByAKI aki' (objectKey, getMftTimingMark mft)
                        deleteMftShortcut tx db aki'
                    _  -> pure ()        


findLatestMftByAKI :: (MonadIO m, Storage s) => 
                    Tx s mode -> DB s -> AKI -> m (Maybe (Keyed (Located MftObject)))
findLatestMftByAKI tx db aki' = liftIO $ do   
    findLatestMftKeyByAKI tx db aki' >>= \case     
        Nothing -> pure Nothing     
        Just k  -> getMftByKey tx db k

findLatestMftKeyByAKI :: (MonadIO m, Storage s) => 
                         Tx s mode -> DB s -> AKI -> m (Maybe ObjectKey)
findLatestMftKeyByAKI tx DB { objectStore = RpkiObjectStore {..} } aki' = liftIO $ 
    MM.foldS tx mftByAKI aki' chooseLatest Nothing >>= \case
        Nothing     -> pure Nothing
        Just (k, _) -> pure $ Just k
  where
    chooseLatest latest _ (k, timingMark) = 
        pure $! case latest of 
            Nothing                       -> Just (k, timingMark)
            Just (_, latestMark) 
                | timingMark > latestMark -> Just (k, timingMark)
                | otherwise               -> latest                                  


getMftByKey :: (MonadIO m, Storage s) => 
                Tx s mode -> DB s -> ObjectKey -> m (Maybe (Keyed (Located MftObject)))
getMftByKey tx db k = do 
    o <- getLocatedByKey tx db k
    pure $! case o of 
        Just (Located loc (MftRO mft)) -> Just $ Keyed (Located loc mft) k
        _                              -> Nothing       


getMftShorcut :: (MonadIO m, Storage s) => 
                Tx s mode -> DB s -> AKI -> m (Maybe MftShortcut)
getMftShorcut tx DB { objectStore = RpkiObjectStore {..} } aki = liftIO $ do 
    let MftShortcutStore {..} = mftShortcuts 
    runMaybeT $ do 
        mftMeta_ <- MaybeT $ M.get tx mftMetas aki
        let MftShortcutMeta {..} = unCompressed $ restoreFromRaw $ mftMeta_
        mftChildren_ <- MaybeT $ M.get tx mftChildren aki
        let MftShortcutChildren {..} = unCompressed $ restoreFromRaw mftChildren_
        pure $! MftShortcut {..}

saveMftShorcutMeta :: (MonadIO m, Storage s) => 
                    Tx s 'RW -> DB s -> AKI -> Verbatim (Compressed MftShortcutMeta) -> m ()
saveMftShorcutMeta tx 
    DB { objectStore = RpkiObjectStore { mftShortcuts = MftShortcutStore {..} } } 
    aki raw = liftIO $ M.put tx mftMetas aki raw

saveMftShorcutChildren :: (MonadIO m, Storage s) => 
                        Tx s 'RW -> DB s -> AKI -> Verbatim (Compressed MftShortcutChildren) -> m ()
saveMftShorcutChildren tx 
    DB { objectStore = RpkiObjectStore { mftShortcuts = MftShortcutStore {..} } } 
    aki raw = liftIO $ M.put tx mftChildren aki raw


deleteMftShortcut :: (MonadIO m, Storage s) => 
                    Tx s 'RW -> DB s -> AKI -> m ()
deleteMftShortcut tx 
    DB { objectStore = RpkiObjectStore { mftShortcuts = MftShortcutStore {..} } } 
    aki = liftIO $ do             
        M.delete tx mftMetas aki
        M.delete tx mftChildren aki

markAsValidated :: (MonadIO m, Storage s) => 
                    Tx s 'RW -> DB s 
                -> Set.Set ObjectKey 
                -> WorldVersion -> m ()
markAsValidated tx db@DB { objectStore = RpkiObjectStore {..} } allKeys worldVersion = liftIO $ do 
    existingVersions <- validationVersions tx db                

    M.put tx validatedByVersion worldVersion (Compressed allKeys)    
    case existingVersions of 
        [] -> pure ()
        _ -> do
            -- This is an optimisation, but a necessary one:
            -- Delete 'validatedKeys' from the previous version if
            -- they are present in the last one. In most cases it
            -- will delete most of the entries.
            let previousVersion = List.maximum existingVersions 
            ifJustM (M.get tx validatedByVersion previousVersion) $ \(Compressed previousKeys) ->                
                M.put tx validatedByVersion previousVersion $ 
                        Compressed $ previousKeys `Set.difference` allKeys


-- This is for testing purposes mostly
getAll :: (MonadIO m, Storage s) => Tx s mode -> DB s -> m [Located RpkiObject]
getAll tx db@DB { objectStore = RpkiObjectStore {..} } = liftIO $ do 
    allKeys <- M.keys tx objects
    catMaybes <$> forM allKeys (getLocatedByKey tx db)    


-- | Get something from the manifest that would allow us to judge 
-- which MFT is newer/older.
getMftTimingMark :: MftObject -> MftTimingMark
getMftTimingMark mft = let 
    m = getCMSContent $ cmsPayload mft 
    in MftTimingMark (thisTime m) (nextTime m)



getLatestValidMfts :: (MonadIO m, Storage s) => 
                        Tx s mode -> DB s -> m (Map AKI ObjectKey)
getLatestValidMfts tx DB { objectStore = RpkiObjectStore {..}} = liftIO $ do
    z <- M.get tx lastValidMfts lastValidMftKey
    pure $ case z of 
        Nothing             -> Map.empty
        Just (Compressed r) -> r


getBySKI :: (MonadIO m, Storage s) => Tx s mode -> DB s -> SKI -> m (Maybe (Located CaCerObject))
getBySKI tx db@DB { objectStore = RpkiObjectStore {..} } ski = liftIO $ runMaybeT $ do 
    objectKey <- MaybeT $ M.get tx certBySKI ski
    located   <- MaybeT $ getLocatedByKey tx db objectKey
    pure $ located & #payload %~ (\(CerRO c) -> c) 

-- TA store functions

saveTA :: (MonadIO m, Storage s) => Tx s 'RW -> DB s -> StorableTA -> m ()
saveTA tx DB { taStore = TAStore s } ta = liftIO $ M.put tx s (getTaName $ tal ta) ta

getTA :: (MonadIO m, Storage s) => Tx s mode -> DB s -> TaName -> m (Maybe StorableTA)
getTA tx DB { taStore = TAStore s } name = liftIO $ M.get tx s name

getTAs :: (MonadIO m, Storage s) => Tx s mode -> DB s -> m [(TaName, StorableTA)]
getTAs tx DB { taStore = TAStore s } = liftIO $ M.all tx s

saveValidations :: (MonadIO m, Storage s) => 
            Tx s 'RW -> DB s -> WorldVersion -> Validations -> m ()
saveValidations tx DB { validationsStore = ValidationsStore s } wv validations = 
    liftIO $ M.put tx s wv (Compressed validations)

validationsForVersion :: (MonadIO m, Storage s) => 
                        Tx s mode -> DB s -> WorldVersion -> m (Maybe Validations)
validationsForVersion tx DB { validationsStore = ValidationsStore {..} } wv = 
    liftIO $ fmap unCompressed <$> M.get tx results wv

deleteValidations :: (MonadIO m, Storage s) => 
                Tx s 'RW -> DB s -> WorldVersion -> m ()
deleteValidations tx DB { validationsStore = ValidationsStore {..} } wv = 
    liftIO $ M.delete tx results wv
                 

getVrps :: (MonadIO m, Storage s) => 
            Tx s mode -> DB s -> WorldVersion -> m (Maybe Vrps)
getVrps tx DB { vrpStore = VRPStore m } wv = liftIO $ do
    fmap (fmap unCompressed) (M.get tx m wv) >>= \case     
        Nothing          -> pure Nothing
        Just (Roas roas) -> do 
            pure $ Just $ Vrps $ MonoidalMap.fromList 
                $ map (\(ta, r) -> (ta, mconcat $ Map.elems $ MonoidalMap.getMonoidalMap r)) 
                $ MonoidalMap.toList roas            

getRoas :: (MonadIO m, Storage s) => 
            Tx s mode -> DB s -> WorldVersion -> m (Maybe Roas)
getRoas tx DB { vrpStore = VRPStore m } wv = liftIO $ fmap unCompressed <$> M.get tx m wv


deleteRoas :: (MonadIO m, Storage s) => 
            Tx s 'RW -> DB s -> WorldVersion -> m ()
deleteRoas tx DB { vrpStore = VRPStore r } wv = liftIO $ M.delete tx r wv

getAspas :: (MonadIO m, Storage s) => 
            Tx s mode -> DB s -> WorldVersion -> m (Maybe (Set.Set Aspa))
getAspas tx DB { aspaStore = AspaStore m } wv = 
    liftIO $ fmap unCompressed <$> M.get tx m wv    

deleteAspas :: (MonadIO m, Storage s) => 
            Tx s 'RW -> DB s -> WorldVersion -> m ()
deleteAspas tx DB { aspaStore = AspaStore m } wv = liftIO $ M.delete tx m wv

saveAspas :: (MonadIO m, Storage s) => 
            Tx s 'RW -> DB s -> Set.Set Aspa -> WorldVersion -> m ()
saveAspas tx DB { aspaStore = AspaStore m } aspas worldVersion = 
    liftIO $ M.put tx m worldVersion (Compressed aspas)

getGbrs :: (MonadIO m, Storage s) => 
            Tx s mode -> DB s -> WorldVersion -> m (Maybe (Set.Set (T2 Hash Gbr)))
getGbrs tx DB { gbrStore = GbrStore m } wv = 
    liftIO $ fmap unCompressed <$> M.get tx m wv        

deleteGbrs :: (MonadIO m, Storage s) => 
            Tx s 'RW -> DB s -> WorldVersion -> m ()
deleteGbrs tx DB { gbrStore = GbrStore m } wv = liftIO $ M.delete tx m wv

saveGbrs :: (MonadIO m, Storage s) => 
            Tx s 'RW -> DB s -> Set.Set (T2 Hash Gbr) -> WorldVersion -> m ()
saveGbrs tx DB { gbrStore = GbrStore m } gbrs worldVersion = 
    liftIO $ M.put tx m worldVersion (Compressed gbrs)

saveRoas :: (MonadIO m, Storage s) => 
            Tx s 'RW -> DB s -> Roas -> WorldVersion -> m ()
saveRoas tx DB { vrpStore = VRPStore roaMap } roas worldVersion = 
    liftIO $ M.put tx roaMap worldVersion (Compressed roas)

saveBgps :: (MonadIO m, Storage s) => 
            Tx s 'RW -> DB s -> Set.Set BGPSecPayload -> WorldVersion -> m ()
saveBgps tx DB { bgpStore = BgpStore bgpMap } bgps worldVersion = 
    liftIO $ M.put tx bgpMap worldVersion (Compressed bgps)

deleteBgps :: (MonadIO m, Storage s) => 
            Tx s 'RW -> DB s -> WorldVersion -> m ()
deleteBgps tx DB { bgpStore = BgpStore bgpMap } wv = liftIO $ M.delete tx bgpMap wv

getBgps :: (MonadIO m, Storage s) => 
            Tx s mode -> DB s -> WorldVersion -> m (Maybe (Set.Set BGPSecPayload))
getBgps tx DB { bgpStore = BgpStore m } wv = 
    liftIO $ fmap unCompressed <$> M.get tx m wv    

saveVersion :: (MonadIO m, Storage s) => 
        Tx s 'RW -> DB s -> WorldVersion -> VersionKind -> m ()
saveVersion tx DB { versionStore = VersionStore s } wv versionState = 
    liftIO $ M.put tx s wv versionState

allVersions :: (MonadIO m, Storage s) => Tx s mode -> DB s -> m [(WorldVersion, VersionKind)]
allVersions tx DB { versionStore = VersionStore s } = liftIO $ M.all tx s

validationVersions :: (MonadIO m, Storage s) => Tx s mode -> DB s -> m [WorldVersion]
validationVersions tx DB { versionStore = VersionStore s } = liftIO $ do 
    z <- M.all tx s
    pure [ wv | (wv, vk) <- z, vk == validationKind ]

deleteVersion :: (MonadIO m, Storage s) => 
        Tx s 'RW -> DB s -> WorldVersion -> m ()
deleteVersion tx DB { versionStore = VersionStore s } wv = liftIO $ M.delete tx s wv

completeWorldVersion :: Storage s => Tx s 'RW -> DB s -> WorldVersion -> IO ()
completeWorldVersion tx database worldVersion =    
    saveVersion tx database worldVersion validationKind

generalWorldVersion :: Storage s => Tx s 'RW -> DB s -> WorldVersion -> IO ()
generalWorldVersion tx database worldVersion =    
    saveVersion tx database worldVersion generalKind

asyncFetchWorldVersion :: Storage s => Tx s 'RW -> DB s -> WorldVersion -> IO ()
asyncFetchWorldVersion tx database worldVersion =    
    saveVersion tx database worldVersion asyncFetchKind


saveMetrics :: (MonadIO m, Storage s) => Tx s 'RW -> DB s -> WorldVersion -> RawMetric -> m ()
saveMetrics tx DB { metricStore = MetricStore s } wv appMetric = 
    liftIO $ M.put tx s wv (Compressed appMetric)

metricsForVersion :: (MonadIO m, Storage s) => Tx s mode -> DB s  -> WorldVersion -> m (Maybe RawMetric)
metricsForVersion tx DB { metricStore = MetricStore {..} } wv = 
    liftIO $ fmap unCompressed <$> M.get tx metrics wv    

deleteMetrics :: (MonadIO m, Storage s) => Tx s 'RW -> DB s -> WorldVersion -> m ()
deleteMetrics tx DB { metricStore = MetricStore s } wv = liftIO $ M.delete tx s wv

saveSlurm :: (MonadIO m, Storage s) => Tx s 'RW -> DB s -> WorldVersion -> Slurm -> m ()
saveSlurm tx DB { slurmStore = SlurmStore s } wv slurm = liftIO $ M.put tx s wv (Compressed slurm)

slurmForVersion :: (MonadIO m, Storage s) => Tx s mode -> DB s -> WorldVersion -> m (Maybe Slurm)
slurmForVersion tx DB { slurmStore = SlurmStore s } wv = 
    liftIO $ fmap unCompressed <$> M.get tx s wv    

deleteSlurms :: (MonadIO m, Storage s) => Tx s 'RW -> DB s -> WorldVersion -> m ()
deleteSlurms tx DB { slurmStore = SlurmStore s } wv = liftIO $ M.delete tx s wv



updateRrdpMeta :: (MonadIO m, Storage s) =>
                Tx s 'RW -> DB s -> (SessionId, RrdpSerial) -> RrdpURL -> m ()
updateRrdpMeta tx DB { repositoryStore = RepositoryStore {..} } meta url = liftIO $ do
    z <- M.get tx rrdpS url
    for_ z $ \r -> M.put tx rrdpS url (r { rrdpMeta = Just meta })


applyChangeSet :: (MonadIO m, Storage s) =>
                Tx s 'RW ->
                DB s ->
                ChangeSet ->
                m ()
applyChangeSet tx DB { repositoryStore = RepositoryStore {..}} 
                  (ChangeSet rrdpChanges rsyncChanges usedForAsync) = liftIO $ do
    -- Do the Remove first and only then Put
    let (rrdpPuts, rrdpRemoves) = separate rrdpChanges

    for_ rrdpRemoves $ \RrdpRepository{..} -> M.delete tx rrdpS uri
    for_ rrdpPuts $ \r@RrdpRepository{..}  -> M.put tx rrdpS uri r

    let (rsyncPuts, rsyncRemoves) = separate rsyncChanges

    for_ rsyncRemoves $ \(uri', _) -> M.delete tx rsyncS uri'
    for_ rsyncPuts $ uncurry (M.put tx rsyncS)    

    let (lastSPuts, _) = separate [usedForAsync]    
    for_ lastSPuts $ \rr -> M.put tx forAsyncS forAsyncFetchKey (Compressed rr)
  where
    separate = foldr f ([], [])
      where
        f (Put r)    (ps, rs) = (r : ps, rs)
        f (Remove r) (ps, rs) = (ps, r : rs)

getPublicationPoints :: (MonadIO m, Storage s) => Tx s mode -> DB s -> m PublicationPoints
getPublicationPoints tx DB { repositoryStore = RepositoryStore {..}} = liftIO $ do
    rrdps <- M.all tx rrdpS
    rsyns <- M.all tx rsyncS    
    forAsyncS' <- fromMaybe mempty . fmap unCompressed <$> M.get tx forAsyncS forAsyncFetchKey
    pure $ PublicationPoints
            (RrdpMap $ Map.fromList rrdps)
            (RsyncTree $ Map.fromList rsyns)           
            forAsyncS'

savePublicationPoints :: (MonadIO m, Storage s) => Tx s 'RW -> DB s -> PublicationPoints -> m ()
savePublicationPoints tx db newPPs' = do
    ppsInDb <- getPublicationPoints tx db
    let changes = changeSet ppsInDb newPPs'
    applyChangeSet tx db changes


setJobCompletionTime :: (MonadIO m, Storage s) => Tx s 'RW -> DB s -> Text -> Instant -> m ()
setJobCompletionTime tx DB { jobStore = JobStore s } job t = liftIO $ M.put tx s job t

allJobs :: (MonadIO m, Storage s) => Tx s mode -> DB s -> m [(Text, Instant)]
allJobs tx DB { jobStore = JobStore s } = liftIO $ M.all tx s

getDatabaseVersion :: (MonadIO m, Storage s) => Tx s mode -> DB s -> m (Maybe Integer)
getDatabaseVersion tx DB { metadataStore = MetadataStore s } = 
    liftIO $ runMaybeT $ do 
        v <- MaybeT $ M.get tx s databaseVersionKey
        MaybeT $ pure $ readMaybe $ Text.unpack v        

saveCurrentDatabaseVersion :: (MonadIO m, Storage s) => Tx s 'RW -> DB s -> m ()
saveCurrentDatabaseVersion tx DB { metadataStore = MetadataStore s } = 
    liftIO $ M.put tx s databaseVersionKey (Text.pack $ show currentDatabaseVersion)


-- More complicated operations

data CleanUpResult = CleanUpResult {
        deletedObjects :: Int,
        keptObjects :: Int,
        deletedURLs :: Int
    }
    deriving (Show, Eq, Ord, Generic)
    deriving anyclass (TheBinary)


-- Clean up older version payloads, e.g. VRPs, ASPAs, validation results, etc.
-- 
deleteOldPayloads :: (MonadIO m, Storage s) => 
                    DB s -> 
                    (WorldVersion -> Bool) -> -- ^ function that determines if an object is too old to be in cache
                    m Int
deleteOldPayloads db tooOld = 
    mapException (AppException . storageError) <$> liftIO $ do
        rwTx db $ \tx -> do 
            versions <- validationVersions tx db    
            let toDelete = 
                    case versions of            
                        []       -> []                
                        finished -> 
                            -- delete all too old except for the last finished one    
                            let lastFinished = List.maximum finished 
                            in filter ( /= lastFinished) $ filter tooOld versions            
            forM_ toDelete $ deletePayloads tx db        
            pure $! List.length toDelete


deleteStaleContent :: (MonadIO m, Storage s) => 
                    DB s -> 
                    (WorldVersion -> Bool) -> -- ^ function that determines if an object is too old to be in cache
                    m CleanUpResult
deleteStaleContent db@DB { objectStore = RpkiObjectStore {..} } tooOld = 
    mapException (AppException . storageError) <$> liftIO $ do                

        versions <- roTx db (`validationVersions` db)
        let (toDelete, toKeep) = List.partition tooOld versions
        
        if null toDelete then do 
            kept <- roTx db $ \tx -> M.fold tx hashToKey (\n _ _ -> pure $! n + 1) 0
            pure $ CleanUpResult 0 kept 0
        else do
            rwTx db $ \tx -> do
                -- delete versions and payloads associated with them, 
                -- e.g. VRPs, ASPAs, BGPSec certificatees, etc.
                forM_ toDelete $ \version -> do 
                    deleteVersion tx db version                    
                    deletePayloads tx db version
                    M.delete tx validatedByVersion version
                        
                (deleted, kept) <- deleteStaleObjects tx toKeep
                                                        
                -- Clean up the association between AKI and last valid manifest hash            
                cleanupLatestValidMfts tx

                -- Delete URLs that are now not referred by any object
                deletedUrs <- deleteDanglingUrls db tx

                pure $! CleanUpResult deleted kept deletedUrs
  where

    cleanupLatestValidMfts tx = liftIO $ do
        z <- M.get tx lastValidMfts lastValidMftKey
        for_ z $ \(Compressed valids) -> do
            exisingKeys <- M.fold tx hashToKey (\allKeys _ k -> pure $! k `Set.insert` allKeys) Set.empty
            let existingValids = Map.filter (`Set.member` exisingKeys) valids    
            M.put tx lastValidMfts lastValidMftKey (Compressed existingValids)

    deleteStaleObjects tx versionsToKeep = do 
        -- Set of all objects touched by validation with versions
        -- that are not "too old".
        touchedObjectKeys <- foldM 
            (\allKeys version ->
                M.get tx validatedByVersion version >>= \case                        
                    Nothing                 -> pure $! allKeys
                    Just (Compressed keys') -> pure $! allKeys <> keys')
            mempty 
            versionsToKeep

        -- Objects inserted by validation with version that is not too old.
        -- We want to preseve these objects in the cache even if they are 
        -- never used, they may still be used later. That may happens if
        -- a repository updates a manifest aftert updating its children.
        recentlyInsertedObjectKeys <- M.fold tx objectMetas 
            (\allKeys key (ObjectMeta version _) -> 
                pure $! if tooOld version 
                    then allKeys 
                    else key `Set.insert` allKeys) mempty

        let keysToKeep = touchedObjectKeys <> recentlyInsertedObjectKeys            

        -- Everything else must be purged
        hashesToDelete <- M.fold tx hashToKey 
            (\allHashes hash key ->
                if key `Set.member` keysToKeep
                    then pure $! allHashes
                    else pure $! hash `Set.insert` allHashes) mempty 
        
        forM_ hashesToDelete $ deleteObject tx db        
        pure (Set.size hashesToDelete, Set.size keysToKeep)

deleteDanglingUrls :: DB s -> Tx s 'RW -> IO Int
deleteDanglingUrls DB { objectStore = RpkiObjectStore {..} } tx = do 
    referencedUrlKeys <- M.fold tx objectKeyToUrlKeys
            (\allUrlKey _ urlKeys -> pure $! Set.fromList urlKeys <> allUrlKey)
            mempty

    urlsToDelete <- M.fold tx uriKeyToUri 
            (\result urlKey url -> 
                pure $! 
                    if urlKey `Set.notMember` referencedUrlKeys
                        then (urlKey, url) : result
                        else result)
            mempty


    forM_ urlsToDelete $ \(urlKey, url) -> do 
        M.delete tx uriKeyToUri urlKey
        M.delete tx uriToUriKey (makeSafeUrl url)           

    pure $ length urlsToDelete


deletePayloads :: (MonadIO m, Storage s) => 
            Tx s 'RW -> DB s -> WorldVersion -> m ()
deletePayloads tx db worldVersion = do    
    deleteValidations tx db worldVersion
    deleteAspas tx db worldVersion            
    deleteGbrs tx db worldVersion            
    deleteBgps tx db worldVersion                
    deleteRoas tx db worldVersion            
    deleteMetrics tx db worldVersion
    deleteSlurms tx db worldVersion


-- | Find the latest completed world version 
-- 
getLastValidationVersion :: (Storage s) => DB s -> Tx s 'RO -> IO (Maybe WorldVersion)
getLastValidationVersion db tx = getLastVersionOfKind db tx validationKind        

getLastVersionOfKind :: (Storage s) => DB s -> Tx s 'RO -> VersionKind -> IO (Maybe WorldVersion)
getLastVersionOfKind database tx versionKind = do 
        versions <- allVersions tx database        
        pure $ case [ v | (v, k) <- versions, k == versionKind ] of         
                []  -> Nothing
                vs' -> Just $ maximum vs'

getLatestVRPs :: Storage s => DB s -> IO (Maybe Vrps)
getLatestVRPs db = 
    roTx db $ \tx ->        
        runMaybeT $ do 
            version <- MaybeT $ getLastValidationVersion db tx
            MaybeT $ getVrps tx db version

getLatestAspas :: Storage s => DB s -> IO (Set.Set Aspa)
getLatestAspas db = roTx db $ \tx -> getLatestX tx db getAspas

getLatestGbrs :: Storage s => DB s -> IO [Located RpkiObject]
getLatestGbrs db = 
    roTx db $ \tx -> do 
        gbrs <- Set.toList <$> getLatestX tx db getGbrs 
        fmap catMaybes $ forM gbrs $ \(T2 hash _) -> getByHash tx db hash                       

getLatestBgps :: Storage s => DB s -> IO (Set.Set BGPSecPayload)
getLatestBgps db = roTx db $ \tx -> getLatestX tx db getBgps    
    
getLatestX :: (Storage s, Monoid b) =>
            Tx s 'RO
            -> DB s
            -> (Tx s 'RO -> DB s -> WorldVersion -> IO (Maybe b))
            -> IO b
getLatestX tx db f =      
    getLastValidationVersion db tx >>= \case         
        Nothing      -> pure mempty
        Just version -> fromMaybe mempty <$> f tx db version    


getRtrPayloads :: (MonadIO m, Storage s) => Tx s 'RO -> DB s -> WorldVersion -> m (Maybe RtrPayloads)
getRtrPayloads tx db worldVersion = 
    liftIO $ runMaybeT $ do 
            vrps <- MaybeT $ getVrps tx db worldVersion
            bgps <- MaybeT $ getBgps tx db worldVersion
            pure $ mkRtrPayloads vrps bgps                       

-- Get all SStats and `<>` them
totalStats :: StorageStats -> SStats
totalStats (StorageStats s) = mconcat $ Map.elems s

emptyDBMaps :: (MonadIO m, Storage s) => Tx s 'RW -> DB s -> m ()
emptyDBMaps tx DB {..} = liftIO $ 
    forM_ erasables $ \(EraseWrapper t) -> erase tx t
   

-- Utilities to have storage transaction in ValidatorT monad.

roAppTx :: (Storage s, WithStorage s ws) => ws -> (Tx s 'RO -> ValidatorT IO a) -> ValidatorT IO a 
roAppTx ws f = appTx ws f roTx    

rwAppTx :: (Storage s, WithStorage s ws) => ws -> (Tx s 'RW -> ValidatorT IO a) -> ValidatorT IO a
rwAppTx ws f = appTx ws f rwTx

-- roAppTxT :: (Storage s, WithStorage s ws) => ws -> (Tx s 'RO -> db -> ValidatorT IO a) -> ValidatorT IO a 
-- roAppTxT ws f = appTx ws f roTxT    

-- rwAppTxT :: (Storage s, WithStorage s ws) => ws -> (Tx s 'RW -> db -> ValidatorT IO a) -> ValidatorT IO a
-- rwAppTxT ws f = appTx ws f rwTxT


appTx :: (Storage s, WithStorage s ws) => 
        ws 
        -> (Tx s mode -> ValidatorT IO a) 
        -> (ws 
            -> (Tx s mode -> IO (Either AppError a, ValidationState))
            -> IO (Either AppError a, ValidationState)) 
        -> ValidatorT IO a
appTx ws f txF = do
    s <- askScopes
    embedValidatorT $ transaction s `catch` 
                    (\(TxRollbackException e vs) -> pure (Left e, vs))
  where
    transaction scopes = txF ws $ \tx -> do 
        z@(r, vs) <- runValidatorT scopes (f tx)
        case r of
            -- abort transaction on ExceptT error
            Left e  -> throwIO $ TxRollbackException e vs
            Right _ -> pure z
         

roAppTxEx :: (Storage s, WithStorage s ws, Exception exc) => 
            ws -> 
            (exc -> AppError) -> 
            (Tx s 'RO -> ValidatorT IO a) -> 
            ValidatorT IO a 
roAppTxEx ws err f = appTxEx ws err f roTx

rwAppTxEx :: (Storage s, WithStorage s ws, Exception exc) => 
            ws -> (exc -> AppError) -> 
            (Tx s 'RW -> ValidatorT IO a) -> ValidatorT IO a
rwAppTxEx s err f = appTxEx s err f rwTx


appTxEx :: (Storage s, WithStorage s ws, Exception exc) => 
            ws -> (exc -> AppError) -> 
            (Tx s mode -> ValidatorT IO a) -> 
            (s -> (Tx s mode -> IO (Either AppError a, ValidationState))
               -> IO (Either AppError a, ValidationState)) -> 
            ValidatorT IO a
appTxEx ws err f txF = do
    env <- ask
    embedValidatorT $ transaction env `catches` [
            Handler $ \(TxRollbackException e vs) -> pure (Left e, vs),
            Handler $ \e -> pure (Left (err e), mempty)
        ]       
  where
    transaction env = txF (storage ws) $ \tx -> do 
        z@(r, vs) <- runValidatorT env (f tx)
        case r of
            -- abort transaction on ExceptT error
            Left e  -> throwIO $ TxRollbackException e vs
            Right _ -> pure z


-- Utils of different sorts

data TxRollbackException = TxRollbackException AppError ValidationState
    deriving stock (Show, Eq, Ord, Generic)

instance Exception TxRollbackException

-- | URLs can potentially be much larger than 512 bytes that are allowed as LMDB
-- keys. So we 
--     - calculate hash 
--     - truncate the URL so that that truncated version + hash fit into 512 bytes.
--     - use "truncated URL + hash" as a key
makeSafeUrl :: RpkiURL -> SafeUrlAsKey
makeSafeUrl u = 
    let         
        maxLmdbKeyBytes = 512
        URI urlText = getURL u        
        hashBytes = show $ H.hash urlText
        -- We only keep the first "512 - hash bytes" of the URL
        maxTxtUrlBytes = maxLmdbKeyBytes - length hashBytes

        bsUrlFull = encodeUtf8 urlText
        bsUrlKey = BS.concat [
                        BS.take maxTxtUrlBytes bsUrlFull,
                        C8.pack hashBytes
                   ]
    in SafeUrlAsKey $ toShortBS bsUrlKey<|MERGE_RESOLUTION|>--- conflicted
+++ resolved
@@ -66,11 +66,7 @@
 -- It is brittle and inconvenient, but so far seems to be 
 -- the only realistic option.
 currentDatabaseVersion :: Integer
-<<<<<<< HEAD
-currentDatabaseVersion = 28
-=======
 currentDatabaseVersion = 29
->>>>>>> 967d10b2
 
 -- Some constant keys
 databaseVersionKey, lastValidMftKey, forAsyncFetchKey :: Text
