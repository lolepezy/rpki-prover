--- conflicted
+++ resolved
@@ -56,21 +56,12 @@
     deriving anyclass (TheBinary)
 
 data MftShortcut = MftShortcut { 
-<<<<<<< HEAD
-        key            :: ObjectKey,
+        key            :: {-# UNPACK #-} ObjectKey,
         nonCrlEntries  :: KeyMap.KeyMap MftEntry,
-        notValidBefore :: Instant,
-        notValidAfter  :: Instant,        
+        notValidBefore :: {-# UNPACK #-} Instant,
+        notValidAfter  :: {-# UNPACK #-} Instant,        
         serial         :: Serial,
         manifestNumber :: Serial,
-=======
-        key            :: {-# UNPACK #-} ObjectKey,
-        nonCrlEntries  :: Map.Map ObjectKey MftEntry,
-        notValidBefore :: {-# UNPACK #-} Instant,
-        notValidAfter  :: {-# UNPACK #-} Instant,        
-        serial         :: {-# UNPACK #-} Serial,
-        manifestNumber :: {-# UNPACK #-} Serial,
->>>>>>> c4460d40
         crlShortcut    :: CrlShortcut        
     }
     deriving stock (Show, Eq, Ord, Generic)
