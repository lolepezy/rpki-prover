{-# LANGUAGE DerivingStrategies  #-}
{-# LANGUAGE OverloadedLabels    #-}
{-# LANGUAGE OverloadedStrings   #-}
{-# LANGUAGE RecordWildCards     #-}
{-# LANGUAGE ScopedTypeVariables #-}
{-# LANGUAGE QuasiQuotes         #-}
{-# LANGUAGE FlexibleInstances   #-}
{-# LANGUAGE UndecidableInstances #-}
{-# LANGUAGE FunctionalDependencies #-}
{-# LANGUAGE AllowAmbiguousTypes #-}

module RPKI.Validation.ObjectValidation where
    
import           Control.Monad

import           Control.Lens
import           Data.Generics.Product.Typed

import qualified Data.ByteString                    as BS
import qualified Data.Text                          as Text
import           Data.Foldable (for_)

import qualified Data.Set                           as Set

import           Data.Proxy

import           Data.X509
import           Data.X509.Validation               hiding (InvalidSignature)
import           Data.ASN1.Types
import           GHC.Generics

import           RPKI.AppMonad
import           RPKI.Config
import           RPKI.Domain
import           RPKI.Reporting
import           RPKI.Parse.Parse
import           RPKI.Resources.Types
import           RPKI.Resources.IntervalSet as IS
import           RPKI.TAL
import           RPKI.Time
import           RPKI.Util                          (convert)
import           RPKI.Validation.Crypto
import           RPKI.Validation.ResourceValidation
import           RPKI.Resources.Resources


newtype Validated a = Validated a
    deriving stock (Show, Eq, Generic)


class ExtensionValidator (t :: CertType) where
    validateResourceCertExtensions_ :: Proxy t -> [ExtensionRaw] -> PureValidatorT ()

instance ExtensionValidator 'CACert where
    validateResourceCertExtensions_ _ extensions = do             
        validateCaBasicConstraint extensions
        validatePolicyExtension extensions                        

instance ExtensionValidator 'BGPCert where
    -- https://datatracker.ietf.org/doc/html/rfc8209#section-3.1.3
    validateResourceCertExtensions_ _ = noBasicContraint

instance ExtensionValidator 'EECert where
    validateResourceCertExtensions_ _ = noBasicContraint

validateResourceCertExtensions :: forall c (t :: CertType) .
    (WithRawResourceCertificate c, OfCertType c t, ExtensionValidator t) => 
    c -> PureValidatorT c
validateResourceCertExtensions cert = do     
    let extensions = getExts $ cwsX509certificate $ getCertWithSignature cert

    validateResourceCertExtensions_ (Proxy :: Proxy t) extensions
    validateNoUnknownCriticalExtensions extensions            
    
    pure cert


-- https://datatracker.ietf.org/doc/html/rfc6487#section-4.8            
validateCaBasicConstraint :: [ExtensionRaw] -> PureValidatorT ()
validateCaBasicConstraint extensions = 
    withCriticalExtension extensions id_ce_basicConstraints $ \bs parsed ->
        case parsed of 
            [Start Sequence, Boolean _, End Sequence] -> pure ()                
            _ -> vPureError $ CertBrokenExtension id_ce_basicConstraints bs

noBasicContraint :: [ExtensionRaw] -> PureValidatorT ()
noBasicContraint extensions = 
    for_ (extVal extensions id_ce_basicConstraints) $ \bs -> 
        vPureError $ UnknownCriticalCertificateExtension id_ce_basicConstraints bs  

validatePolicyExtension :: [ExtensionRaw] -> PureValidatorT ()
validatePolicyExtension extensions = 
    withCriticalExtension extensions id_ce_certificatePolicies $ \bs parsed ->
        case parsed of 
            [ Start Sequence
                , Start Sequence
                , OID oid
                , End Sequence
                , End Sequence
                ] | oid == id_cp_ipAddr_asNumber -> pure ()        
            [ Start Sequence
                , Start Sequence
                , OID oid
                , Start Sequence
                , Start Sequence
                , OID oidCps
                , ASN1String _
                , End Sequence
                , End Sequence
                , End Sequence
                , End Sequence
                ] | oid == id_cp_ipAddr_asNumber && oidCps == id_cps_qualifier -> pure ()   

            _ -> vPureError $ CertBrokenExtension id_ce_certificatePolicies bs                
                
validateNoUnknownCriticalExtensions :: [ExtensionRaw] -> PureValidatorT ()
validateNoUnknownCriticalExtensions extensions =
    for_ extensions $ \ExtensionRaw {..} -> do 
        when (extRawCritical && extRawOID `notElem` allowedCriticalOIDs) $ 
            vPureError $ UnknownCriticalCertificateExtension extRawOID extRawContent
        

-- | Validated specifically the TA's self-signed certificate
-- 
validateTACert :: TAL -> RpkiURL -> RpkiObject -> PureValidatorT CaCerObject
validateTACert tal u (CerRO taCert) = do
    let spki = getSubjectPublicKeyInfo $ cwsX509certificate $ getCertWithSignature taCert
    let talSPKI = SPKI $ publicKeyInfo tal
    unless (talSPKI == spki) $ vPureError $ SPKIMismatch talSPKI spki
    validateTaCertAKI taCert u
    signatureCheck $ validateCertSignature taCert taCert
    validateResourceCertExtensions @CaCerObject @'CACert taCert

validateTACert _ _ _ = vPureError UnknownObjectAsTACert

validateTaCertAKI ::
    (WithAKI taCert, WithSKI taCert) =>
    taCert ->
    RpkiURL ->
    PureValidatorT ()
validateTaCertAKI taCert u =
    case getAKI taCert of
        Nothing -> pure ()
        Just (AKI ki)
            | SKI ki == getSKI taCert -> pure ()
            | otherwise -> vPureError $ TACertAKIIsNotEmpty (getURL u)

-- | Compare new certificate and the previous one
-- If validaity period of the new certificate is somehow earlier than 
-- the one of the previoius certificate, emit a warning and use
-- the previous certificate.
--
validateTACertWithPreviousCert :: CaCerObject -> CaCerObject -> PureValidatorT CaCerObject
validateTACertWithPreviousCert cert previousCert = do
    let validities = bimap Instant Instant . certValidity . cwsX509certificate . getCertWithSignature
    let (before, after) = validities cert
    let (prevBefore, prevAfter) = validities previousCert
    if before < prevBefore || after < prevAfter
        then do
            void $ vPureWarning $ TACertOlderThanPrevious{..}
            pure previousCert
        else pure cert

-- | In general, resource certifcate validation is:
--
--    - check the signature (with the parent)
--    - check all the needed extensions
--    - check expiration times
--    - check the resource set (needs the parent as well)
--    - check it's not revoked (needs CRL)
-- 
validateResourceCert :: forall child parent (childCertType :: CertType) .
    ( WithRawResourceCertificate child
    , WithRawResourceCertificate parent
    , WithSKI parent
    , WithAKI child
    , WithSerial child
    , WithValidityPeriod child
    , OfCertType parent 'CACert
    , OfCertType child childCertType
    , ExtensionValidator childCertType
    ) =>
    Now ->
    child ->    
    parent ->
    Validated CrlObject ->    
    PureValidatorT (Validated child)
validateResourceCert now cert parentCert vcrl = do
    
    signatureCheck $ validateCertSignature cert parentCert

    when (isRevoked cert vcrl) $ 
        vPureError RevokedResourceCertificate

    validateCertValidityPeriod cert now    

    unless (correctSkiAki cert parentCert) $
        vPureError $ AKIIsNotEqualsToParentSKI (getAKI cert) (getSKI parentCert)

    Validated <$> validateResourceCertExtensions @_ @childCertType cert    
  where
    correctSkiAki c (getSKI -> SKI s) =
        maybe False (\(AKI a) -> a == s) $ getAKI c


validateCertValidityPeriod :: WithValidityPeriod c => c -> Now -> PureValidatorT ()
validateCertValidityPeriod c (Now now) = do 
    let (before, after) = getValidityPeriod c
    when (now < before) $ 
        vPureError $ CertificateIsInTheFuture before after
    when (now > after) $ 
        vPureError $ CertificateIsExpired before after


validateResources ::
    (WithRawResourceCertificate c, 
     WithRawResourceCertificate parent,
     WithRFC c,
     OfCertType parent 'CACert) =>
    Maybe (VerifiedRS PrefixesAndAsns) ->
    c ->
    parent ->
    PureValidatorT (VerifiedRS PrefixesAndAsns)
validateResources verifiedResources cert parentCert =
    validateChildParentResources
        (getRFC cert)
        (getRawCert cert ^. typed)
        (getRawCert parentCert ^. typed)
        verifiedResources


validateBgpCert ::
    forall c parent.
    ( WithRawResourceCertificate c
    , WithRawResourceCertificate parent
    , WithSKI parent
    , WithAKI c
    , WithSKI c
    , WithValidityPeriod c
    , WithSerial c
    , OfCertType c 'BGPCert
    , OfCertType parent 'CACert
    ) =>
    Now ->
    c ->
    parent ->
    Validated CrlObject ->
    PureValidatorT BGPSecPayload
validateBgpCert now bgpCert parentCert validCrl = do
    -- Validate BGP certificate according to 
    -- https://www.rfc-editor.org/rfc/rfc8209.html#section-3.3    

    -- Validate resource set
    void $ validateResourceCert @_ @_ @ 'BGPCert now bgpCert parentCert validCrl

    let cwsX509 = cwsX509certificate $ getCertWithSignature bgpCert

    -- No SIA
    for_ (getSiaExt cwsX509) $ \sia -> 
        vError $ BGPCertSIAPresent sia

    -- No IP resources
    let AllResources ipv4 ipv6 asns = getRawCert bgpCert ^. #resources
    ipMustBeEmpty ipv4 BGPCertIPv4Present
    ipMustBeEmpty ipv6 BGPCertIPv6Present    
    
    -- Must be some ASNs
    bgpSecAsns <- case asns of 
                Inherit -> vError BGPCertBrokenASNs
                RS i
                    | IS.null i -> vError BGPCertBrokenASNs                
                    | otherwise -> pure $ unwrapAsns $ IS.toList i

    let bgpSecSki = getSKI bgpCert

    -- https://www.rfc-editor.org/rfc/rfc8208#section-3.1    
    let bgpSecSpki = getSubjectPublicKeyInfo cwsX509
    pure BGPSecPayload {..}

ipMustBeEmpty :: RSet (IntervalSet a) -> ValidationError -> PureValidatorT ()
ipMustBeEmpty ips errConstructor = 
    case ips of 
        Inherit -> vError errConstructor
        RS i    -> unless (IS.null i) $ vError errConstructor  
    


-- | Validate CRL object with the parent certificate
validateCrl ::    
    WithRawResourceCertificate c =>
    Now ->
    CrlObject ->
    c ->
    PureValidatorT (Validated CrlObject)
validateCrl now crlObject parentCert = do
    let SignCRL {..} = signCrl crlObject
    signatureCheck $ validateCRLSignature crlObject parentCert
    case nextUpdateTime of 
        Nothing   -> vPureError NextUpdateTimeNotSet
        Just next -> validateUpdateTimes now thisUpdateTime next
    pure $ Validated crlObject  
    

validateMft ::
  (WithRawResourceCertificate c, WithSKI c, OfCertType c 'CACert) =>
  Now ->
  MftObject ->
  c ->
  Validated CrlObject ->
  Maybe (VerifiedRS PrefixesAndAsns) ->
  PureValidatorT (Validated MftObject)
validateMft now mft parentCert crl verifiedResources = do
    void $ validateCms now (cmsPayload mft) parentCert crl verifiedResources $ \mftCMS -> do
        let Manifest {..} = getCMSContent mftCMS
        validateUpdateTimes now thisTime nextTime

        let AllResources ipv4 ipv6 asns = getRawCert (getEEResourceCert $ unCMS mftCMS) ^. #resources
        verifyInherit ipv4
        verifyInherit ipv6
        verifyInherit asns        

    pure $ Validated mft
  where
    verifyInherit = \case 
        Inherit -> pure ()                        
        RS _    -> vPureError ResourceSetMustBeInherit


validateRoa ::
    (WithRawResourceCertificate c, WithSKI c, OfCertType c 'CACert) =>
    Now ->
    RoaObject ->
    c ->
    Validated CrlObject ->
    Maybe (VerifiedRS PrefixesAndAsns) ->
    PureValidatorT (Validated RoaObject)
validateRoa now roa parentCert crl verifiedResources = do
    void $
        validateCms now (cmsPayload roa) parentCert crl verifiedResources $ \roaCMS -> do
            let checkerV4 = validatedPrefixInRS @Ipv4Prefix verifiedResources
            let checkerV6 = validatedPrefixInRS @Ipv6Prefix verifiedResources
            for_ (getCMSContent roaCMS) $ \vrp@(Vrp _ prefix maxLength) ->
                case prefix of
                    Ipv4P p -> do
                        checkerV4 p (RoaPrefixIsOutsideOfResourceSet prefix)
                        when (ipv4PrefixLen p > maxLength) $
                            vPureError $ RoaPrefixLenghtsIsBiggerThanMaxLength vrp
                    Ipv6P p -> do
                        checkerV6 p (RoaPrefixIsOutsideOfResourceSet prefix)
                        when (ipv6PrefixLen p > maxLength) $
                            vPureError $ RoaPrefixLenghtsIsBiggerThanMaxLength vrp
    pure $ Validated roa
  where
    validatedPrefixInRS ::
        forall a.
        (Interval a, HasType (IntervalSet a) PrefixesAndAsns) =>
        Maybe (VerifiedRS PrefixesAndAsns) ->
        (a -> (PrefixesAndAsns -> ValidationError) -> PureValidatorT ())
    validatedPrefixInRS = \case
            Nothing               -> \_ _ -> pure ()
            Just (VerifiedRS vrs) -> \i' errorReport ->
                unless (isInside i' (vrs ^. typed)) $
                    vPureError $ errorReport vrs

validateGbr ::
    (WithRawResourceCertificate c, WithSKI c, OfCertType c 'CACert) =>
    Now ->
    GbrObject ->
    c ->
    Validated CrlObject ->
    Maybe (VerifiedRS PrefixesAndAsns) ->
    PureValidatorT (Validated GbrObject)
validateGbr now gbr parentCert crl verifiedResources = do
    void $
        validateCms now (cmsPayload gbr) parentCert crl verifiedResources $ \gbrCms -> do
            let Gbr vcardBS = getCMSContent gbrCms
            case parseVCard $ toNormalBS vcardBS of
                Left e -> vPureError $ InvalidVCardFormatInGbr e
                Right _ -> pure ()
    pure $ Validated gbr

validateRsc ::
    (WithRawResourceCertificate c, WithSKI c, OfCertType c 'CACert) =>
    Now ->
    RscObject ->
    c ->
    Validated CrlObject ->
    Maybe (VerifiedRS PrefixesAndAsns) ->
    PureValidatorT (Validated RscObject)
validateRsc now rsc parentCert crl verifiedResources = do
    void $
        validateCms now (cmsPayload rsc) parentCert crl verifiedResources $ \rscCms -> do
            let rsc' = getCMSContent rscCms
            let rc = getRawCert $ getEEResourceCert $ unCMS rscCms
            let eeCert = toPrefixesAndAsns $ resources rc 
            validateNested (rsc' ^. #rscResources) eeCert            
            
    pure $ Validated rsc

validateAspa ::
    (WithRawResourceCertificate parent, WithSKI parent, OfCertType parent 'CACert) =>
    Now ->
    AspaObject ->
    parent ->
    Validated CrlObject ->
    Maybe (VerifiedRS PrefixesAndAsns) ->
    PureValidatorT (Validated AspaObject)
validateAspa now aspa parentCert crl verifiedResources = do
    void $
        validateCms now (aspa ^. #cmsPayload) parentCert crl verifiedResources $ \aspaCms -> do

            -- https://www.ietf.org/archive/id/draft-ietf-sidrops-aspa-profile-12.html#name-aspa-validation
            let AllResources ipv4 ipv6 asns = getRawCert (getEEResourceCert $ unCMS aspaCms) ^. #resources
            ipMustBeEmpty ipv4 AspaIPv4Present
            ipMustBeEmpty ipv6 AspaIPv6Present

            asnSet <- case asns of 
                        Inherit -> vError AspaNoAsn
                        RS s    -> pure s

            let Aspa {..} = getCMSContent aspaCms         

            unless ((AS customerAsn) `IS.isInside` asnSet) $ 
                vError $ AspaAsNotOnEECert customerAsn (IS.toList asnSet)

            case filter (\(asn, _) -> asn == customerAsn) providerAsns of 
                []       -> pure ()
                _overlap -> vError $ AspaOverlappingCustomerProvider customerAsn (map fst providerAsns)
    
    pure $ Validated aspa
    


validateCms :: forall a c .
    (WithRawResourceCertificate c, 
    WithSKI c, 
    OfCertType c 'CACert) =>
    Now ->
    CMS a ->
    c ->
    Validated CrlObject ->
    Maybe (VerifiedRS PrefixesAndAsns) ->
    (CMS a -> PureValidatorT ()) ->
    PureValidatorT ()
validateCms now cms parentCert crl verifiedResources extraValidation = do
    -- Signature algorithm in the EE certificate has to be
    -- exactly the same as in the signed attributes
    let eeCert = getEEResourceCert $ unCMS cms
    let certWSign = getCertWithSignature eeCert
    let SignatureAlgorithmIdentifier eeCertSigAlg = certWSign ^. #cwsSignatureAlgorithm
    let attributeSigAlg = certWSign ^. #cwsX509certificate . #certSignatureAlg

    -- That can be a problem:
    -- http://sobornost.net/~job/arin-manifest-issue-2020.08.12.txt
    -- Correct behaviour is to request exact match here.
    unless (eeCertSigAlg == attributeSigAlg) $
        vPureError $
            CMSSignatureAlgorithmMismatch
                (Text.pack $ show eeCertSigAlg)
                (Text.pack $ show attributeSigAlg)

    signatureCheck $ validateCMSSignature cms
    void $ validateResourceCert @_ @_ @'EECert now eeCert parentCert crl
    void $ validateResources verifiedResources eeCert parentCert
    extraValidation cms


validateUpdateTimes :: Now -> Instant -> Instant -> PureValidatorT ()
validateUpdateTimes (Now now) thisUpdateTime nextUpdateTime = do
    when (thisUpdateTime >= now) $ vPureError $ ThisUpdateTimeIsInTheFuture {..}
    when (nextUpdateTime < now)  $ vPureError $ NextUpdateTimeIsInThePast {..}
    when (nextUpdateTime <= thisUpdateTime) $ 
        vPureError $ NextUpdateTimeBeforeThisUpdateTime {..}


-- | Check if CMS is on the revocation list
isRevoked :: WithSerial c => c -> Validated CrlObject -> Bool
<<<<<<< HEAD
isRevoked (getSerial -> serial) (Validated crlObject) = 
    Set.member serial revokedSerials
  where
    SignCRL{..} = signCrl crlObject
=======
isRevoked (getSerial -> serial) (Validated crlObject) = let
        SignCRL{..} = signCrl crlObject 
    in Set.member serial revokenSerials  
    
>>>>>>> 07b1db29

signatureCheck :: SignatureVerification -> PureValidatorT ()
signatureCheck sv = case sv of
    SignatureFailed e -> vPureError $ InvalidSignature $ convert $ show e
    SignaturePass -> pure ()

validateSizeM :: ValidationConfig -> Integer -> PureValidatorT Integer
validateSizeM vc s = vFromEither $ validateSize vc s

validateSizeOfBS :: ValidationConfig -> BS.ByteString -> Either ValidationError Integer
validateSizeOfBS vc bs = validateSize vc (toInteger $ BS.length bs)

validateSize :: ValidationConfig -> Integer -> Either ValidationError Integer
validateSize vc s =    
    case () of
        _
            | s < vc ^. #minObjectSize -> Left $ ObjectIsTooSmall s
            | s > vc ^. #maxObjectSize -> Left $ ObjectIsTooBig s
            | otherwise                -> pure s<|MERGE_RESOLUTION|>--- conflicted
+++ resolved
@@ -475,17 +475,10 @@
 
 -- | Check if CMS is on the revocation list
 isRevoked :: WithSerial c => c -> Validated CrlObject -> Bool
-<<<<<<< HEAD
 isRevoked (getSerial -> serial) (Validated crlObject) = 
     Set.member serial revokedSerials
   where
     SignCRL{..} = signCrl crlObject
-=======
-isRevoked (getSerial -> serial) (Validated crlObject) = let
-        SignCRL{..} = signCrl crlObject 
-    in Set.member serial revokenSerials  
-    
->>>>>>> 07b1db29
 
 signatureCheck :: SignatureVerification -> PureValidatorT ()
 signatureCheck sv = case sv of
