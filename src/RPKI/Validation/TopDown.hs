{-# LANGUAGE OverloadedStrings    #-}
{-# LANGUAGE StrictData           #-}
{-# LANGUAGE UndecidableInstances #-}

module RPKI.Validation.TopDown (
    TopDownResult(..),
    validateMutlipleTAs
)
where

import           Control.Concurrent.Async        (forConcurrently)
import           Control.Concurrent.STM
import           Control.Exception.Lifted
import           Control.Monad.Except
import           Control.Monad
import           Control.Monad.Reader

import           Control.Lens hiding (children)

import           Barbies

import           Data.Generics.Product.Typed
import           Data.Generics.Product.Fields
import           GHC.Generics

import           Data.Foldable
import           Data.IORef
import           Data.Maybe
import qualified Data.Set.NonEmpty                as NESet
import           Data.Map.Strict                  (Map)
import qualified Data.Map.Strict                  as Map
import qualified Data.Map.Monoidal.Strict         as MonoidalMap
import           Data.Monoid.Generic
import qualified Data.List                        as List
import           Data.Set                         (Set)
import qualified Data.Set                         as Set
import qualified Data.Vector                      as V
import           Data.String.Interpolate.IsString
import           Data.Text                        (Text)
import qualified Data.Text                        as Text
import           Data.Tuple.Strict
import           Data.Proxy

import           UnliftIO.Async                   (pooledForConcurrentlyN)

import           RPKI.AppContext
import           RPKI.AppState
import           RPKI.AppMonad
import           RPKI.AppTypes
import           RPKI.Config
import           RPKI.Domain
import           RPKI.Fetch
import           RPKI.Parse.Parse
import           RPKI.Reporting
import           RPKI.Logging
import           RPKI.Messages
import           RPKI.Parallel
import           RPKI.Repository
import           RPKI.Resources.Types
import           RPKI.Store.Base.Storage
import           RPKI.Store.Base.Storable
import           RPKI.Store.Database    (DB)
import qualified RPKI.Store.Database    as DB
import           RPKI.Store.Types
import           RPKI.TAL
import           RPKI.Time
import           RPKI.Util                        
import           RPKI.Validation.Types
import           RPKI.Validation.ObjectValidation
import           RPKI.Validation.ResourceValidation
import           RPKI.Validation.Common


{-
This module implements the top-down validation algorithm.

Validation starts from the Trust Anchor (TA) certificate. The process of downloading 
and selecting the certificate implements the tie-breaking logic described 
in https://datatracker.ietf.org/doc/draft-spaghetti-sidrops-rpki-ta-tiebreaker/.

After that, validation is recursive for each CA:

- Manifests and manifest shortcuts (see below) are found.
- Depending on the freshness of the shortcut and the manifest, we either use 
  the shortcut data or re-validate using the new manifest.
- For new manifests, shortcuts are re-created and saved into a separate queue.

The idea behind shortcuts is as follows:

 - We store minimal representations of objects and their payloads to cache their 
   essential information. This avoids re-validating everything on each run.
 - Manifest shortcuts contain basic manifest metadata plus a list of their children. 
   Children are embedded into the manifest shortcut (TODO: They should also be referred 
   to by ObjectKey for big manifests). This structure avoids re-validating manifest 
   children that have already been validated.
 - This is why the logic in validateCa is very long and tedious.
 
 Validation is designed to be non-interfering with other processes, so it's safe to run 
 concurrently with fetching or cleanup operations (both of which are atomic).

-}

data PayloadBuilder = PayloadBuilder {
        vrps     :: IORef [T2 [Vrp] ObjectKey],        
        spls     :: IORef [SplPayload],        
        aspas    :: IORef [Aspa],
        gbrs     :: IORef [T2 Hash Gbr],
        bgpCerts :: IORef [BGPSecPayload]
    }
    deriving stock (Generic)        

newPayloadBuilder :: IO PayloadBuilder 
newPayloadBuilder = PayloadBuilder <$> 
            newIORef mempty <*>
            newIORef mempty <*>
            newIORef mempty <*>
            newIORef mempty <*>
            newIORef mempty
    

-- Auxiliarry structure used in top-down validation. It has a lot of global variables 
-- but it's lifetime is limited to one top-down validation run.
data TopDownContext = TopDownContext {
        verifiedResources       :: Maybe (VerifiedRS PrefixesAndAsns),
        taName                  :: TaName,
        allTas                  :: AllTasTopDownContext,
        currentPathDepth        :: Int,
        interruptedByLimit      :: TVar Limited,
        payloadBuilder          :: PayloadBuilder,
        overclaimingHappened    :: Bool,
        fetcheables             :: TVar Fetcheables,
        earliestNotValidAfter   :: TVar EarliestToExpire
    }
    deriving stock (Generic)


data AllTasTopDownContext = AllTasTopDownContext {
        now                  :: Now,
        worldVersion         :: WorldVersion,
        visitedKeys          :: TVar (Set ObjectKey),        
        publicationPoints    :: PublicationPoints,
        shortcutQueue        :: ClosableQueue MftShortcutOp,
        topDownCounters      :: TopDownCounters IORef        
    }
    deriving stock (Generic)


data TopDownCounters f = TopDownCounters {
        originalCa   :: f Int,
        shortcutCa   :: f Int,
        originalMft  :: f Int,
        shortcutMft  :: f Int,
        originalCrl  :: f Int,
        shortcutCrl  :: f Int,        
        originalRoa  :: f Int,
        originalSpl  :: f Int,
        originalAspa :: f Int,        
        shortcutRoa  :: f Int,
        shortcutSpl  :: f Int,
        shortcutAspa :: f Int,        
        shortcutTroubled    :: f Int,
        newChildren         :: f Int,
        overlappingChildren :: f Int,
        updateMftMeta       :: f Int,
        updateMftChildren   :: f Int,
        readOriginal :: f Int,
        readParsed   :: f Int
    }
    deriving stock (Generic)
    deriving (FunctorB, TraversableB, ApplicativeB, ConstraintsB)

deriving instance AllBF Show f TopDownCounters => Show (TopDownCounters f)

data Limited = CanProceed | FirstToHitLimit | AlreadyReportedLimit
    deriving stock (Show, Eq, Ord, Generic)

data TopDownResult = TopDownResult {
        payloads               :: Payloads,
        roas                   :: Roas,
        topDownValidations     :: ValidationState,
        discoveredRepositories :: Fetcheables,
        earliestNotValidAfter  :: EarliestToExpire
    }
    deriving stock (Show, Eq, Ord, Generic)    
    deriving Semigroup via GenericSemigroup TopDownResult
    deriving Monoid    via GenericMonoid TopDownResult

fromValidations :: ValidationState -> TopDownResult
fromValidations vs = TopDownResult mempty mempty vs mempty mempty

newTopDownContext :: MonadIO m =>
                    TaName
                    -> AllTasTopDownContext
                    -> m TopDownContext
newTopDownContext taName allTas = 
    liftIO $ do 
        payloadBuilder <- newPayloadBuilder
        atomically $ do
            -- let verifiedResources = Just $ createVerifiedResources certificate
            let verifiedResources = Nothing
                currentPathDepth = 0
                overclaimingHappened = False       
            interruptedByLimit      <- newTVar CanProceed                 
            fetcheables             <- newTVar mempty                 
            earliestNotValidAfter   <- newTVar mempty
            pure $! TopDownContext {..}

newAllTasTopDownContext :: MonadIO m =>
                        WorldVersion
                        -> PublicationPoints 
                        -> ClosableQueue MftShortcutOp
                        -> m AllTasTopDownContext
newAllTasTopDownContext worldVersion publicationPoints shortcutQueue = liftIO $ do 
    let now = Now $ versionToInstant worldVersion
    topDownCounters <- newTopDownCounters
    atomically $ do        
        visitedKeys    <- newTVar mempty 
        pure $! AllTasTopDownContext {..}


newTopDownCounters :: IO (TopDownCounters IORef)
newTopDownCounters = do 
    originalCa <- newIORef 0
    shortcutCa <- newIORef 0
    originalMft <- newIORef 0
    shortcutMft <- newIORef 0
    originalCrl <- newIORef 0
    shortcutCrl <- newIORef 0
    newChildren <- newIORef 0
    overlappingChildren <- newIORef 0
    updateMftMeta     <- newIORef 0
    updateMftChildren <- newIORef 0    

    shortcutRoa  <- newIORef 0        
    shortcutSpl  <- newIORef 0        
    shortcutAspa <- newIORef 0            
    shortcutTroubled <- newIORef 0        

    originalRoa  <- newIORef 0        
    originalSpl  <- newIORef 0        
    originalAspa <- newIORef 0        

    readOriginal <- newIORef 0   
    readParsed   <- newIORef 0             
   
    pure TopDownCounters {..}

verifyLimit :: STM Bool -> TVar Limited -> STM Limited
verifyLimit hitTheLimit limit =
    readTVar limit >>= \case
        CanProceed -> do
            h <- hitTheLimit
            if h then do
                writeTVar limit FirstToHitLimit
                pure FirstToHitLimit
            else
                pure CanProceed
        FirstToHitLimit -> do
            writeTVar limit AlreadyReportedLimit
            pure AlreadyReportedLimit
        AlreadyReportedLimit ->
            pure AlreadyReportedLimit



-- | It is the main entry point for the top-down validation. 
-- Validates a bunch of TAs starting from their TALs.  
validateMutlipleTAs :: Storage s =>
                    AppContext s
                    -> WorldVersion
                    -> [TAL]
                    -> IO (Map TaName TopDownResult)
validateMutlipleTAs appContext@AppContext {..} worldVersion tals = do

    fst <$> bracketChanClosable
                5000
                validateMutlipleTAs'
                (storeShortcuts appContext)
                (\_ -> pure ())
  where
    validateMutlipleTAs' queue = do 
        publicationPoints <- addRsyncPrefetchUrls <$> roTxT database DB.getPublicationPoints            
        allTas <- newAllTasTopDownContext worldVersion publicationPoints queue
        validateThem allTas
            `finally` 
            applyValidationSideEffects appContext allTas
    
    validateThem allTas =
        fmap Map.fromList $ 
            forConcurrently tals $ \tal -> do
                (r@TopDownResult{ payloads = Payloads {..}}, elapsed) <- timedMS $
                        validateTA appContext tal worldVersion allTas
                logInfo logger [i|Validated TA '#{getTaName tal}', got #{estimateVrpCountRoas roas} VRPs, took #{elapsed}ms|]
                pure (getTaName tal, r)
                 
    addRsyncPrefetchUrls pps =     
        foldr (mergePP . rsyncPP) pps (config ^. #rsyncConf . #rsyncPrefetchUrls)

--
validateTA :: Storage s =>
            AppContext s
            -> TAL
            -> WorldVersion
            -> AllTasTopDownContext
            -> IO TopDownResult
validateTA appContext@AppContext{..} tal worldVersion allTas = do
    let maxDuration = config ^. typed @ValidationConfig . #topDownTimeout
    topDownContext <- newTopDownContext taName allTas
    (r, topDownValidations) <- runValidatorT taContext $
            timeoutVT
                maxDuration
                (validateFromTAL topDownContext)
                (do
                    logError logger [i|Validation for TA #{taName} did not finish within #{maxDuration} and was interrupted.|]
                    appError $ ValidationE $ ValidationTimeout maxDuration)    

    (discoveredRepositories, earliestNotValidAfter) <- 
        atomically $ (,) <$>
            readTVar (topDownContext ^. #fetcheables) <*>
            readTVar (topDownContext ^. #earliestNotValidAfter)

    logDebug logger [i|Earliest #{taName}, earliestNotValidAfter=#{earliestNotValidAfter}|]

    case r of
        Left _ -> 
            pure $ fromValidations topDownValidations & #discoveredRepositories .~ discoveredRepositories
        Right _ -> do     
            let builder = topDownContext ^. #payloadBuilder
            vrps     <- readIORef $ builder ^. #vrps 
            aspas    <- fmap Set.fromList $ readIORef $ builder ^. #aspas 
            gbrs     <- fmap Set.fromList $ readIORef $ builder ^. #gbrs 
            bgpCerts <- fmap Set.fromList $ readIORef $ builder ^. #bgpCerts    

            splPayloads <- readIORef $ builder ^. #spls            
            let spls = Set.fromList [ SplN asn prefix | 
                                      SplPayload asn prefixes <- splPayloads, prefix <- prefixes ]

            let roas = Roas $ MonoidalMap.fromList $ 
                            map (\(T2 vrp k) -> (k, V.fromList vrp)) vrps 

            let payloads = Payloads {..}                    
            
            pure $ TopDownResult {..}

  where
    taName = getTaName tal
    taContext = newScopes' TAFocus $ unTaName taName

    validateFromTAL topDownContext = do
        timedMetric (Proxy :: Proxy ValidationMetric) $
            vFocusOn LocationFocus (getURL $ getTaCertURL tal) $ do
                (taCert, repos) <- validateTACertificateFromTAL appContext tal worldVersion    
                -- This clumsy code is to make it possible to construct topDownContext
                -- before getting and validating the TA certificate
                let topDownContext' = topDownContext & #verifiedResources ?~ createVerifiedResources (taCert ^. #payload)
                validateFromTACert appContext topDownContext' repos taCert

        

data WhichTA = FetchedTA RpkiURL RpkiObject | CachedTA StorableTA

-- | Fetch and validated TA certificate starting from the TAL.
-- | 
-- | This function doesn't throw exceptions.
validateTACertificateFromTAL :: Storage s =>
                                AppContext s
                                -> TAL
                                -> WorldVersion
                                -> ValidatorT IO (Located CaCerObject, PublicationPointAccess)
validateTACertificateFromTAL appContext@AppContext {..} tal worldVersion = do
    let now = Now $ versionToInstant worldVersion
    let validationConfig = config ^. typed

    db <- liftIO $ readTVarIO database
    ta <- DB.roAppTxEx db storageError $ \tx -> DB.getTA tx db (getTaName tal)
    case ta of
        Nothing -> fetchValidateAndStore db now Nothing
        Just storedTa
            | needsFetching (getTaCertURL tal) Nothing (storedTa ^. #fetchStatus) validationConfig now ->
                fetchValidateAndStore db now (Just storedTa)
            | otherwise -> do
                logInfo logger [i|Not re-fetching TA certificate #{getURL $ getTaCertURL tal}, it's up-to-date.|]
                let located = locatedTaCert (getTaCertURL tal) (storedTa ^. #taCert)
                pure (located, storedTa ^. #initialRepositories)

  where
    fetchValidateAndStore db (Now moment) storableTa = do
        z <- (do 
                (u, ro) <- fetchTACertificate appContext (newFetchConfig config) tal
                pure $ FetchedTA u ro)
            `catchError`
                tryToFallbackToCachedCopy

        case z of     
            FetchedTA actualUrl object -> do                                 
                certToUse <- case storableTa of
                    Nothing  -> vHoist $ validateTACert tal actualUrl object
                    Just StorableTA { taCert = cachedTaCert } -> 
                        vHoist (do 
                            cert <- validateTACert tal actualUrl object
                            chooseTaCert cert cachedTaCert)
                        `catchError`
                            (\e -> do
                                logError logger [i|Fetched TA certificate is invalid with error #{e}, will use cached copy.|]
                                pure cachedTaCert)                            
                
                case publicationPointsFromTAL tal certToUse of
                    Left e         -> appError $ ValidationE e
                    Right ppAccess ->
                        DB.rwAppTxEx db storageError $ \tx -> do
                            DB.saveTA tx db (StorableTA tal certToUse (FetchedAt moment) ppAccess actualUrl)
                            pure (locatedTaCert actualUrl certToUse, ppAccess)

            CachedTA StorableTA { tal = _, ..} -> do 
                void (vHoist $ validateTACert tal actualUrl (CerRO taCert))
                    `catchError`
                    (\e -> do
                        logError logger [i|Will delete cached TA certificate, it is invalid with the error: #{e}|]
                        DB.rwAppTxEx db storageError $ \tx -> DB.deleteTA tx db tal                            
                        appError e)

                pure (locatedTaCert actualUrl taCert, initialRepositories)

      where
        tryToFallbackToCachedCopy e =
            case storableTa of
                Nothing -> do 
                    logError logger $
                        [i|Could not download TA certiicate for #{getTaName tal}, error: #{e}|] <>
                        [i| and there is no cached copy of it.|]
                    appError e

                Just cached -> do  
                    logError logger $ 
                        [i|Could not download TA certiicate for #{getTaName tal}, error: #{e}|] <> 
                        [i| will use cached copy.|]                                        

                    pure $ CachedTA cached

    locatedTaCert url = Located (toLocations url)


-- | Do the validation starting from the TA certificate.
-- | 
-- | This function doesn't throw exceptions.
validateFromTACert :: Storage s =>
                    AppContext s ->
                    TopDownContext ->
                    PublicationPointAccess ->
                    Located CaCerObject ->
                    ValidatorT IO ()
validateFromTACert
    appContext@AppContext {..}
    topDownContext@TopDownContext { allTas = AllTasTopDownContext {..}, .. }
    initialRepos
    taCert
  = do
    fromTryM
        (UnspecifiedE (unTaName taName) . fmtEx)
        (do
            -- TODO That might not be necessary
            let publicationPoints' = 
                    case filterPPAccess config initialRepos of 
                        Just filteredRepos -> foldr mergePP publicationPoints $ unPublicationPointAccess filteredRepos
                        Nothing            -> publicationPoints
            validateCa appContext 
                (topDownContext & #allTas . #publicationPoints .~ publicationPoints') 
                (CaFull taCert))


validateCa :: Storage s =>
            AppContext s ->
            TopDownContext ->
            Ca ->
            ValidatorT IO ()
validateCa 
    appContext@AppContext {..}
    topDownContext@TopDownContext { allTas = AllTasTopDownContext {..}, .. }
    ca = 
    checkAndReport treeDepthLimit
        $ checkAndReport visitedObjectCountLimit
        $ checkAndReport repositoryCountLimit
        $ validateCaNoLimitChecks appContext topDownContext ca        
  where

    -- Check and report for the maximal tree depth
    treeDepthLimit = (
        pure (currentPathDepth > validationConfig ^. #maxCertificatePathDepth),
        logCheck 
            (CertificatePathTooDeep $ validationConfig ^. #maxCertificatePathDepth)
            (\loc -> [i|Interrupting validation on #{fmtLocations loc}, maximum tree depth is reached.|])
        )

    -- Check and report for the maximal number of objects in the tree
    visitedObjectCountLimit = (
        (> validationConfig ^. #maxTotalTreeSize) . Set.size <$> readTVar visitedKeys,
        logCheck 
            (TreeIsTooBig $ validationConfig ^. #maxTotalTreeSize)
            (\loc -> [i|Interrupting validation on #{fmtLocations loc}, maximum total object number in the tree is reached.|])
        )

    -- Check and report for the maximal increase in the repository number
    repositoryCountLimit = let 
            maxRepositories = validationConfig ^. #maxTaRepositories in 
        (do
            (\fs -> repositoryCount fs > maxRepositories) <$> readTVar fetcheables,
        logCheck
            (TooManyRepositories maxRepositories)
            (\loc -> [i|Interrupting validation on #{fmtLocations loc}, maximum total new repository count per TA #{maxRepositories} is reached.|])
        )                

    logCheck validationError errorText = do 
        locations <- getCaLocations appContext ca
        for_ locations $ \loc -> 
            logError logger (errorText loc)
        vError validationError                

    -- This is to make sure that the error of hitting a limit
    -- is reported only by the thread that first hits it
    checkAndReport (condition, report) nextOne = do
            z <- liftIO $ atomically $ verifyLimit condition interruptedByLimit
            case z of
                CanProceed           -> nextOne
                FirstToHitLimit      -> report
                AlreadyReportedLimit -> pure mempty

    validationConfig = config ^. typed @ValidationConfig
    

validateCaNoLimitChecks :: Storage s =>
                        AppContext s ->
                        TopDownContext ->
                        Ca ->
                        ValidatorT IO ()
validateCaNoLimitChecks
    appContext@AppContext {..}
    topDownContext@TopDownContext { allTas = AllTasTopDownContext {..}, .. }
    ca = 
    case extractPPAs ca of        
        Left e         -> vError e
        Right ppAccess -> do                
            let caFetcheables = getFetchables publicationPoints ppAccess

            -- Add these PPs to the validation-wide set of fetcheables, 
            -- i.e. all newly discovered publication points/repositories                        
            mergeFetcheables caFetcheables

            -- Do not validate if nothing was fetched for this CA
            -- otherwise we'll have a lot of useless errors about 
            -- missing manifests, so just don't go there
            unless (all ((== Pending) . snd) caFetcheables) $ do   
                let primaryUrl = getPrimaryRepositoryUrl publicationPoints ppAccess
                vFocusOn PPFocus primaryUrl $
                    metricFocusOn PPFocus primaryUrl $
                        validateCaNoFetch appContext topDownContext ca
  where
    mergeFetcheables caFetcheables =
        case map fst caFetcheables of 
            -- Expect either one of two PPs per CA
            primary : (listToMaybe -> fallback) -> do 
                liftIO $ atomically $ modifyTVar' fetcheables (<> newFetcheables primary fallback)
            weirdCaUrls -> do 
                logError logger [i|Found CA certificate with uncommon publication points: #{weirdCaUrls}.|]
                appError $ ValidationE $ WeirdCaPublicationPoints weirdCaUrls                        


validateCaNoFetch :: Storage s =>
                    AppContext s 
                -> TopDownContext 
                -> Ca 
                -> ValidatorT IO ()
validateCaNoFetch
    appContext@AppContext {..}
    topDownContext@TopDownContext { allTas = AllTasTopDownContext {..}, .. }
    ca = do 
    
    case ca of 
        CaFull c -> 
            vFocusOn LocationFocus (getURL $ pickLocation $ getLocations c) $ do
                increment $ topDownCounters ^. #originalCa
                markAsUsedByHash appContext topDownContext (getHash c)                         
                validateObjectLocations c
                (_, notValidAfter) <- vHoist $ validateObjectValidityPeriod c now
                rememberNotValidAfter topDownContext notValidAfter
                oneMoreCert
                join $! nextAction $ toAKI $ getSKI c
        CaShort c -> 
            vFocusOn ObjectFocus (c ^. #key) $ do            
                increment $ topDownCounters ^. #shortcutCa 
                markAsUsed topDownContext (c ^. #key) 
                validateLocationForShortcut (c ^. #key)
                (_, notValidAfter) <- vHoist $ validateObjectValidityPeriod c now
                rememberNotValidAfter topDownContext notValidAfter
                oneMoreCert
                join $! nextAction $ toAKI (c ^. #ski)
  where    
    validationAlgorithm = config ^. typed @ValidationConfig . typed @ValidationAlgorithm
    validationRFC = config ^. typed @ValidationConfig . typed @ValidationRFC

    nextAction =
        case validationAlgorithm of 
            FullEveryIteration -> makeNextFullValidationAction
            Incremental        -> makeNextIncrementalAction

    newShortcut = 
        case validationAlgorithm of 
            -- Do not create shortctus when validation algorithm is not incremental
            FullEveryIteration -> const Nothing
            Incremental        -> (Just $!)

    makeNextFullValidationAction :: AKI -> ValidatorT IO (ValidatorT IO ())
    makeNextFullValidationAction aki = do 
        mfts <- roTxT database $ \tx db -> DB.getMftsForAKI tx db aki
        pure $! processMfts aki mfts

    makeNextIncrementalAction :: AKI -> ValidatorT IO (ValidatorT IO ())
    makeNextIncrementalAction aki = do
        z <- roTxT database $ \tx db -> DB.getMftsForAKI tx db aki
        case z of
            []   -> pure $! vError $ NoMFT aki
            mfts -> actOnMfts mfts
      where
        actOnMfts mfts = do
            z <- roTxT database $ \tx db -> DB.getMftShorcut tx db aki
            case z of
                Nothing -> do
                    increment $ topDownCounters ^. #originalMft
                    pure $! processMfts aki mfts
                Just mftShortcut -> do
                    let mftShortcutKey = mftShortcut ^. #key
                    markAsUsed topDownContext mftShortcutKey
                    increment $ topDownCounters ^. #shortcutMft
                    action <- case mftsNotInFuture mfts of
                        [] -> vError $ NoMFT aki
                        mft_ : otherMfts 
                            | mft_ ^. #key == mftShortcutKey -> 
                                pure $! onlyCollectPayloads mftShortcut                                    
                            | otherwise -> pure $! do 
                                let mftKey = mft_ ^. #key
                                markAsUsed topDownContext mftKey
                                withMft mftKey $ \mft ->                                                                     
                                    tryOneMftWithShortcut mftShortcut mft
                                        `catchError` \e -> 
                                            if isWithinValidityPeriod now mftShortcut 
<<<<<<< HEAD
                                                then do
                                                    -- shortcut is still valid so fall back to it
                                                    let mftNumber = getCMSContent (mft ^. #object . #payload . #cmsPayload) ^. #mftNumber
                                                    let mftLocation = pickLocation $ getLocations $ mft ^. #object
                                                    vFocusOn ObjectFocus mftKey $ vWarn $ MftFallback e mftNumber
                                                    logWarn logger [i|Falling back to the last valid manifest for #{mftLocation}, error: #{toMessage e}|]
=======
                                                then do                                                    
                                                    reportMftFallback e mft                                                                                                    
>>>>>>> fca34c3a
                                                    onlyCollectPayloads mftShortcut                   
                                                else 
                                                    tryMfts aki otherMfts
                    pure $! action `andThen` 
                           (oneMoreMft >> oneMoreCrl >> oneMoreMftShort)
      
        tryOneMftWithShortcut mftShortcut mft = do
            fullCa <- getFullCa appContext topDownContext ca
            let crlKey = mftShortcut ^. #crlShortcut . #key
            markAsUsed topDownContext crlKey
            overlappingChildren <- manifestFullValidation fullCa mft (Just mftShortcut) aki
            collectPayloads mftShortcut (Just overlappingChildren) 
                        (pure fullCa)
                        (findAndValidateCrl fullCa mft aki)   
                        (getResources ca)

        onlyCollectPayloads mftShortcut = do 
            let crlKey = mftShortcut ^. #crlShortcut . #key                
            markAsUsed topDownContext crlKey
            collectPayloads mftShortcut Nothing 
                    (getFullCa appContext topDownContext ca)
                    (getCrlByKey appContext crlKey)
                    (getResources ca)             

    processMfts childrenAki mfts = do
        case (mftsNotInFuture mfts, mfts) of             
            ([], []) -> vError $ NoMFT childrenAki
            -- if there are only manifest(s) in the future, use them 
            -- anyway to have a meaningful error message
            ([], _) -> tryMfts childrenAki mfts
            -- If there're manifests that are not in the future, 
            -- use only them and skip the future ones
            (relevantMfts, _) -> tryMfts childrenAki relevantMfts
      

    tryMfts aki []              = vError $ NoMFT aki
    tryMfts aki (mftRef: mfts_) = 
        withMft (mftRef ^. #key) $ \mft -> do 
            tryOneMft mft `catchError` \e -> 
                case mfts_ of 
                    [] -> appError e
                    _  -> do 
<<<<<<< HEAD
                        let mftLocation = pickLocation $ getLocations $ mft ^. #object        
                        let mftNumber = getCMSContent (mft ^. #object . #payload . #cmsPayload) ^. #mftNumber
                        vFocusOn ObjectFocus (mft ^. #key) $ vWarn $ MftFallback e mftNumber
                        logWarn logger [i|Falling back to the previous manifest for #{mftLocation}, failed manifest number #{mftNumber}, error: #{toMessage e}|]
=======
                        reportMftFallback e mft
>>>>>>> fca34c3a
                        tryMfts aki mfts_
      where
        tryOneMft mft = do                 
            markAsUsed topDownContext $ mft ^. #key                
            caFull <- getFullCa appContext topDownContext ca
            void $ manifestFullValidation caFull mft Nothing aki
            oneMoreMft >> oneMoreCrl         

    withMft key f = do 
        z <- roTxT database $ \tx db -> DB.getMftByKey tx db key
        case z of 
            Nothing  -> integrityError appContext [i|Referential integrity error, can't find a manifest by its key #{key}.|]
            Just mft -> f mft

    reportMftFallback e mft = do 
        let mftLocation = pickLocation $ getLocations $ mft ^. #object        
        let mftNumber = getCMSContent (mft ^. #object . #payload . #cmsPayload) ^. #mftNumber
        vFocusOn ObjectFocus (mft ^. #key) $ vWarn $ MftFallback e mftNumber
        logWarn logger [i|Falling back to the previous manifest for #{mftLocation}, failed manifest number #{mftNumber}, error: #{toMessage e}|]        

    mftsNotInFuture = filter (\MftMeta {..} -> thisTime <= unNow now)


    -- Proceed with full validation for children mentioned in the full manifest 
    -- and children mentioned in the manifest shortcut. Create a diff between them,
    -- run full validation only for new children and create a new manifest shortcut
    -- with updated set of children.
    manifestFullValidation :: 
                    Located CaCerObject
                    -> Keyed (Located MftObject) 
                    -> Maybe MftShortcut 
                    -> AKI
                    -> ValidatorT IO [T3 Text Hash ObjectKey]
    manifestFullValidation fullCa 
        keyedMft@(Keyed locatedMft@(Located mftLocations mft) mftKey) 
        mftShortcut childrenAki = do         
        vUniqueFocusOn LocationFocus (getURL $ pickLocation mftLocations)
            doValidate
            (vError $ CircularReference $ KeyIdentity mftKey)
      where
        doValidate = do 
            -- General location validation
            validateObjectLocations locatedMft

            -- Manifest-specific location validation
            validateMftLocation locatedMft fullCa

            keyedValidCrl@(Keyed validCrl crlKey) <- findAndValidateCrl fullCa keyedMft childrenAki                

            -- MFT can be revoked by the CRL that is on this MFT -- detect 
            -- revocation as well, this is clearly an error                               
            validMft <- vHoist $ validateMft (config ^. #validationConfig . typed) 
                                    now mft fullCa validCrl verifiedResources

            rememberNotValidAfter topDownContext (snd $ getValidityPeriod mft)
            rememberCrlNextUpdate topDownContext validCrl

            -- Validate entry list and filter out CRL itself
            nonCrlChildren <- validateMftEntries mft (getHash validCrl)

            -- If MFT shortcut is present, filter children that need validation, 
            -- children that are on the shortcut are already validated.
            let (newChildren, overlappingChildren, isSomethingDeleted) =
                    case mftShortcut of 
                        Nothing       -> (nonCrlChildren, [], False)
                        Just mftShort -> manifestDiff mftShort nonCrlChildren

            bumpCounterBy topDownCounters #newChildren (length newChildren)
            bumpCounterBy topDownCounters #overlappingChildren (length overlappingChildren)
            
            forM_ mftShortcut $ \mftShort -> do          
                -- If CRL has changed, we have to recheck if children are not revoked. 
                -- If will be checked by full validation for newChildren but it needs 
                -- to be explicitly checked for overlappingChildren                
                when (crlKey /= mftShort ^. #crlShortcut . #key) $ do     
                    increment $ topDownCounters ^. #originalCrl                         
                    checkForRevokedChildren mftShort keyedMft overlappingChildren validCrl            

                -- manifest number must increase 
                -- https://www.rfc-editor.org/rfc/rfc9286.html#name-manifest
                let mftNumber = getCMSContent (mft ^. #cmsPayload) ^. #mftNumber 
                when (mftNumber < mftShort ^. #manifestNumber) $ do 
                    -- Here we have to do a bit of hackery: 
                    -- * Calling vError will interrupt this function and call for fall-back to 
                    --   the "latest valid manifest" which is the shortcut
                    --
                    -- * But the shortcut may have expired already and there will no be any options left,
                    --   so we need to be careful and just emit a warning in this case
                    --
                    -- * So in case there is nothing to fall back to, we emit a warning and still 
                    --   use the manifest
                    let (beforeMft, afterMft) = getValidityPeriod mftShort
                    let issue = ManifestNumberDecreased (mftShort ^. #manifestNumber) mftNumber
                    if beforeMft < unNow now && unNow now > afterMft
                        then vError issue
                        else vWarn issue

            -- Mark all manifest entries as used to avoid the situation
            -- when some of the children are garbage-collected from the cache 
            -- and some are still there. Do it both in case of successful 
            -- validation or a validation error.
            let markAllEntriesAsUsed = do
                    forM_ (newChildren <> overlappingChildren) $
                        \(T3 _ _ k) -> markAsUsed topDownContext k

            let processChildren = do                                              
                    -- Here we have the payloads for the fully validated MFT children
                    -- and the shortcut objects for these children
                    --                                            
                    childrenShortcuts <- 
                        fmap (\shortcuts -> [ (k, s) | T2 k (Just s) <- shortcuts ]) $
                            gatherMftEntryResults =<< 
                                gatherMftEntryValidations fullCa newChildren validCrl

                    let newEntries = makeEntriesWithMap newChildren (Map.fromList childrenShortcuts)                            

                    let nextChildrenShortcuts = 
                            case mftShortcut of 
                                Nothing               -> newEntries
                                Just MftShortcut {..} -> 
                                    newEntries <> makeEntriesWithMap overlappingChildren nonCrlEntries
                                
                    let nextMftShortcut = makeMftShortcut mftKey validMft nextChildrenShortcuts keyedValidCrl

                    case validationAlgorithm of 
                        -- Only create shortcuts for case of incremental validation.
                        -- 
                        -- NOTE: That means that in case of full validation falling back to 
                        -- the previous valid manifest will not work, since there are no
                        -- shortcuts of previous manifests to fall back to.                  
                        Incremental -> do  
                            issues <- vHoist thisScopeIssues
                            -- Do no create shortcuts for manifests with warnings 
                            -- (or errors, obviously)
                            when (Set.null issues) $ do   
                                let aki = toAKI $ getSKI fullCa                  

                                -- If manifest key is not the same as the shortcut key,
                                -- we need to replace the shortcut with the new one      
                                when (maybe True ((/= mftKey) . (^. #key)) mftShortcut) $ do                                
                                    updateMftShortcut topDownContext aki nextMftShortcut
                                    increment $ topDownCounters ^. #updateMftMeta

                                -- Update manifest shortcut children in case there are new 
                                -- or deleted children in the new manifest. They are updated
                                -- separately since changes to non-CRL children are less common
                                -- then updates to metadata, hence we can save quite some 
                                -- CPU on serialisation.
                                when (isNothing mftShortcut || not (null newChildren) || isSomethingDeleted) $ do
                                    updateMftShortcutChildren topDownContext aki nextMftShortcut
                                    increment $ topDownCounters ^. #updateMftChildren

                        _  -> pure ()

                    pure $! overlappingChildren

            processChildren `recover` markAllEntriesAsUsed


    findAndValidateCrl :: Located CaCerObject
                    -> Keyed (Located MftObject) 
                    -> AKI
                    -> ValidatorT IO (Keyed (Validated CrlObject))
    findAndValidateCrl fullCa (Keyed (Located _ mft) _) aki = do  
        MftPair _ crlHash <-
            case findCrlOnMft mft of
                []    -> vError $ NoCRLOnMFT aki 
                [crl] -> pure crl
                crls  -> vError $ MoreThanOneCRLOnMFT aki crls

        db <- liftIO $ readTVarIO database
        DB.roAppTx db $ \tx -> 
            DB.getKeyByHash tx db crlHash >>= \case         
                Nothing  -> vError $ NoCRLExists aki crlHash
                Just key -> do           
                    increment $ topDownCounters ^. #readParsed
                    -- CRLs are not parsed right after fetching, so try to get the blob
                    z <- getParsedObject tx db key $ vError $ NoCRLExists aki crlHash
                    case z of 
                        Keyed locatedCrl@(Located crlLocations (CrlRO crl)) crlKey -> do
                            markAsUsed topDownContext crlKey
                            inSubLocationScope (getURL $ pickLocation crlLocations) $ do 
                                validateObjectLocations locatedCrl
                                vHoist $ do
                                    let mftEECert = getEECert $ unCMS $ cmsPayload mft
                                    checkCrlLocation locatedCrl mftEECert
                                    void $ validateCrl now crl fullCa                
                                    pure $! Keyed (Validated crl) crlKey                                        
                        _ -> 
                            vError $ CRLHashPointsToAnotherObject crlHash   
            

    -- Utility for repeated peace of code
    makeEntriesWithMap childrenList entryMap = 
        [ (key, entry) | 
            T3 _ _ key <- childrenList,
            entry      <- maybeToList $ Map.lookup key entryMap ]


    -- Check if shortcut children are revoked
    checkForRevokedChildren mftShortcut (Keyed (Located _ mft) _) children validCrl = do        
        when (isRevoked (getSerial mft) validCrl) $
            vWarn RevokedResourceCertificate   
        forM_ children $ \(T3 _ _ childKey) ->
            for_ (Map.lookup childKey (mftShortcut ^. #nonCrlEntries)) $ \MftEntry {..} ->
                for_ (getMftChildSerial child) $ \childSerial ->
                    when (isRevoked childSerial validCrl) $
                        vFocusOn ObjectFocus childKey $
                            vWarn RevokedResourceCertificate


    -- this indicates the difference between RFC9286-bis 
    -- version 02 (strict) and version 03 and later (more loose).                                                                                            
    gatherMftEntryValidations =
        case config ^. #validationConfig . #manifestProcessing of
            {-                                             
            https://datatracker.ietf.org/doc/rfc9286/
            item 6.4 says
                "If there are files listed in the manifest that cannot be retrieved 
                from the publication point, the fetch has failed.." 

            For that case validity of every object on the manifest is completely 
            separate from each other and don't influence the manifest validity.
            -}
            RFC9286 -> independentMftChildrenResults

            {- 
            https://datatracker.ietf.org/doc/draft-ietf-sidrops-6486bis/02/
            item 6.4 says
                "If there are files listed in the manifest that cannot be retrieved 
                from the publication point, or if they fail the validity tests 
                specified in [RFC6488], the fetch has failed...". 

            For that case invalidity of some of the objects (except child CA certificates, 
            because that would be completeely insane) on the manifest make the whole 
            manifest invalid.
            -}
            RFC6486_Strict -> allOrNothingMftChildrenResults

    
    allOrNothingMftChildrenResults fullCa nonCrlChildren validCrl = do
        scopes <- askScopes
        liftIO $ forChildren
            nonCrlChildren
            $ \(T3 filename hash' key) -> do 
                (z, vs) <- runValidatorT scopes $ do
                                ro <- getManifestEntry filename hash'
                                -- if failed this one interrupts the whole MFT valdiation
                                validateMftChild fullCa ro filename validCrl
                pure $! case z of
                    -- In this case invalid child is considered invalid entry 
                    -- and the whole manifest is invalid
                    Left e              -> InvalidEntry e vs
                    Right childShortcut -> ValidEntry vs childShortcut key filename   
    
    independentMftChildrenResults fullCa nonCrlChildren validCrl = do
        scopes <- askScopes
        liftIO $ forChildren
            nonCrlChildren
            $ \(T3 filename hash key) -> do
                (r, vs) <- runValidatorT scopes $ getManifestEntry filename hash
                case r of
                    Left e -> do 
                        -- Decide if the error is related to the manifest itself 
                        -- of to the object it points to based on the scope of the 
                        -- reported issues. It's a bit hacky, but it works nicely.                        
                        let manifestIssues = getIssues (scopes ^. typed) (vs ^. typed )
                        pure $! if Set.null manifestIssues 
                            then InvalidChild e vs key filename
                            else InvalidEntry e vs
                    Right ro -> do
                        -- We are cheating here a little by faking empty payload set.
                        -- 
                        -- if failed, this one will result in the empty VRP set
                        -- while keeping errors and warning in the `vs'` value.
                        (z, vs') <- runValidatorT scopes $ validateMftChild fullCa ro filename validCrl
                        pure $! case z of
                                Left e              -> InvalidChild e vs' key filename
                                Right childShortcut -> ValidEntry vs' childShortcut key filename
    
    forChildren nonCrlChildren = let
        itemsPerThread = 20
        threads = min 
                (length nonCrlChildren `div` itemsPerThread)
                (fromIntegral $ config ^. #parallelism . #cpuParallelism)

        forAllChildren = 
                if threads <= 1
                    then forM 
                    else pooledForConcurrentlyN threads        

        in forAllChildren nonCrlChildren 

    gatherMftEntryResults =        
        foldM (\childrenShortcuts r -> do                 
            case r of 
                InvalidEntry e vs -> do
                    embedState vs
                    appError e
                InvalidChild _ vs key fileName -> do
                    embedState vs
                    pure $! T2 key (Just $! makeChildWithIssues key fileName) : childrenShortcuts
                ValidEntry vs childShortcut key fileName -> do 
                    embedState vs
                    -- Don't create shortcuts for objects having either errors or warnings,
                    -- otherwise warnings will disappear after the first validation 
                    if emptyValidations (vs ^. typed)
                        then do                            
                            pure $! T2 key childShortcut : childrenShortcuts
                        else do 
                            pure $! T2 key (Just $! makeChildWithIssues key fileName) : childrenShortcuts
            ) mempty

        
    -- Check manifest entries as a whole, without doing anything 
    -- with the objects they are pointing to.    
    validateMftEntries mft crlHash = do
        let mftChildren = mftEntries $ getCMSContent $ cmsPayload mft
        when (null mftChildren) $
            vError ZeroManifestEntries        

        let nonCrlChildren = filter (\(MftPair _ hash') -> crlHash /= hash') mftChildren

        -- Make sure all the entries are unique
        let entryMap = Map.fromListWith (<>) $ map (\(MftPair f h) -> (h, [f])) nonCrlChildren
        let nonUniqueEntries = Map.filter longerThanOne entryMap

        -- Don't crash here, it's just a warning, at the moment RFC doesn't say anything 
        -- about uniqueness of manifest entries. 
        -- TODO Or does it? Maybe something in ASN1 encoding as Set?
        unless (Map.null nonUniqueEntries) $
            vWarn $ NonUniqueManifestEntries $ Map.toList nonUniqueEntries

        db <- liftIO $ readTVarIO database
        forM nonCrlChildren $ \(MftPair fileName hash) -> do
                k <- DB.roAppTx db $ \tx -> DB.getKeyByHash tx db hash            
                case k of 
                    Nothing  -> vError $ ManifestEntryDoesn'tExist hash fileName
                    Just key -> do 
                        validateMftFileName fileName
                        pure $! T3 fileName hash key        
        where
            longerThanOne = \case 
                _:_:_ -> True
                _     -> False

    -- Given MFT entry with hash and filename, get the object it refers to
    -- 
    getManifestEntry filename hash' = do
        let objectType = textObjectType filename
        db <- liftIO $ readTVarIO database
        ro <- DB.roAppTx db $ \tx -> do             
            DB.getKeyByHash tx db hash' >>= \case                     
                Nothing  -> vError $ ManifestEntryDoesn'tExist hash' filename            
                Just key -> 
                    vFocusOn ObjectFocus key $
                        case objectType of 
                            Just type_ -> do
                                increment $ topDownCounters ^. #readParsed
                                -- we expect objects to be stored in the parsed-serialised form                                                            
                                getParsedObject tx db key $ do
                                    increment $ topDownCounters ^. #readOriginal
                                    -- try to get the original blob and (re-)parse 
                                    -- it to at least complain about it at the right place
                                    getLocatedOriginal tx db key type_ $ 
                                        vError $ ManifestEntryDoesn'tExist hash' filename
                            Nothing -> do
                                -- If we don't know anything about the type from the manifest, 
                                -- it may still be possible that the object was parsed based
                                -- on the rsync/rrdp url and the entry in the manifest is just
                                -- wrong
                                increment $ topDownCounters ^. #readParsed
                                getParsedObject tx db key $ 
                                    vError $ ManifestEntryDoesn'tExist hash' filename

        -- The type of the object that is deserialised doesn't correspond 
        -- to the file extension on the manifest
        let realObjectType = getRpkiObjectType $ ro ^. #object

        let complain = vWarn $ ManifestEntryHasWrongFileType hash' filename realObjectType
        case objectType of 
            Nothing -> complain
            Just ot -> unless (realObjectType `isOfType` ot) complain

        pure ro                        


    validateMftChild caFull child@(Keyed (Located objectLocations _) _) 
                     filename validCrl = do
        -- warn about names on the manifest mismatching names in the object URLs        
        let nameMatches = NESet.filter ((filename `Text.isSuffixOf`) . toText) $ 
                            unLocations objectLocations
        when (null nameMatches) $
            vWarn $ ManifestLocationMismatch filename objectLocations

        validateChildObject caFull child filename validCrl


    -- Optimised version of location validation when all we have is a key of an object
    -- 
    validateLocationForShortcut key = do  
        count <- roTxT database $ \tx db -> DB.getLocationCountByKey tx db key
        when (count > 1) $ do 
            z <- roTxT database $ \tx db -> DB.getLocationsByKey tx db key
            case z of 
                Nothing -> 
                    -- That's weird and it means DB inconsitency                                
                    integrityError appContext 
                        [i|Referential integrity error, can't find locations for the object #{key} with positive location count #{count}.|]
                Just locations -> 
                    vFocusOn LocationFocus (getURL $ pickLocation locations) $
                        validateObjectLocations locations


    {-         
        Validate manifest child according to 
        https://datatracker.ietf.org/doc/rfc9286/

        And return shortcut created for it
    -}
    validateChildObject :: 
            Located CaCerObject
            -> Keyed (Located RpkiObject) 
            -> Text
            -> Validated CrlObject
            -> ValidatorT IO (Maybe MftEntry)
    validateChildObject fullCa (Keyed child@(Located locations childRo) childKey) fileName validCrl = do        
        let focusOnChild = vFocusOn LocationFocus (getURL $ pickLocation locations)
        case childRo of
            CerRO childCert -> do
                parentScope <- askScopes                
                {- 
                    Note that recursive validation of the child CA happens in the separate   
                    runValidatorT (...) call, it is to avoid short-circuit logic implemented by ExceptT:
                    otherwise an error in child validation would interrupt validation of the parent with
                    ExceptT's exception logic.
                -}
                (r, validationState) <- liftIO $ runValidatorT parentScope $       
                    vFocusOn LocationFocus (getURL $ pickLocation locations) $ do
                        -- Check that AIA of the child points to the correct location of the parent
                        -- https://mailarchive.ietf.org/arch/msg/sidrops/wRa88GHsJ8NMvfpuxXsT2_JXQSU/
                        --                             
                        vHoist $ validateAIA @_ @_ @'CACert childCert fullCa

                        (childVerifiedResources, overlclaiming) 
                            <- vHoist $ do
                                Validated validCert <- validateResourceCert @_ @_ @'CACert
                                                            now childCert fullCa validCrl
                                validateResources (config ^. #validationConfig . typed) 
                                    verifiedResources childCert validCert

                        let childTopDownContext = topDownContext
                                & #verifiedResources ?~ childVerifiedResources
                                & #currentPathDepth %~ (+ 1)
                                & #overclaimingHappened .~ isJust overlclaiming

                        validateCa appContext childTopDownContext (CaFull (Located locations childCert))

                embedState validationState
                case r of 
                    Left _  -> pure $! Just $! makeChildWithIssues childKey fileName
                    Right _  -> do 
                        case getPublicationPointsFromCertObject childCert of 
                            -- It's not going to happen?
                            Left e     -> vError e
                            Right ppas -> do 
                                -- Look at the issues for the child CA to decide if CA shortcut should be made
                                shortcut <- vFocusOn LocationFocus (getURL $ pickLocation locations) $ 
                                                vHoist $ shortcutIfNoIssues childKey fileName
                                                        (makeCaShortcut childKey (Validated childCert) ppas)
                                pure $! newShortcut shortcut
            RoaRO roa -> 
                focusOnChild $ do
                    validateObjectLocations child                    
                    allowRevoked $ do
                        validRoa <- vHoist $ validateRoa validationRFC now roa fullCa validCrl verifiedResources
                        let vrpList = getCMSContent $ cmsPayload roa
                        oneMoreRoa
                        moreVrps $ Count $ fromIntegral $ length vrpList
                        increment $ topDownCounters ^. #originalRoa                        
                        shortcut <- vHoist $ shortcutIfNoIssues childKey fileName 
                                            (makeRoaShortcut childKey validRoa vrpList)                        
                        rememberPayloads typed (T2 vrpList childKey :)
                        pure $! newShortcut shortcut                  

            SplRO spl -> 
                focusOnChild $ do
                    validateObjectLocations child                    
                    allowRevoked $ do
                        validSpl <- vHoist $ validateSpl validationRFC now spl fullCa validCrl verifiedResources
                        let spls = getCMSContent $ cmsPayload spl
                        oneMoreSpl                        
                        increment $ topDownCounters ^. #originalSpl
                        shortcut <- vHoist $ shortcutIfNoIssues childKey fileName 
                                            (makeSplShortcut childKey validSpl spls)
                        rememberPayloads typed (spls :)
                        pure $! newShortcut shortcut                        

            AspaRO aspa -> 
                focusOnChild $ do
                    validateObjectLocations child                    
                    allowRevoked $ do
                        validAspa <- vHoist $ validateAspa validationRFC now aspa fullCa validCrl verifiedResources
                        oneMoreAspa
                        let aspaPayload = getCMSContent $ cmsPayload aspa                        
                        increment $ topDownCounters ^. #originalAspa
                        shortcut <- vHoist $ shortcutIfNoIssues childKey fileName
                                            (makeAspaShortcut childKey validAspa aspaPayload)                        
                        rememberPayloads typed (aspaPayload :)    
                        pure $! newShortcut shortcut

            BgpRO bgpCert ->
                focusOnChild $ do
                    validateObjectLocations child
                    allowRevoked $ do
                        (validaBgpCert, bgpPayload) <- vHoist $ validateBgpCert now bgpCert fullCa validCrl
                        oneMoreBgp
                        shortcut <- vHoist $ shortcutIfNoIssues childKey fileName
                                            (makeBgpSecShortcut childKey validaBgpCert bgpPayload)    
                        
                        rememberPayloads typed (bgpPayload :)
                        pure $! newShortcut shortcut

            GbrRO gbr ->                 
                focusOnChild $ do
                    validateObjectLocations child                    
                    allowRevoked $ do
                        validGbr <- vHoist $ validateGbr validationRFC now gbr fullCa validCrl verifiedResources
                        oneMoreGbr
                        let gbr' = getCMSContent $ cmsPayload gbr
                        let gbrPayload = T2 (getHash gbr) gbr'                        
                        shortcut <- vHoist $ shortcutIfNoIssues childKey fileName
                                            (makeGbrShortcut childKey validGbr gbrPayload)
                        rememberPayloads typed (gbrPayload :)                        
                        pure $! newShortcut shortcut       

            -- Any new type of object should be added here, otherwise
            -- they will emit a warning.
            _somethingElse -> 
                focusOnChild $ do
                    logWarn logger [i|Unsupported type of object: #{locations}.|]                
                    pure $! newShortcut (makeChildWithIssues childKey fileName)

        where
            -- In case of RevokedResourceCertificate error, the whole manifest is not to be considered 
            -- invalid, only the object with the revoked certificate is considered invalid.
            -- Replace RevokedResourceCertificate error with a warning and don't break the 
            -- validation process.            
            -- This is a hacky and ad-hoc, but it works fine.
            allowRevoked f =
                catchAndEraseError f isRevokedCertError $ do
                    vWarn RevokedResourceCertificate
                    pure $! newShortcut (makeChildWithIssues childKey fileName)
                where
                    isRevokedCertError (ValidationE RevokedResourceCertificate) = True
                    isRevokedCertError _ = False

    -- Don't create shortcuts for objects with warnings in their scope, 
    -- otherwise warnings will be reported only once for the original 
    -- and never for shortcuts.
    shortcutIfNoIssues key fileName makeShortcut = do 
        issues <- thisScopeIssues
        pure $! if Set.null issues 
                    then makeShortcut fileName
                    else makeChildWithIssues key fileName

    thisScopeIssues :: PureValidatorT (Set VIssue)
    thisScopeIssues = 
        withCurrentScope $ \scopes vs -> 
            getIssues (scopes ^. typed) (vs ^. typed)


    collectPayloads :: MftShortcut 
                    -> Maybe [T3 Text Hash ObjectKey] 
                    -> ValidatorT IO (Located CaCerObject)
                    -> ValidatorT IO (Keyed (Validated CrlObject))             
                    -> AllResources
                    -> ValidatorT IO ()
    collectPayloads mftShortcut childrenToCheck findFullCa findValidCrl parentCaResources = do      
        
        let nonCrlEntries = mftShortcut ^. #nonCrlEntries

        -- Filter children that we actually want to go through here
        let filteredChildren = 
                case childrenToCheck of 
                    Nothing -> Map.toList nonCrlEntries
                    Just ch -> catMaybes [ (k,) <$> Map.lookup k nonCrlEntries | T3 _ _ k <- ch ]

        let T3 caCount troubledCount totalCount = 
                foldr (\(_, MftEntry {..}) (T3 cas troubled total) -> 
                        case child of 
                            CaChild {}       -> T3 (cas + 1) troubled       (total + 1)
                            TroubledChild {} -> T3 cas       (troubled + 1) (total + 1)
                            _                -> T3 cas       troubled       (total + 1)
                    ) (T3 0 0 0 :: T3 Int Int Int) filteredChildren

        vFocusOn ObjectFocus (mftShortcut ^. #key) $ do
            validateLocationForShortcut (mftShortcut ^. #key)
            (_, notValidAfter) <- vHoist $ validateObjectValidityPeriod mftShortcut now
            rememberNotValidAfter topDownContext notValidAfter
            vFocusOn ObjectFocus (mftShortcut ^. #crlShortcut . #key) $ do                
                (_, notValidAfterCrl) <- vHoist $ validateObjectValidityPeriod (mftShortcut ^. #crlShortcut) now
                rememberNotValidAfter topDownContext notValidAfterCrl

            -- For children that are problematic we'll have to fall back 
            -- to full validation, for that we beed the parent CA and a valid CRL.
            -- Construct the validation function for such problematic children
            troubledValidation <-
                    case troubledCount of 
                        0 -> pure $ \_ _ -> 
                                -- Should never happen, there are no troubled children
                                integrityError appContext [i|Impossible happened!|]
                        _  -> do 
                            caFull   <- findFullCa
                            validCrl <- findValidCrl
                            pure $ \childKey fileName -> 
                                    validateTroubledChild caFull fileName validCrl childKey                        

            collectResultsInParallel caCount totalCount filteredChildren (getChildPayloads troubledValidation)

      where
        collectResultsInParallel caCount totalCount children f = do 
            -- Pick up some good parallelism to avoid too many threads, 
            -- but also process big manifests quicker
            let caPerThread = 50            
            let eePerThread = 500
            let threads = min 
                    (caCount `div` caPerThread + (totalCount - caCount) `div` eePerThread)
                    (fromIntegral $ config ^. #parallelism . #cpuParallelism)                        
            
            let forAllChildren = 
                    if threads <= 1
                        then forM 
                        else pooledForConcurrentlyN threads

            scopes <- askScopes
            z <- liftIO $ forAllChildren children $ runValidatorT scopes . f
            embedState $ mconcat $ map snd z                 

        validateTroubledChild caFull fileName (Keyed validCrl _) childKey = do  
            -- It was an invalid child and nothing about it is cached, so 
            -- we have to process full validation for it           
            db <- liftIO $ readTVarIO database            
            childObject <- 
                DB.roAppTx db $ \tx -> do
                    increment $ topDownCounters ^. #readParsed
                    getParsedObject tx db childKey $ do 
                        increment $ topDownCounters ^. #readOriginal
                        getLocatedOriginalUnknownType tx db childKey $ do
                            -- Something is wrong with the references in the database. Normally it should never happen,
                            -- but if it does, we have to delete the shortcut and report the error.
                            deleteMftShortcut topDownContext $ toAKI $ getSKI caFull
                            logError logger [i|Troubled child #{childKey} not found in the database, will delete manifest shortcut.|]
                            integrityError appContext 
                                [i|Referential integrity error, can't find a troubled child by its key #{childKey}.|]

            void $ validateChildObject caFull childObject fileName validCrl

        getChildPayloads troubledValidation (childKey, MftEntry {..}) = do 
            markAsUsed topDownContext childKey            
            case child of 
                CaChild caShortcut _ ->                     
                    validateCa appContext topDownContext (CaShort caShortcut)
                        
                RoaChild r@RoaShortcut {..} _ -> 
                    vFocusOn ObjectFocus childKey $ do                    
                        validateShortcut r key                   
                        oneMoreRoa
                        moreVrps $ Count $ fromIntegral $ length vrps
                        increment $ topDownCounters ^. #shortcutRoa
                        rememberPayloads typed (T2 vrps childKey :)

                SplChild s@SplShortcut {..} _ -> 
                    vFocusOn ObjectFocus childKey $ do
                        validateShortcut s key
                        oneMoreSpl                        
                        increment $ topDownCounters ^. #shortcutSpl
                        rememberPayloads typed (splPayload :)
                
                AspaChild a@AspaShortcut {..} _ -> 
                    vFocusOn ObjectFocus childKey $ do 
                        validateShortcut a key
                        oneMoreAspa
                        increment $ topDownCounters ^. #shortcutAspa                        
                        rememberPayloads typed (aspa :)                        

                BgpSecChild b@BgpSecShortcut {..} _ -> 
                    vFocusOn ObjectFocus childKey $ do 
                        validateShortcut b key
                        oneMoreBgp                
                        rememberPayloads typed (bgpSec :)

                GbrChild g@GbrShortcut {..} _ -> 
                    vFocusOn ObjectFocus childKey $ do
                        validateShortcut g key 
                        oneMoreGbr                 
                        rememberPayloads typed (gbr :)

                TroubledChild childKey_ -> do
                    increment $ topDownCounters ^. #shortcutTroubled
                    troubledValidation childKey_ fileName
    
        validateShortcut :: (WithValidityPeriod s, HasField' "resources" s AllResources) => s -> ObjectKey -> ValidatorT IO ()
        validateShortcut r key = do
            validateLocationForShortcut key            
            (_, notValidAfter) <- vHoist $ validateObjectValidityPeriod r now
            rememberNotValidAfter topDownContext notValidAfter
            vHoist $ case validationRFC of
                StrictRFC       -> pure ()
                ReconsideredRFC 
                    | overclaimingHappened -> 
                        void $ validateChildParentResources validationRFC 
                            (r ^. #resources) parentCaResources verifiedResources
                    | otherwise -> pure ()
            


    -- TODO This is pretty bad, it's easy to forget to do it
    rememberPayloads :: forall m a . MonadIO m => Getting (IORef a) PayloadBuilder (IORef a) -> (a -> a) -> m ()
    rememberPayloads lens_ f = do
        let builder = topDownContext ^. #payloadBuilder . lens_        
        liftIO $! atomicModifyIORef' builder $ \b -> let !z = f b in (z, ())


-- Calculate difference bentween a manifest shortcut 
-- and the list of children of the new manifest object.
manifestDiff :: MftShortcut 
            -> [T3 Text a ObjectKey] 
            -> ([T3 Text a ObjectKey], [T3 Text a ObjectKey], Bool)
manifestDiff mftShortcut newMftChidlren =                
    (newOnes, overlapping, not $ Map.null deletedEntries)
  where
    (newOnes, overlapping) = List.partition 
            (\(T3 fileName _  k) -> isNewEntry k fileName) newMftChidlren                

    -- it's not in the map of shortcut children or it has changed 
    -- its name (very unlikely but can happen in theory)                
    isNewEntry key_ fileName  = 
        case Map.lookup key_ (mftShortcut ^. #nonCrlEntries) of
            Nothing -> True
            Just e  -> e ^. #fileName /= fileName 
                    
    deletedEntries = 
        -- If we delete everything from mftShortcut.nonCrlEntries that is present in 
        -- newMftChidlren, we only have the entries that are not present on the new manifest,
        -- i.e. the deleted ones.
        foldr (\(T3 fileName _ key_) entries -> 
                case Map.lookup key_ (mftShortcut ^. #nonCrlEntries) of 
                    Nothing -> entries
                    Just e 
                        | e ^. #fileName == fileName -> Map.delete key_ entries
                        | otherwise -> entries) 
                (mftShortcut ^. #nonCrlEntries)
                newMftChidlren


getLocatedOriginal :: Storage s => Tx s mode -> DB s -> ObjectKey -> RpkiObjectType         
                    -> ValidatorT IO (Keyed (Located RpkiObject))
                    -> ValidatorT IO (Keyed (Located RpkiObject))
getLocatedOriginal tx db key type_ ifNotFound =
    getLocatedOriginal' tx db key (Just type_) ifNotFound

getLocatedOriginalUnknownType :: Storage s => Tx s mode -> DB s -> ObjectKey                                           
                                -> ValidatorT IO (Keyed (Located RpkiObject))
                                -> ValidatorT IO (Keyed (Located RpkiObject))
getLocatedOriginalUnknownType tx db key ifNotFound =
    getLocatedOriginal' tx db key Nothing ifNotFound

getLocatedOriginal' :: Storage s =>                    
                    Tx s mode                    
                    -> DB s
                    -> ObjectKey           
                    -> Maybe RpkiObjectType         
                    -> ValidatorT IO (Keyed (Located RpkiObject))
                    -> ValidatorT IO (Keyed (Located RpkiObject))
getLocatedOriginal' tx db key type_ ifNotFound = do
    DB.getOriginalBlob tx db key >>= \case 
        Nothing                    -> ifNotFound
        Just (ObjectOriginal blob) -> do 
            case type_  of 
                Nothing -> 
                    DB.getObjectMeta tx db key >>= \case            
                        Nothing               -> ifNotFound
                        Just (ObjectMeta _ t) -> parse blob t
                Just t -> 
                    parse blob t
  where                    
    parse blob t = do
        ro <- vFocusOn ObjectFocus key $ 
                    vHoist $ readObjectOfType t blob
        DB.getLocationsByKey tx db key >>= \case                                             
            Nothing        -> ifNotFound
            Just locations -> pure $! Keyed (Located locations ro) key

getParsedObject :: Storage s =>
                    Tx s mode
                    -> DB s
                    -> ObjectKey
                    -> ValidatorT IO (Keyed (Located RpkiObject))
                    -> ValidatorT IO (Keyed (Located RpkiObject))
getParsedObject tx db key ifNotFound = do
    DB.getLocatedByKey tx db key >>= \case 
        Just ro -> pure $! Keyed ro key
        Nothing -> ifNotFound


getFullCa :: Storage s => AppContext s -> TopDownContext -> Ca -> ValidatorT IO (Located CaCerObject)
getFullCa appContext@AppContext {..} topDownContext = \case    
    CaFull c -> pure c            
    CaShort CaShortcut {..} -> do   
        db <- liftIO $ readTVarIO database
        DB.roAppTx db $ \tx -> do 
            increment $ topDownContext ^. #allTas . #topDownCounters . #readParsed
            z <- getParsedObject tx db key $ do
                    increment $ topDownContext ^. #allTas . #topDownCounters . #readOriginal
                    getLocatedOriginal tx db key CER $ 
                        integrityError appContext 
                            [i|Referential integrity error, can't find a CA by its key #{key}.|]            
            case z of 
                Keyed (Located locations (CerRO ca_)) _ -> pure $! Located locations ca_
                _ -> integrityError appContext 
                        [i|Referential integrity error, wrong type of the CA found by its key #{key}.|]            
    

getCrlByKey :: Storage s => AppContext s -> ObjectKey -> ValidatorT IO (Keyed (Validated CrlObject))
getCrlByKey appContext@AppContext {..} crlKey = do        
    z <- roTxT database $ \tx db -> DB.getObjectByKey tx db crlKey
    case z of 
        Just (CrlRO c) -> pure $! Keyed (Validated c) crlKey 
        _ -> integrityError appContext [i|Referential integrity error, can't find a CRL by its key #{crlKey}.|]
     
    
integrityError :: AppContext s -> Text -> ValidatorT IO a
integrityError AppContext {..} message = do     
    logError logger message
    appError $ ValidationE $ ReferentialIntegrityError message  

makeCaShortcut :: ObjectKey -> Validated CaCerObject -> PublicationPointAccess -> Text -> MftEntry
makeCaShortcut key (Validated certificate) ppas fileName = let 
        (notValidBefore, notValidAfter) = getValidityPeriod certificate            
        ski = getSKI certificate
        serial = getSerial certificate
        resources = getRawCert certificate ^. #resources
        child = CaChild (CaShortcut {..}) serial
    in MftEntry {..}

makeRoaShortcut :: ObjectKey -> Validated RoaObject -> [Vrp] -> Text -> MftEntry
makeRoaShortcut key (Validated roa) vrps fileName = let 
        (notValidBefore, notValidAfter) = getValidityPeriod roa    
        serial = getSerial roa
        resources = getRawCert roa ^. #resources
        child = RoaChild (RoaShortcut {..}) serial
    in MftEntry {..}    

makeSplShortcut :: ObjectKey -> Validated SplObject -> SplPayload -> Text -> MftEntry
makeSplShortcut key (Validated spl) splPayload fileName = let 
        (notValidBefore, notValidAfter) = getValidityPeriod spl
        serial = getSerial spl
        resources = getRawCert spl ^. #resources
        child = SplChild (SplShortcut {..}) serial
    in MftEntry {..}    

makeAspaShortcut :: ObjectKey -> Validated AspaObject -> Aspa -> Text -> MftEntry
makeAspaShortcut key (Validated aspaObject) aspa fileName = let 
        (notValidBefore, notValidAfter) = getValidityPeriod aspaObject            
        serial = getSerial aspaObject
        resources = getRawCert aspaObject ^. #resources
        child = AspaChild (AspaShortcut {..}) serial
    in MftEntry {..}    

makeGbrShortcut :: ObjectKey -> Validated GbrObject -> T2 Hash Gbr -> Text -> MftEntry
makeGbrShortcut key (Validated gbrObject) gbr fileName = let 
        (notValidBefore, notValidAfter) = getValidityPeriod gbrObject    
        serial = getSerial gbrObject
        resources = getRawCert gbrObject ^. #resources
        child = GbrChild (GbrShortcut {..}) serial       
    in MftEntry {..}    

makeBgpSecShortcut :: ObjectKey -> Validated BgpCerObject -> BGPSecPayload -> Text -> MftEntry
makeBgpSecShortcut key (Validated bgpCert) bgpSec fileName = let         
        (notValidBefore, notValidAfter) = getValidityPeriod bgpCert                  
        serial = getSerial bgpCert
        resources = getRawCert bgpCert ^. #resources        
        child = BgpSecChild (BgpSecShortcut {..}) serial
    in MftEntry {..}    

makeMftShortcut :: ObjectKey 
                -> Validated MftObject -> [(ObjectKey, MftEntry)] 
                -> Keyed (Validated CrlObject) 
                -> MftShortcut   
makeMftShortcut key 
    (Validated mftObject) (Map.fromList -> nonCrlEntries) 
    (Keyed (Validated validCrl) crlKey) = 
  let 
    (notValidBefore, notValidAfter) = getValidityPeriod mftObject        
    serial = getSerial mftObject
    manifestNumber = getCMSContent (cmsPayload mftObject) ^. #mftNumber
    crlShortcut = let 
        SignCRL {..} = validCrl ^. #signCrl
        -- That must always match, since it's a validated CRL
        Just nextUpdateTime' = nextUpdateTime            
        in CrlShortcut {
            key = crlKey,
            notValidBefore = thisUpdateTime,
            notValidAfter = nextUpdateTime'
        }            
    in MftShortcut { .. }  

-- Same as vFocusOn but it checks that there are no duplicates in the scope focuses, 
-- i.e. we are not returning to the same object again. That would mean we have detected
-- a loop in references.
vUniqueFocusOn :: Monad m => (a -> Focus) -> a -> ValidatorT m r -> ValidatorT m () -> ValidatorT m r
vUniqueFocusOn c a f nonUniqueError = do
    Scopes { validationScope = Scope vs } <- vHoist $ withCurrentScope $ \scopes _ -> scopes
    let focus = c a
    when (focus `elem` vs) nonUniqueError
    vFocusOn c a f 
        

-- | Mark validated objects in the database, i.e.
applyValidationSideEffects :: (MonadIO m, Storage s) =>
                              AppContext s -> AllTasTopDownContext -> m ()
applyValidationSideEffects
    appContext@AppContext {..}
    AllTasTopDownContext {..} = liftIO $ do        
    (visitedSize, elapsed) <- timedMS $ do
        vks <- readTVarIO visitedKeys            
        rwTxT database $ \tx db -> DB.markAsValidated tx db vks worldVersion        
        pure $! Set.size vks
    
    liftIO $ reportCounters appContext topDownCounters        
    logDebug logger [i|Marked #{visitedSize} objects as used, took #{elapsed}ms.|]


-- This is to be able to print all counters as Int, not Identity Int
newtype IdenticalShow a = IdenticalShow a
    deriving stock (Generic)
    deriving (Functor)

instance Show a => Show (IdenticalShow a) where
    show (IdenticalShow a) = show a

reportCounters :: AppContext s -> TopDownCounters IORef -> IO ()
reportCounters AppContext {..} counters = do
    c <- btraverse (fmap IdenticalShow . readIORef) counters
    logDebug logger $ fmtGen c
                       
   
updateMftShortcut :: MonadIO m => TopDownContext -> AKI -> MftShortcut -> m ()
updateMftShortcut TopDownContext { allTas = AllTasTopDownContext {..} } aki MftShortcut {..} = 
    liftIO $ do 
        let !raw = Verbatim $ toStorable $ Compressed $ DB.MftShortcutMeta {..}
        atomically $ writeCQueue shortcutQueue $ UpdateMftShortcut aki raw  

updateMftShortcutChildren :: MonadIO m => TopDownContext -> AKI -> MftShortcut -> m ()
updateMftShortcutChildren TopDownContext { allTas = AllTasTopDownContext {..} } aki MftShortcut {..} = 
    liftIO $ do 
        -- Pre-serialise the object so that all the heavy-lifting happens in the thread 
        let !raw = Verbatim $ toStorable $ Compressed DB.MftShortcutChildren {..}        
        atomically $ writeCQueue shortcutQueue $ UpdateMftShortcutChildren aki raw

deleteMftShortcut :: MonadIO m => TopDownContext -> AKI -> m ()
deleteMftShortcut TopDownContext { allTas = AllTasTopDownContext {..} } aki = 
    liftIO $ atomically $ writeCQueue shortcutQueue $ DeleteMftShortcut aki

storeShortcuts :: (Storage s, MonadIO m) => 
                AppContext s 
             -> ClosableQueue MftShortcutOp -> m ()
storeShortcuts AppContext {..} shortcutQueue = liftIO $   
    readQueueChunked shortcutQueue 1000 $ \mftShortcuts -> 
        rwTxT database $ \tx db -> 
            for_ mftShortcuts $ \case 
                UpdateMftShortcut aki s         -> DB.saveMftShorcutMeta tx db aki s                    
                UpdateMftShortcutChildren aki s -> DB.saveMftShorcutChildren tx db aki s
                DeleteMftShortcut aki           -> DB.deleteMftShortcut tx db aki
                 

data MftShortcutOp = UpdateMftShortcut AKI (Verbatim (Compressed DB.MftShortcutMeta))
                   | UpdateMftShortcutChildren AKI (Verbatim (Compressed DB.MftShortcutChildren))            
                   | DeleteMftShortcut AKI            

-- Do whatever is required to notify other subsystems that the object was touched 
-- during top-down validation. It doesn't mean that the object is valid, just that 
-- we read it from the database and looked at it. It will be used to decide when 
-- to GC this object from the cache -- if it's not visited for too long, it is 
-- removed.
markAsUsed :: TopDownContext -> ObjectKey -> ValidatorT IO ()
markAsUsed TopDownContext { allTas = AllTasTopDownContext {..} } k = 
    liftIO $ atomically $ modifyTVar' visitedKeys (Set.insert k)

markAsUsedByHash :: Storage s => 
                    AppContext s -> TopDownContext -> Hash -> ValidatorT IO ()
markAsUsedByHash AppContext {..} topDownContext hash = do
    key <- roTxT database $ \tx db -> DB.getKeyByHash tx db hash
    for_ key $ markAsUsed topDownContext              

oneMoreCert, oneMoreRoa, oneMoreMft, oneMoreCrl :: Monad m => ValidatorT m ()
oneMoreGbr, oneMoreAspa, oneMoreBgp, oneMoreSpl :: Monad m => ValidatorT m ()
oneMoreMftShort :: Monad m => ValidatorT m ()
oneMoreCert = updateMetric @ValidationMetric @_ (#validCertNumber %~ (+1))
oneMoreRoa  = updateMetric @ValidationMetric @_ (#validRoaNumber %~ (+1))
oneMoreSpl  = updateMetric @ValidationMetric @_ (#validSplNumber %~ (+1))
oneMoreMft  = updateMetric @ValidationMetric @_ (#validMftNumber %~ (+1))
oneMoreCrl  = updateMetric @ValidationMetric @_ (#validCrlNumber %~ (+1))
oneMoreGbr  = updateMetric @ValidationMetric @_ (#validGbrNumber %~ (+1))
oneMoreAspa = updateMetric @ValidationMetric @_ (#validAspaNumber %~ (+1))
oneMoreBgp  = updateMetric @ValidationMetric @_ (#validBgpNumber %~ (+1))
oneMoreMftShort = updateMetric @ValidationMetric @_ (#mftShortcutNumber %~ (+1))

moreVrps :: Monad m => Count -> ValidatorT m ()
moreVrps n = updateMetric @ValidationMetric @_ (#vrpCounter %~ (+n))

extractPPAs :: Ca -> Either ValidationError PublicationPointAccess
extractPPAs = \case 
    CaShort (CaShortcut {..}) -> Right ppas 
    CaFull c                  -> getPublicationPointsFromCertObject $ c ^. #payload

getCaLocations :: Storage s => AppContext s -> Ca -> ValidatorT IO (Maybe Locations)
getCaLocations AppContext {..} = \case 
    CaShort (CaShortcut {..}) -> 
        roTxT database $ \tx db -> DB.getLocationsByKey tx db key
    CaFull c -> 
        pure $! Just $ getLocations c


data ManifestValidity e v = InvalidEntry e v 
                            | InvalidChild e v ObjectKey Text
                            | ValidEntry v (Maybe MftEntry) ObjectKey Text

makeChildWithIssues :: ObjectKey -> Text -> MftEntry
makeChildWithIssues childKey fileName = 
    MftEntry { child = TroubledChild childKey, .. }     


bumpCounterBy :: (MonadIO m, Num a) =>
                s -> Getting (IORef a) s (IORef a) -> a -> m ()
bumpCounterBy counters counterLens n = liftIO $     
    atomicModifyIORef' (counters ^. counterLens) $ \c -> (c + n, ())        


rememberNotValidAfter :: MonadIO m => TopDownContext -> Instant -> m ()
rememberNotValidAfter TopDownContext {..} notValidAfter = 
    liftIO $ atomically $ modifyTVar' earliestNotValidAfter (<> EarliestToExpire notValidAfter)

rememberCrlNextUpdate :: MonadIO m => TopDownContext -> Validated CrlObject -> m ()
rememberCrlNextUpdate topDownContext (Validated (CrlObject { signCrl = SignCRL {..}})) = liftIO $ 
    for_ nextUpdateTime $ rememberNotValidAfter topDownContext    <|MERGE_RESOLUTION|>--- conflicted
+++ resolved
@@ -642,17 +642,8 @@
                                     tryOneMftWithShortcut mftShortcut mft
                                         `catchError` \e -> 
                                             if isWithinValidityPeriod now mftShortcut 
-<<<<<<< HEAD
-                                                then do
-                                                    -- shortcut is still valid so fall back to it
-                                                    let mftNumber = getCMSContent (mft ^. #object . #payload . #cmsPayload) ^. #mftNumber
-                                                    let mftLocation = pickLocation $ getLocations $ mft ^. #object
-                                                    vFocusOn ObjectFocus mftKey $ vWarn $ MftFallback e mftNumber
-                                                    logWarn logger [i|Falling back to the last valid manifest for #{mftLocation}, error: #{toMessage e}|]
-=======
                                                 then do                                                    
                                                     reportMftFallback e mft                                                                                                    
->>>>>>> fca34c3a
                                                     onlyCollectPayloads mftShortcut                   
                                                 else 
                                                     tryMfts aki otherMfts
@@ -695,14 +686,7 @@
                 case mfts_ of 
                     [] -> appError e
                     _  -> do 
-<<<<<<< HEAD
-                        let mftLocation = pickLocation $ getLocations $ mft ^. #object        
-                        let mftNumber = getCMSContent (mft ^. #object . #payload . #cmsPayload) ^. #mftNumber
-                        vFocusOn ObjectFocus (mft ^. #key) $ vWarn $ MftFallback e mftNumber
-                        logWarn logger [i|Falling back to the previous manifest for #{mftLocation}, failed manifest number #{mftNumber}, error: #{toMessage e}|]
-=======
                         reportMftFallback e mft
->>>>>>> fca34c3a
                         tryMfts aki mfts_
       where
         tryOneMft mft = do                 
