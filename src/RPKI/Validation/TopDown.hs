{-# LANGUAGE GeneralizedNewtypeDeriving #-}
{-# LANGUAGE NamedFieldPuns             #-}
{-# LANGUAGE OverloadedLabels           #-}
{-# LANGUAGE OverloadedStrings          #-}
{-# LANGUAGE QuasiQuotes                #-}
{-# LANGUAGE RecordWildCards            #-}
{-# LANGUAGE StrictData                 #-}
{-# LANGUAGE DerivingVia                #-}
{-# LANGUAGE DeriveAnyClass             #-}
{-# LANGUAGE UndecidableInstances       #-}

module RPKI.Validation.TopDown (
    TopDownResult(..),
    validateMutlipleTAs,    
    addUniqueVRPCount
)
where

import           Control.Concurrent.Async        (forConcurrently)
import           Control.Concurrent.STM
import           Control.Exception.Lifted
import           Control.Monad.Except
import           Control.Monad
import           Control.Monad.Reader

import           Control.Lens hiding (children)

import           Barbies

import           Data.Generics.Product.Typed
import           Data.Generics.Product.Fields
import           GHC.Generics

import           Data.Foldable
import           Data.IORef
import           Data.Maybe
import qualified Data.Set.NonEmpty                as NESet
import           Data.Map.Strict                  (Map)
import qualified Data.Map.Strict                  as Map
import qualified Data.Map.Monoidal.Strict         as MonoidalMap
import           Data.Monoid.Generic
import qualified Data.List                        as List
import           Data.Set                         (Set)
import qualified Data.Set                         as Set
import qualified Data.Vector                      as V
import           Data.String.Interpolate.IsString
import           Data.Text                        (Text)
import qualified Data.Text                        as Text
import           Data.Tuple.Strict
import           Data.Proxy

import           UnliftIO.Async                   (pooledForConcurrentlyN)

import           RPKI.AppContext
import           RPKI.AppState
import           RPKI.AppMonad
import           RPKI.AppTypes
import           RPKI.Config
import           RPKI.Domain
import           RPKI.Fetch
import           RPKI.Parse.Parse
import           RPKI.Reporting
import           RPKI.Logging
import           RPKI.Messages
import           RPKI.Parallel
import           RPKI.Repository
import           RPKI.Resources.Types
import           RPKI.Store.Base.Storage
import           RPKI.Store.Base.Storable
import           RPKI.Store.Database    (DB)
import qualified RPKI.Store.Database    as DB
import           RPKI.Store.Types
import           RPKI.TAL
import           RPKI.Time
import           RPKI.Util                        
import           RPKI.Validation.Types
import           RPKI.Validation.ObjectValidation
import           RPKI.Validation.ResourceValidation
import           RPKI.Validation.Common


data PayloadBuilder = PayloadBuilder {
        vrps     :: IORef [T2 [Vrp] ObjectKey],        
        spls     :: IORef [SplPayload],        
        aspas    :: IORef [Aspa],
        gbrs     :: IORef [T2 Hash Gbr],
        bgpCerts :: IORef [BGPSecPayload]
    }
    deriving stock (Generic)        

newPayloadBuilder :: IO PayloadBuilder 
newPayloadBuilder = PayloadBuilder <$> 
            newIORef mempty <*>
            newIORef mempty <*>
            newIORef mempty <*>
            newIORef mempty <*>
            newIORef mempty
    
-- Auxiliarry structure used in top-down validation. It has a lot of global variables 
-- but it's lifetime is limited to one top-down validation run.
data TopDownContext = TopDownContext {
        verifiedResources       :: Maybe (VerifiedRS PrefixesAndAsns),
        taName                  :: TaName,
        allTas                  :: AllTasTopDownContext,
        currentPathDepth        :: Int,
        startingRepositoryCount :: Int,
        interruptedByLimit      :: TVar Limited,
        payloadBuilder          :: PayloadBuilder,
        overclaimingHappened    :: Bool,
        fetcheables             :: TVar Fetcheables
    }
    deriving stock (Generic)


data AllTasTopDownContext = AllTasTopDownContext {
        now                  :: Now,
        worldVersion         :: WorldVersion,
        visitedKeys          :: TVar (Set ObjectKey),        
        publicationPoints    :: PublicationPoints,
        shortcutQueue        :: ClosableQueue MftShortcutOp,
        topDownCounters      :: TopDownCounters IORef        
    }
    deriving stock (Generic)


data TopDownCounters f = TopDownCounters {
        originalCa   :: f Int,
        shortcutCa   :: f Int,
        originalMft  :: f Int,
        shortcutMft  :: f Int,
        originalCrl  :: f Int,
        shortcutCrl  :: f Int,        
        originalRoa  :: f Int,
        originalSpl  :: f Int,
        originalAspa :: f Int,        
        shortcutRoa  :: f Int,
        shortcutSpl  :: f Int,
        shortcutAspa :: f Int,        
        shortcutTroubled    :: f Int,
        newChildren         :: f Int,
        overlappingChildren :: f Int,
        updateMftMeta       :: f Int,
        updateMftChildren   :: f Int,
        readOriginal :: f Int,
        readParsed   :: f Int
    }
    deriving stock (Generic)
    deriving (FunctorB, TraversableB, ApplicativeB, ConstraintsB)

deriving instance AllBF Show f TopDownCounters => Show (TopDownCounters f)

data Limited = CanProceed | FirstToHitLimit | AlreadyReportedLimit
    deriving stock (Show, Eq, Ord, Generic)

data TopDownResult = TopDownResult {
        payloads               :: Payloads,
        roas                   :: Roas,
        topDownValidations     :: ValidationState,
        discoveredRepositories :: Fetcheables
    }
    deriving stock (Show, Eq, Ord, Generic)    
    deriving Semigroup via GenericSemigroup TopDownResult
    deriving Monoid    via GenericMonoid TopDownResult

fromValidations :: ValidationState -> TopDownResult
fromValidations vs = TopDownResult mempty mempty vs mempty

newTopDownContext :: MonadIO m =>
                    TaName
                    -> AllTasTopDownContext
                    -> m TopDownContext
newTopDownContext taName allTas = 
    liftIO $ do 
        payloadBuilder <- newPayloadBuilder
        atomically $ do
            -- let verifiedResources = Just $ createVerifiedResources certificate
            let verifiedResources = Nothing
                currentPathDepth = 0
                overclaimingHappened = False       
            let startingRepositoryCount = repositoryCount $ allTas ^. #publicationPoints
            interruptedByLimit      <- newTVar CanProceed                 
            fetcheables             <- newTVar mempty                 
            pure $! TopDownContext {..}

newAllTasTopDownContext :: MonadIO m =>
                        WorldVersion
                        -> PublicationPoints 
                        -> ClosableQueue MftShortcutOp
                        -> m AllTasTopDownContext
newAllTasTopDownContext worldVersion publicationPoints shortcutQueue = liftIO $ do 
    let now = Now $ versionToMoment worldVersion
    topDownCounters <- newTopDownCounters
    atomically $ do        
        visitedKeys    <- newTVar mempty
        pure $! AllTasTopDownContext {..}

newTopDownCounters :: IO (TopDownCounters IORef)
newTopDownCounters = do 
    originalCa <- newIORef 0
    shortcutCa <- newIORef 0
    originalMft <- newIORef 0
    shortcutMft <- newIORef 0
    originalCrl <- newIORef 0
    shortcutCrl <- newIORef 0
    newChildren <- newIORef 0
    overlappingChildren <- newIORef 0
    updateMftMeta     <- newIORef 0
    updateMftChildren <- newIORef 0    

    shortcutRoa  <- newIORef 0        
    shortcutSpl  <- newIORef 0        
    shortcutAspa <- newIORef 0            
    shortcutTroubled <- newIORef 0        

    originalRoa  <- newIORef 0        
    originalSpl  <- newIORef 0        
    originalAspa <- newIORef 0        

    readOriginal <- newIORef 0   
    readParsed   <- newIORef 0             
   
    pure TopDownCounters {..}

verifyLimit :: STM Bool -> TVar Limited -> STM Limited
verifyLimit hitTheLimit limit =
    readTVar limit >>= \case
        CanProceed -> do
            h <- hitTheLimit
            if h then do
                writeTVar limit FirstToHitLimit
                pure FirstToHitLimit
            else
                pure CanProceed
        FirstToHitLimit -> do
            writeTVar limit AlreadyReportedLimit
            pure AlreadyReportedLimit
        AlreadyReportedLimit ->
            pure AlreadyReportedLimit



-- | It is the main entry point for the top-down validation. 
-- Validates a bunch of TAs starting from their TALs.  
validateMutlipleTAs :: Storage s =>
                    AppContext s
                    -> WorldVersion
                    -> [TAL]
                    -> IO (Map TaName TopDownResult)
validateMutlipleTAs appContext@AppContext {..} worldVersion tals = do

    fst <$> bracketChanClosable
                5000
                validateMutlipleTAs'
                (storeShortcuts appContext)
                (\_ -> pure ())

  where
    validateMutlipleTAs' queue = do 
        publicationPoints <- roTxT database DB.getPublicationPoints            
        allTas <- newAllTasTopDownContext worldVersion publicationPoints queue
        validateThem allTas
            `finally` 
            applyValidationSideEffects appContext allTas

    
    validateThem allTas =
        fmap Map.fromList $ 
            forConcurrently tals $ \tal -> do
                (r@TopDownResult{ payloads = Payloads {..}}, elapsed) <- timedMS $
                        validateTA appContext tal worldVersion allTas
                logInfo logger [i|Validated TA '#{getTaName tal}', got #{estimateVrpCountRoas roas} VRPs, took #{elapsed}ms|]
                pure (getTaName tal, r)

--
validateTA :: Storage s =>
            AppContext s
            -> TAL
            -> WorldVersion
            -> AllTasTopDownContext
            -> IO TopDownResult
validateTA appContext@AppContext{..} tal worldVersion allTas = do
    let maxDuration = config ^. typed @ValidationConfig . #topDownTimeout
    topDownContext <- newTopDownContext taName allTas
    (r, vs) <- runValidatorT taContext $
            timeoutVT
                maxDuration
                (validateFromTAL topDownContext)
                (do
                    logError logger [i|Validation for TA #{taName} did not finish within #{maxDuration} and was interrupted.|]
                    appError $ ValidationE $ ValidationTimeout maxDuration)    

    newRepos <- readTVarIO $ topDownContext ^. #fetcheables
    case r of
        Left _ -> 
            pure $ fromValidations vs & #discoveredRepositories .~ newRepos
        Right _ -> do     
            let builder = topDownContext ^. #payloadBuilder
            vrps     <- readIORef $ builder ^. #vrps 
            aspas    <- fmap Set.fromList $ readIORef $ builder ^. #aspas 
            gbrs     <- fmap Set.fromList $ readIORef $ builder ^. #gbrs 
            bgpCerts <- fmap Set.fromList $ readIORef $ builder ^. #bgpCerts    

            splPayloads <- readIORef $ builder ^. #spls            
            let spls = Set.fromList [ SplN asn prefix | 
                                      SplPayload asn prefixes <- splPayloads, prefix <- prefixes ]

            let roas = Roas $ MonoidalMap.fromList $ 
                            map (\(T2 vrp k) -> (k, V.fromList vrp)) vrps 

            let payloads = Payloads {..}        
            
            pure $ TopDownResult payloads roas vs newRepos

  where
    taName = getTaName tal
    taContext = newScopes' TAFocus $ unTaName taName

    validateFromTAL topDownContext = do
        timedMetric (Proxy :: Proxy ValidationMetric) $
            vFocusOn LocationFocus (getURL $ getTaCertURL tal) $ do
                (taCert, repos) <- validateTACertificateFromTAL appContext tal worldVersion    
                -- This clumsy code is to make it possible to construct topDownContext
                -- before getting and validating the TA certificate
                let topDownContext' = topDownContext & #verifiedResources ?~ createVerifiedResources (taCert ^. #payload)
                validateFromTACert appContext topDownContext' repos taCert

        

data WhichTA = FetchedTA RpkiURL RpkiObject | CachedTA StorableTA

-- | Fetch and validated TA certificate starting from the TAL.
-- | 
-- | This function doesn't throw exceptions.
validateTACertificateFromTAL :: Storage s =>
                                AppContext s
                                -> TAL
                                -> WorldVersion
                                -> ValidatorT IO (Located CaCerObject, PublicationPointAccess)
validateTACertificateFromTAL appContext@AppContext {..} tal worldVersion = do
    let now = Now $ versionToMoment worldVersion
    let validationConfig = config ^. typed

    db <- liftIO $ readTVarIO database
    ta <- DB.roAppTxEx db storageError $ \tx -> DB.getTA tx db (getTaName tal)
    case ta of
        Nothing -> fetchValidateAndStore db now Nothing
        Just storedTa
            | needsFetching (getTaCertURL tal) Nothing (storedTa ^. #fetchStatus) validationConfig now ->
                fetchValidateAndStore db now (Just storedTa)
            | otherwise -> do
                logInfo logger [i|Not re-fetching TA certificate #{getURL $ getTaCertURL tal}, it's up-to-date.|]
                let located = locatedTaCert (getTaCertURL tal) (storedTa ^. #taCert)
                pure (located, storedTa ^. #initialRepositories)

  where
    fetchValidateAndStore db (Now moment) storableTa = do
        z <- (do 
                (u, ro) <- fetchTACertificate appContext (syncFetchConfig config) tal
                pure $ FetchedTA u ro)
            `catchError`
                tryToFallbackToCachedCopy

        case z of     
            FetchedTA actualUrl object -> do                                 
                certToUse <- case storableTa of
                    Nothing  -> vHoist $ validateTACert tal actualUrl object
                    Just StorableTA { taCert = cachedTaCert } -> 
                        vHoist (do 
                            cert <- validateTACert tal actualUrl object
                            chooseTaCert cert cachedTaCert)
                        `catchError`
                            (\e -> do
                                logError logger [i|Fetched TA certificate is invalid with error #{e}, will use cached copy.|]
                                pure cachedTaCert)                            
                
                case publicationPointsFromTAL tal certToUse of
                    Left e         -> appError $ ValidationE e
                    Right ppAccess ->
                        DB.rwAppTxEx db storageError $ \tx -> do
                            DB.saveTA tx db (StorableTA tal certToUse (FetchedAt moment) ppAccess actualUrl)
                            pure (locatedTaCert actualUrl certToUse, ppAccess)

            CachedTA StorableTA { tal = _, ..} -> do 
                void (vHoist $ validateTACert tal actualUrl (CerRO taCert))
                    `catchError`
                    (\e -> do
                        logError logger [i|Will delete cached TA certificate, it is invalid with the error: #{e}|]
                        DB.rwAppTxEx db storageError $ \tx -> DB.deleteTA tx db tal                            
                        appError e)

                pure (locatedTaCert actualUrl taCert, initialRepositories)

      where
        tryToFallbackToCachedCopy e =
            case storableTa of
                Nothing -> do 
                    logError logger $
                        [i|Could not download TA certiicate for #{getTaName tal}, error: #{e}|] <>
                        [i| and there is no cached copy of it.|]
                    appError e

                Just cached -> do  
                    logError logger $ 
                        [i|Could not download TA certiicate for #{getTaName tal}, error: #{e}|] <> 
                        [i| will use cached copy.|]                                        

                    pure $ CachedTA cached

    locatedTaCert url = Located (toLocations url)


-- | Do the validation starting from the TA certificate.
-- | 
-- | This function doesn't throw exceptions.
validateFromTACert :: Storage s =>
                    AppContext s ->
                    TopDownContext ->
                    PublicationPointAccess ->
                    Located CaCerObject ->
                    ValidatorT IO ()
validateFromTACert
    appContext@AppContext {..}
    topDownContext@TopDownContext { allTas = AllTasTopDownContext {..}, .. }
    initialRepos
    taCert
  = do
    fromTryM
        (UnspecifiedE (unTaName taName) . fmtEx)
        (do
            -- TODO That might not be necessary
            let publicationPoints' = 
                    case filterPPAccess config initialRepos of 
                        Just filteredRepos -> foldr mergePP publicationPoints $ unPublicationPointAccess filteredRepos
                        Nothing            -> publicationPoints
            validateCa appContext 
                (topDownContext & #allTas . #publicationPoints .~ publicationPoints') 
                (CaFull taCert))


validateCa :: Storage s =>
            AppContext s ->
            TopDownContext ->
            Ca ->
            ValidatorT IO ()
validateCa 
    appContext@AppContext {..}
    topDownContext@TopDownContext { allTas = AllTasTopDownContext {..}, .. }
    ca = 
    checkAndReport treeDepthLimit
        $ checkAndReport visitedObjectCountLimit
        $ checkAndReport repositoryCountLimit
        $ validateCaNoLimitChecks appContext topDownContext ca        
  where

    -- Check and report for the maximal tree depth
    treeDepthLimit = (
        pure (currentPathDepth > validationConfig ^. #maxCertificatePathDepth),
        logCheck 
            (CertificatePathTooDeep $ validationConfig ^. #maxCertificatePathDepth)
            (\loc -> [i|Interrupting validation on #{fmtLocations loc}, maximum tree depth is reached.|])
        )

    -- Check and report for the maximal number of objects in the tree
    visitedObjectCountLimit = (
        (> validationConfig ^. #maxTotalTreeSize) . Set.size <$> readTVar visitedKeys,
        logCheck 
            (TreeIsTooBig $ validationConfig ^. #maxTotalTreeSize)
            (\loc -> [i|Interrupting validation on #{fmtLocations loc}, maximum total object number in the tree is reached.|])
        )

    -- Check and report for the maximal increase in the repository number
    repositoryCountLimit = (
        do
            -- pps <- readTVar $ repositoryProcessing ^. #publicationPoints
            -- pure $! repositoryCount pps - startingRepositoryCount > validationConfig ^. #maxTaRepositories
            pure False
            ,
        logCheck
            (TooManyRepositories $ validationConfig ^. #maxTaRepositories)
            (\loc -> [i|Interrupting validation on #{fmtLocations loc}, maximum total new repository count is reached.|])
        )                

    logCheck validationError errorText = do 
        locations <- getCaLocations appContext ca
        for_ locations $ \loc -> 
            logError logger (errorText loc)
        vError validationError                

    -- This is to make sure that the error of hitting a limit
    -- is reported only by the thread that first hits it
    checkAndReport (condition, report) nextOne = do
            z <- liftIO $ atomically $ verifyLimit condition interruptedByLimit
            case z of
                CanProceed           -> nextOne
                FirstToHitLimit      -> report
                AlreadyReportedLimit -> pure mempty

    validationConfig = config ^. typed @ValidationConfig
    

validateCaNoLimitChecks :: Storage s =>
                        AppContext s ->
                        TopDownContext ->
                        Ca ->
                        ValidatorT IO ()
validateCaNoLimitChecks
    appContext@AppContext {..}
    topDownContext@TopDownContext { allTas = AllTasTopDownContext {..}, .. }
    ca = 
    case extractPPAs ca of        
        Left e         -> vError e
        Right ppAccess -> do                
            let caFetcheables = getFetchables publicationPoints ppAccess

            -- Add these PPs to the validation-wide set of fetcheables, 
            -- i.e. all newly discovered publication points/repositories                        
            mergeFetcheables caFetcheables

            -- Do not validate if nothing was fetched for this CA
            -- otherwise we'll have a lot of useless errors about 
            -- missing manifests, so just don't go there
<<<<<<< HEAD
            -- unless (all ((== Pending) . snd) caFetcheables) $ do   
            let primaryUrl = getPrimaryRepositoryUrl publicationPoints ppAccess
            metricFocusOn PPFocus primaryUrl $
                validateCaNoFetch appContext topDownContext ca
=======
            unless (all ((== Pending) . snd) caFetcheables) $ do   
                let primaryUrl = getPrimaryRepositoryUrl pps ppAccess
                metricFocusOn PPFocus primaryUrl $
                    validateCaNoFetch appContext topDownContext ca
>>>>>>> 2fce4aa8
  where
    mergeFetcheables caFetcheables =
        case map fst caFetcheables of 
            -- Expect either one of two PPs per CA
            primary : (listToMaybe -> fallback) -> do 
                liftIO $ atomically $ modifyTVar' fetcheables (<> newFetcheables primary fallback)
            weirdCaUrls -> do 
                logError logger [i|Found CA certificate with uncommon publication points: #{weirdCaUrls}.|]
                appError $ ValidationE $ WeirdCaPublicationPoints weirdCaUrls                        


validateCaNoFetch :: Storage s =>
                    AppContext s 
                -> TopDownContext 
                -> Ca 
                -> ValidatorT IO ()
validateCaNoFetch
    appContext@AppContext {..}
    topDownContext@TopDownContext { allTas = AllTasTopDownContext {..}, .. }
    ca = do 
    
    case ca of 
        CaFull c -> 
            vFocusOn LocationFocus (getURL $ pickLocation $ getLocations c) $ do
                increment $ topDownCounters ^. #originalCa
                markAsReadByHash appContext topDownContext (getHash c)                         
                validateObjectLocations c
                vHoist $ validateObjectValidityPeriod c now
                oneMoreCert
                join $! nextAction $ toAKI $ getSKI c
        CaShort c -> 
            vFocusOn ObjectFocus (c ^. #key) $ do            
                increment $ topDownCounters ^. #shortcutCa 
                markAsRead topDownContext (c ^. #key) 
                validateLocationForShortcut (c ^. #key)
                vHoist $ validateObjectValidityPeriod c now
                oneMoreCert
                join $! nextAction $ toAKI (c ^. #ski)
  where    
    validationAlgorithm = config ^. typed @ValidationConfig . typed @ValidationAlgorithm
    validationRFC = config ^. typed @ValidationConfig . typed @ValidationRFC

    nextAction =
        case validationAlgorithm of 
            FullEveryIteration -> makeNextFullValidationAction
            Incremental        -> makeNextIncrementalAction

    newShortcut = 
        case validationAlgorithm of 
            -- Do not create shortctus when validation algorithm is not incremental
            FullEveryIteration -> const Nothing
            Incremental        -> (Just $!)

    makeNextFullValidationAction :: AKI -> ValidatorT IO (ValidatorT IO ())
    makeNextFullValidationAction childrenAki = do 
        roTxT database $ \tx db -> do 
            DB.findLatestMftByAKI tx db childrenAki >>= \case 
                Nothing ->                        
                    pure $! vError $ NoMFT childrenAki
                Just mft ->                        
                    pure $! do
                        markAsRead topDownContext (mft ^. typed)
                        caFull <- getFullCa appContext topDownContext ca
                        void $ manifestFullValidation caFull mft Nothing childrenAki                                   
                        oneMoreMft >> oneMoreCrl                                                    


    makeNextIncrementalAction :: AKI -> ValidatorT IO (ValidatorT IO ())
    makeNextIncrementalAction childrenAki = 
        roTxT database $ \tx db -> do 
            DB.getMftShorcut tx db childrenAki >>= \case
                Nothing -> do 
                    DB.findLatestMftByAKI tx db childrenAki >>= \case 
                        Nothing -> do 
                            -- No current manifest and not shortcut as well, bail out 
                            pure $! vError $ NoMFT childrenAki
                        Just mft -> do 
                            increment $ topDownCounters ^. #originalMft
                            -- No shortcut found, so do the full validation for the manifest
                            pure $! do                   
                                markAsRead topDownContext (mft ^. typed)                   
                                caFull <- getFullCa appContext topDownContext ca
                                void $ manifestFullValidation caFull mft Nothing childrenAki                              
                                oneMoreMft >> oneMoreCrl                                                                    

                Just mftShortcut -> do
                    let mftShortKey = mftShortcut ^. #key
                    increment $ topDownCounters ^. #shortcutMft
                    -- Find the key of the latest real manifest
                    action <- 
                        DB.findLatestMftKeyByAKI tx db childrenAki >>= \case 
                            Nothing -> pure $! do                                             
                                -- That is really weird and should normally never happen. 
                                -- Do not interrupt validation here, but complain in the log
                                vWarn $ NoMFTButCachedMft childrenAki                                    
                                let crlKey = mftShortcut ^. #crlShortcut . #key
                                markAsRead topDownContext crlKey
                                let message = [i|Internal error, there is a manifest shortcut, but no manifest for the key #{mftShortKey}.|]
                                logError logger message
                                collectPayloadsFromShortcuts mftShortcut Nothing 
                                    (getFullCa appContext topDownContext ca)
                                    -- getCrlByKey is the best we can have
                                    (getCrlByKey appContext crlKey)
                                    (getResources ca)

                            Just mftKey 
                                | mftShortKey == mftKey -> do
                                    -- Nothing has changed, the real manifest is the 
                                    -- same as the shortcut, so use the shortcut
                                    let crlKey = mftShortcut ^. #crlShortcut . #key                                    
                                    pure $! do 
                                        markAsRead topDownContext crlKey
                                        collectPayloadsFromShortcuts mftShortcut Nothing 
                                                (getFullCa appContext topDownContext ca)
                                                (getCrlByKey appContext crlKey)
                                                (getResources ca)

                                | otherwise -> do    
                                    DB.getMftByKey tx db mftKey >>= \case 
                                        Nothing -> pure $! 
                                            internalError appContext [i|Internal error, can't find a manifest by its key #{mftKey}.|]
                                        Just mft -> pure $! do
                                            increment $ topDownCounters ^. #shortcutMft
                                            markAsRead topDownContext mftKey
                                            fullCa <- getFullCa appContext topDownContext ca
                                            let crlKey = mftShortcut ^. #crlShortcut . #key
                                            markAsRead topDownContext crlKey
                                            let combineShortcutAndNewMft = do                                                     
                                                    overlappingChildren <- manifestFullValidation fullCa mft (Just mftShortcut) childrenAki
                                                    collectPayloadsFromShortcuts mftShortcut (Just overlappingChildren) 
                                                                (pure fullCa)
                                                                (findAndValidateCrl fullCa mft childrenAki)   
                                                                (getResources ca)

                                            let useShortcutOnly =                                                    
                                                    collectPayloadsFromShortcuts mftShortcut Nothing 
                                                            (getFullCa appContext topDownContext ca)
                                                            (getCrlByKey appContext crlKey)
                                                            (getResources ca)
                                            
                                            combineShortcutAndNewMft
                                                `catchError`
                                                (\e -> do 
                                                    vFocusOn ObjectFocus mftKey $ vWarn $ MftFallback e
                                                    let mftLocation = pickLocation $ getLocations $ mft ^. #object
                                                    logWarn logger [i|Falling back to the previous manifest for #{mftLocation}, error: #{toMessage e}|]
                                                    useShortcutOnly)                                            
                    pure $! do 
                        markAsRead topDownContext mftShortKey
                        action `andThen`
                            (oneMoreMft >> oneMoreCrl >> oneMoreMftShort)          

    -- Proceed with full validation for children mentioned in the full manifest 
    -- and children mentioned in the manifest shortcut. Create a diff between them,
    -- run full validation only for new children and create a new manifest shortcut
    -- with updated set of children.
    manifestFullValidation :: 
                    Located CaCerObject
                    -> Keyed (Located MftObject) 
                    -> Maybe MftShortcut 
                    -> AKI
                    -> ValidatorT IO [T3 Text Hash ObjectKey]
    manifestFullValidation fullCa 
        keyedMft@(Keyed locatedMft@(Located mftLocations mft) mftKey) 
        mftShortcut childrenAki = do         
        vUniqueFocusOn LocationFocus (getURL $ pickLocation mftLocations)
            doValidate
            (vError $ CircularReference $ KeyIdentity mftKey)
      where
        doValidate = do 
            -- General location validation
            validateObjectLocations locatedMft

            -- Manifest-specific location validation
            validateMftLocation locatedMft fullCa

            keyedValidCrl@(Keyed validCrl crlKey) <- findAndValidateCrl fullCa keyedMft childrenAki                

            -- MFT can be revoked by the CRL that is on this MFT -- detect 
            -- revocation as well, this is clearly an error                               
            validMft <- vHoist $ validateMft (config ^. #validationConfig . typed) 
                                    now mft fullCa validCrl verifiedResources

            -- Validate entry list and filter out CRL itself
            nonCrlChildren <- validateMftEntries mft (getHash validCrl)

            -- If MFT shortcut is present, filter children that need validation, 
            -- children that are on the shortcut are already validated.
            let (newChildren, overlappingChildren, isSomethingDeleted) =
                    case mftShortcut of 
                        Nothing       -> (nonCrlChildren, [], False)
                        Just mftShort -> manifestDiff mftShort nonCrlChildren

            bumpCounterBy topDownCounters #newChildren (length newChildren)
            bumpCounterBy topDownCounters #overlappingChildren (length overlappingChildren)
            
            forM_ mftShortcut $ \mftShort -> do          
                -- If CRL has changed, we have to recheck if children are not revoked. 
                -- If will be checked by full validation for newChildren but it needs 
                -- to be explicitly checked for overlappingChildren                
                when (crlKey /= mftShort ^. #crlShortcut . #key) $ do     
                    increment $ topDownCounters ^. #originalCrl                         
                    checkForRevokedChildren mftShort keyedMft overlappingChildren validCrl            

                -- manifest number must increase 
                -- https://www.rfc-editor.org/rfc/rfc9286.html#name-manifest
                let mftNumber = getCMSContent (mft ^. #cmsPayload) ^. #mftNumber 
                when (mftNumber < mftShort ^. #manifestNumber) $ do 
                    -- Here we have to do a bit of hackery: 
                    -- * Calling vError will interrupt this function and call for fall-back to 
                    --   the "latest valid manifest" which is the shortcut
                    -- * But the shortcut may have expired already and there will no be any options left,
                    --   so we need to be careful and just emit a warning in this case
                    -- 
                    let (beforeMft, afterMft) = getValidityPeriod mftShort
                    let issue = ManifestNumberDecreased (mftShort ^. #manifestNumber) mftNumber
                    if beforeMft < unNow now && unNow now > afterMft
                        then vError issue
                        else vWarn issue

            -- Mark all manifest entries as read to avoid the situation
            -- when some of the children are garbage-collected from the cache 
            -- and some are still there. Do it both in case of successful 
            -- validation or a validation error.
            let markAllEntriesAsVisited = do                             
                    forM_ (newChildren <> overlappingChildren) $ 
                        \(T3 _ _ k) -> markAsRead topDownContext k

            let processChildren = do                                              
                    -- Here we have the payloads for the fully validated MFT children
                    -- and the shortcut objects for these children
                    --                                            
                    childrenShortcuts <- 
                        fmap (\shortcuts -> [ (k, s) | T2 k (Just s) <- shortcuts ]) $
                            gatherMftEntryResults =<< 
                                gatherMftEntryValidations fullCa newChildren validCrl

                    let newEntries = makeEntriesWithMap newChildren (Map.fromList childrenShortcuts)                            

                    let nextChildrenShortcuts = 
                            case mftShortcut of 
                                Nothing               -> newEntries
                                Just MftShortcut {..} -> 
                                    newEntries <> makeEntriesWithMap overlappingChildren nonCrlEntries
                                
                    let nextMftShortcut = makeMftShortcut mftKey validMft nextChildrenShortcuts keyedValidCrl

                    case validationAlgorithm of 
                        -- Only create shortcuts for case of incremental validation.
                        -- 
                        -- NOTE: That means that in case of full validation falling back to 
                        -- the previous valid manifest will not work, since there are no
                        -- shortcuts of previous manifests to fall back to.                  
                        Incremental -> do  
                            issues <- vHoist thisScopeIssues
                            -- Do no create shortcuts for manifests with warnings 
                            -- (or errors, obviously)
                            when (Set.null issues) $ do   
                                let aki = toAKI $ getSKI fullCa                  

                                -- If manifest key is not the same as the shortcut key,
                                -- we need to replace the shortcut with the new one      
                                when (maybe True ((/= mftKey) . (^. #key)) mftShortcut) $ do                                
                                    updateMftShortcut topDownContext aki nextMftShortcut
                                    increment $ topDownCounters ^. #updateMftMeta

                                -- Update manifest shortcut children in case there are new 
                                -- or deleted children in the new manifest. They are updated
                                -- separately since changes to non-CRL children are less common
                                -- then updates to metadata, hence we can save quite some 
                                -- CPU on serialisation.
                                when (isNothing mftShortcut || not (null newChildren) || isSomethingDeleted) $ do
                                    updateMftShortcutChildren topDownContext aki nextMftShortcut
                                    increment $ topDownCounters ^. #updateMftChildren

                        _  -> pure ()

                    pure $! overlappingChildren

            processChildren `recover` markAllEntriesAsVisited


    findAndValidateCrl :: Located CaCerObject
                    -> Keyed (Located MftObject) 
                    -> AKI
                    -> ValidatorT IO (Keyed (Validated CrlObject))
    findAndValidateCrl fullCa (Keyed (Located _ mft) _) aki = do  
        MftPair _ crlHash <-
            case findCrlOnMft mft of
                []    -> vError $ NoCRLOnMFT aki 
                [crl] -> pure crl
                crls  -> vError $ MoreThanOneCRLOnMFT aki crls

        db <- liftIO $ readTVarIO database
        DB.roAppTx db $ \tx -> 
            DB.getKeyByHash tx db crlHash >>= \case         
                Nothing  -> vError $ NoCRLExists aki crlHash
                Just key -> do           
                    increment $ topDownCounters ^. #readParsed
                    -- CRLs are not parsed right after fetching, so try to get the blob
                    z <- getParsedObject tx db key $ vError $ NoCRLExists aki crlHash
                    case z of 
                        Keyed locatedCrl@(Located crlLocations (CrlRO crl)) crlKey -> do
                            markAsRead topDownContext crlKey
                            inSubLocationScope (getURL $ pickLocation crlLocations) $ do 
                                validateObjectLocations locatedCrl
                                vHoist $ do
                                    let mftEECert = getEECert $ unCMS $ cmsPayload mft
                                    checkCrlLocation locatedCrl mftEECert
                                    void $ validateCrl now crl fullCa                
                                    pure $! Keyed (Validated crl) crlKey                                        
                        _ -> 
                            vError $ CRLHashPointsToAnotherObject crlHash   
            

    -- Utility for repeated peace of code
    makeEntriesWithMap childrenList entryMap = 
        [ (key, entry) | 
            T3 _ _ key <- childrenList,
            entry      <- maybeToList $ Map.lookup key entryMap ]


    -- Check if shortcut children are revoked
    checkForRevokedChildren mftShortcut (Keyed (Located _ mft) _) children validCrl = do        
        when (isRevoked (getSerial mft) validCrl) $
            vWarn RevokedResourceCertificate   
        forM_ children $ \(T3 _ _ childKey) ->
            for_ (Map.lookup childKey (mftShortcut ^. #nonCrlEntries)) $ \MftEntry {..} ->
                for_ (getMftChildSerial child) $ \childSerial ->
                    when (isRevoked childSerial validCrl) $
                        vFocusOn ObjectFocus childKey $
                            vWarn RevokedResourceCertificate


    -- this indicates the difference between RFC9286-bis 
    -- version 02 (strict) and version 03 and later (more loose).                                                                                            
    gatherMftEntryValidations =
        case config ^. #validationConfig . #manifestProcessing of
            {-                                             
            https://datatracker.ietf.org/doc/rfc9286/
            item 6.4 says
                "If there are files listed in the manifest that cannot be retrieved 
                from the publication point, the fetch has failed.." 

            For that case validity of every object on the manifest is completely 
            separate from each other and don't influence the manifest validity.
            -}
            RFC9286 -> independentMftChildrenResults

            {- 
            https://datatracker.ietf.org/doc/draft-ietf-sidrops-6486bis/02/
            item 6.4 says
                "If there are files listed in the manifest that cannot be retrieved 
                from the publication point, or if they fail the validity tests 
                specified in [RFC6488], the fetch has failed...". 

            For that case invalidity of some of the objects (except child CA certificates, 
            because that would be completeely insane) on the manifest make the whole 
            manifest invalid.
            -}
            RFC6486_Strict -> allOrNothingMftChildrenResults

    
    allOrNothingMftChildrenResults fullCa nonCrlChildren validCrl = do
        scopes <- askScopes
        liftIO $ forChildren
            nonCrlChildren
            $ \(T3 filename hash' key) -> do 
                (z, vs) <- runValidatorT scopes $ do
                                ro <- getManifestEntry filename hash'
                                -- if failed this one interrupts the whole MFT valdiation
                                validateMftChild fullCa ro filename validCrl
                pure $! case z of
                    -- In this case invalid child is considered invalid entry 
                    -- and the whole manifest is invalid
                    Left e              -> InvalidEntry e vs
                    Right childShortcut -> ValidEntry vs childShortcut key filename   
    
    independentMftChildrenResults fullCa nonCrlChildren validCrl = do
        scopes <- askScopes
        liftIO $ forChildren
            nonCrlChildren
            $ \(T3 filename hash key) -> do
                (r, vs) <- runValidatorT scopes $ getManifestEntry filename hash
                case r of
                    Left e -> do 
                        -- Decide if the error is related to the manifest itself 
                        -- of to the object it points to based on the scope of the 
                        -- reported issues. It's a bit hacky, but it works nicely.                        
                        let manifestIssues = getIssues (scopes ^. typed) (vs ^. typed )
                        pure $! if Set.null manifestIssues 
                            then InvalidChild e vs key filename
                            else InvalidEntry e vs
                    Right ro -> do
                        -- We are cheating here a little by faking empty payload set.
                        -- 
                        -- if failed, this one will result in the empty VRP set
                        -- while keeping errors and warning in the `vs'` value.
                        (z, vs') <- runValidatorT scopes $ validateMftChild fullCa ro filename validCrl
                        pure $! case z of
                                Left e              -> InvalidChild e vs' key filename
                                Right childShortcut -> ValidEntry vs' childShortcut key filename
    
    forChildren nonCrlChildren = let
        itemsPerThread = 20
        threads = min 
                (length nonCrlChildren `div` itemsPerThread)
                (fromIntegral $ config ^. #parallelism . #cpuParallelism)

        forAllChildren = 
                if threads <= 1
                    then forM 
                    else pooledForConcurrentlyN threads        

        in forAllChildren nonCrlChildren 

    gatherMftEntryResults =        
        foldM (\childrenShortcuts r -> do                 
            case r of 
                InvalidEntry e vs -> do
                    embedState vs
                    appError e
                InvalidChild _ vs key fileName -> do
                    embedState vs
                    pure $! T2 key (Just $! makeChildWithIssues key fileName) : childrenShortcuts
                ValidEntry vs childShortcut key fileName -> do 
                    embedState vs
                    -- Don't create shortcuts for objects having either errors or warnings,
                    -- otherwise warnings will disappear after the first validation 
                    if emptyValidations (vs ^. typed)
                        then do                            
                            pure $! T2 key childShortcut : childrenShortcuts
                        else do 
                            pure $! T2 key (Just $! makeChildWithIssues key fileName) : childrenShortcuts
            ) mempty

        
    -- Check manifest entries as a whole, without doing anything 
    -- with the objects they are pointing to.    
    validateMftEntries mft crlHash = do
        let mftChildren = mftEntries $ getCMSContent $ cmsPayload mft
        when (null mftChildren) $
            vError ZeroManifestEntries        

        let nonCrlChildren = filter (\(MftPair _ hash') -> crlHash /= hash') mftChildren

        -- Make sure all the entries are unique
        let entryMap = Map.fromListWith (<>) $ map (\(MftPair f h) -> (h, [f])) nonCrlChildren
        let nonUniqueEntries = Map.filter longerThanOne entryMap

        -- Don't crash here, it's just a warning, at the moment RFC doesn't say anything 
        -- about uniqueness of manifest entries. 
        -- TODO Or does it? Maybe something in ASN1 encoding as Set?
        unless (Map.null nonUniqueEntries) $
            vWarn $ NonUniqueManifestEntries $ Map.toList nonUniqueEntries

        db <- liftIO $ readTVarIO database
        forM nonCrlChildren $ \(MftPair fileName hash) -> do
                k <- DB.roAppTx db $ \tx -> DB.getKeyByHash tx db hash            
                case k of 
                    Nothing  -> vError $ ManifestEntryDoesn'tExist hash fileName
                    Just key -> pure $! T3 fileName hash key        
        where
            longerThanOne = \case 
                _:_:_ -> True
                _     -> False

    -- Given MFT entry with hash and filename, get the object it refers to
    -- 
    getManifestEntry filename hash' = do
        let objectType = textObjectType filename
        db <- liftIO $ readTVarIO database
        ro <- DB.roAppTx db $ \tx -> do             
            DB.getKeyByHash tx db hash' >>= \case                     
                Nothing  -> vError $ ManifestEntryDoesn'tExist hash' filename            
                Just key -> 
                    vFocusOn ObjectFocus key $
                        case objectType of 
                            Just type_ -> do
                                increment $ topDownCounters ^. #readParsed
                                -- we expect objects to be stored in the parsed-serialised form                                                            
                                getParsedObject tx db key $ do
                                    increment $ topDownCounters ^. #readOriginal
                                    -- try to get the original blob and (re-)parse 
                                    -- it to at least complain about it at the right place
                                    getLocatedOriginal tx db key type_ $ 
                                        vError $ ManifestEntryDoesn'tExist hash' filename
                            Nothing -> do
                                -- If we don't know anything about the type from the manifest, 
                                -- it may still be possible that the object was parsed based
                                -- on the rsync/rrdp url and the entry in the manifest is just
                                -- wrong
                                increment $ topDownCounters ^. #readParsed
                                getParsedObject tx db key $ 
                                    vError $ ManifestEntryDoesn'tExist hash' filename

        -- The type of the object that is deserialised doesn't correspond 
        -- to the file extension on the manifest
        let realObjectType = getRpkiObjectType $ ro ^. #object

        let complain = vWarn $ ManifestEntryHasWrongFileType hash' filename realObjectType
        case objectType of 
            Nothing -> complain
            Just ot -> unless (realObjectType `isOfType` ot) complain

        pure ro                        


    validateMftChild caFull child@(Keyed (Located objectLocations _) _) 
                     filename validCrl = do
        -- warn about names on the manifest mismatching names in the object URLs        
        let nameMatches = NESet.filter ((filename `Text.isSuffixOf`) . toText) $ 
                            unLocations objectLocations
        when (null nameMatches) $
            vWarn $ ManifestLocationMismatch filename objectLocations

        validateChildObject caFull child filename validCrl


    -- Optimised version of location validation when all we have is a key of an object
    -- 
    validateLocationForShortcut key = do  
        count <- roTxT database $ \tx db -> DB.getLocationCountByKey tx db key
        when (count > 1) $ do 
            z <- roTxT database $ \tx db -> DB.getLocationsByKey tx db key
            case z of 
                Nothing -> 
                    -- That's weird and it means DB inconsitency                                
                    internalError appContext 
                        [i|Internal error, can't find locations for the object #{key} with positive location count #{count}.|]
                Just locations -> 
                    vFocusOn LocationFocus (getURL $ pickLocation locations) $
                        validateObjectLocations locations


    {-         
        Validate manifest child according to 
        https://datatracker.ietf.org/doc/rfc9286/

        And return shortcut created for it
    -}
    validateChildObject :: 
            Located CaCerObject
            -> Keyed (Located RpkiObject) 
            -> Text
            -> Validated CrlObject
            -> ValidatorT IO (Maybe MftEntry)
    validateChildObject fullCa (Keyed child@(Located locations childRo) childKey) fileName validCrl = do        
        let focusOnChild = vFocusOn LocationFocus (getURL $ pickLocation locations)
        case childRo of
            CerRO childCert -> do
                parentScope <- askScopes                
                {- 
                    Note that recursive validation of the child CA happens in the separate   
                    runValidatorT (...) call, it is to avoid short-circuit logic implemented by ExceptT:
                    otherwise an error in child validation would interrupt validation of the parent with
                    ExceptT's exception logic.
                -}
                (r, validationState) <- liftIO $ runValidatorT parentScope $       
                    vFocusOn LocationFocus (getURL $ pickLocation locations) $ do
                        -- Check that AIA of the child points to the correct location of the parent
                        -- https://mailarchive.ietf.org/arch/msg/sidrops/wRa88GHsJ8NMvfpuxXsT2_JXQSU/
                        --                             
                        vHoist $ validateAIA @_ @_ @'CACert childCert fullCa

                        (childVerifiedResources, overlclaiming) 
                            <- vHoist $ do
                                Validated validCert <- validateResourceCert @_ @_ @'CACert
                                                            now childCert fullCa validCrl
                                validateResources (config ^. #validationConfig . typed) 
                                    verifiedResources childCert validCert

                        let childTopDownContext = topDownContext
                                & #verifiedResources ?~ childVerifiedResources
                                & #currentPathDepth %~ (+ 1)
                                & #overclaimingHappened .~ isJust overlclaiming

                        validateCa appContext childTopDownContext (CaFull (Located locations childCert))

                embedState validationState
                case r of 
                    Left _  -> pure $! Just $! makeChildWithIssues childKey fileName
                    Right _  -> do 
                        case getPublicationPointsFromCertObject childCert of 
                            -- It's not going to happen?
                            Left e     -> vError e
                            Right ppas -> do 
                                -- Look at the issues for the child CA to decide if CA shortcut should be made
                                shortcut <- vFocusOn LocationFocus (getURL $ pickLocation locations) $ 
                                                vHoist $ shortcutIfNoIssues childKey fileName
                                                        (makeCaShortcut childKey (Validated childCert) ppas)
                                pure $! newShortcut shortcut
            RoaRO roa -> 
                focusOnChild $ do
                    validateObjectLocations child                    
                    allowRevoked $ do
                        validRoa <- vHoist $ validateRoa validationRFC now roa fullCa validCrl verifiedResources
                        let vrpList = getCMSContent $ cmsPayload roa
                        oneMoreRoa
                        moreVrps $ Count $ fromIntegral $ length vrpList
                        increment $ topDownCounters ^. #originalRoa                        
                        shortcut <- vHoist $ shortcutIfNoIssues childKey fileName 
                                            (makeRoaShortcut childKey validRoa vrpList)                        
                        rememberPayloads typed (T2 vrpList childKey :)
                        pure $! newShortcut shortcut                  

            SplRO spl -> 
                focusOnChild $ do
                    validateObjectLocations child                    
                    allowRevoked $ do
                        validSpl <- vHoist $ validateSpl validationRFC now spl fullCa validCrl verifiedResources
                        let spls = getCMSContent $ cmsPayload spl
                        oneMoreSpl                        
                        increment $ topDownCounters ^. #originalSpl
                        shortcut <- vHoist $ shortcutIfNoIssues childKey fileName 
                                            (makeSplShortcut childKey validSpl spls)
                        rememberPayloads typed (spls :)
                        pure $! newShortcut shortcut                        

            AspaRO aspa -> 
                focusOnChild $ do
                    validateObjectLocations child                    
                    allowRevoked $ do
                        validAspa <- vHoist $ validateAspa validationRFC now aspa fullCa validCrl verifiedResources
                        oneMoreAspa
                        let aspaPayload = getCMSContent $ cmsPayload aspa                        
                        increment $ topDownCounters ^. #originalAspa
                        shortcut <- vHoist $ shortcutIfNoIssues childKey fileName
                                            (makeAspaShortcut childKey validAspa aspaPayload)                        
                        rememberPayloads typed (aspaPayload :)    
                        pure $! newShortcut shortcut

            BgpRO bgpCert ->
                focusOnChild $ do
                    validateObjectLocations child
                    allowRevoked $ do
                        (validaBgpCert, bgpPayload) <- vHoist $ validateBgpCert now bgpCert fullCa validCrl
                        oneMoreBgp
                        shortcut <- vHoist $ shortcutIfNoIssues childKey fileName
                                            (makeBgpSecShortcut childKey validaBgpCert bgpPayload)    
                        
                        rememberPayloads typed (bgpPayload :)
                        pure $! newShortcut shortcut

            GbrRO gbr ->                 
                focusOnChild $ do
                    validateObjectLocations child                    
                    allowRevoked $ do
                        validGbr <- vHoist $ validateGbr validationRFC now gbr fullCa validCrl verifiedResources
                        oneMoreGbr
                        let gbr' = getCMSContent $ cmsPayload gbr
                        let gbrPayload = T2 (getHash gbr) gbr'                        
                        shortcut <- vHoist $ shortcutIfNoIssues childKey fileName
                                            (makeGbrShortcut childKey validGbr gbrPayload)
                        rememberPayloads typed (gbrPayload :)                        
                        pure $! newShortcut shortcut       

            -- Any new type of object should be added here, otherwise
            -- they will emit a warning.
            _somethingElse -> 
                focusOnChild $ do
                    logWarn logger [i|Unsupported type of object: #{locations}.|]                
                    pure $! newShortcut (makeChildWithIssues childKey fileName)

        where
            -- In case of RevokedResourceCertificate error, the whole manifest is not to be considered 
            -- invalid, only the object with the revoked certificate is considered invalid.
            -- Replace RevokedResourceCertificate error with a warning and don't break the 
            -- validation process.            
            -- This is a hacky and ad-hoc, but it works fine.
            allowRevoked f =
                catchAndEraseError f isRevokedCertError $ do
                    vWarn RevokedResourceCertificate
                    pure $! newShortcut (makeChildWithIssues childKey fileName)
                where
                    isRevokedCertError (ValidationE RevokedResourceCertificate) = True
                    isRevokedCertError _ = False

    -- Don't create shortcuts for objects with warnings in their scope, 
    -- otherwise warnings will be reported only once for the original 
    -- and never for shortcuts.
    shortcutIfNoIssues key fileName makeShortcut = do 
        issues <- thisScopeIssues
        pure $! if Set.null issues 
                    then makeShortcut fileName
                    else makeChildWithIssues key fileName

    thisScopeIssues :: PureValidatorT (Set VIssue)
    thisScopeIssues = 
        withCurrentScope $ \scopes vs -> 
            getIssues (scopes ^. typed) (vs ^. typed)


    collectPayloadsFromShortcuts :: MftShortcut 
                                -> Maybe [T3 Text Hash ObjectKey] 
                                -> ValidatorT IO (Located CaCerObject)
                                -> ValidatorT IO (Keyed (Validated CrlObject))             
                                -> AllResources
                                -> ValidatorT IO ()
    collectPayloadsFromShortcuts mftShortcut childrenToCheck findFullCa findValidCrl parentCaResources = do      
        
        let nonCrlEntries = mftShortcut ^. #nonCrlEntries

        -- Filter children that we actually want to go through here
        let filteredChildren = 
                case childrenToCheck of 
                    Nothing -> Map.toList nonCrlEntries
                    Just ch -> catMaybes [ (k,) <$> Map.lookup k nonCrlEntries | T3 _ _ k <- ch ]

        let T3 caCount troubledCount totalCount = 
                foldr (\(_, MftEntry {..}) (T3 cas troubled total) -> 
                        case child of 
                            CaChild {}       -> T3 (cas + 1) troubled       (total + 1)
                            TroubledChild {} -> T3 cas       (troubled + 1) (total + 1)
                            _                -> T3 cas       troubled       (total + 1)
                    ) (T3 0 0 0 :: T3 Int Int Int) filteredChildren

        vFocusOn ObjectFocus (mftShortcut ^. #key) $ do
            validateLocationForShortcut (mftShortcut ^. #key)
            vHoist $ validateObjectValidityPeriod mftShortcut now
            vFocusOn ObjectFocus (mftShortcut ^. #crlShortcut . #key) $
                vHoist $ validateObjectValidityPeriod (mftShortcut ^. #crlShortcut) now    

            -- For children that are problematic we'll have to fall back 
            -- to full validation, for that we beed the parent CA and a valid CRL.
            -- Construct the validation function for such problematic children
            troubledValidation <-
                    case troubledCount of 
                        0 -> pure $! \_ _ -> 
                                -- Should never happen, there are no troubled children
                                internalError appContext [i|Impossible happened!|]
                        _  -> do 
                            caFull   <- findFullCa
                            validCrl <- findValidCrl
                            pure $! \childKey fileName -> 
                                    validateTroubledChild caFull fileName validCrl childKey                        

            collectResultsInParallel caCount totalCount filteredChildren (getChildPayloads troubledValidation)

      where
        collectResultsInParallel caCount totalCount children f = do 
            -- Pick up some good parallelism to avoid too many threads, 
            -- but also process big manifests quicker
            let caPerThread = 50            
            let eePerThread = 500
            let threads = min 
                    (caCount `div` caPerThread + (totalCount - caCount) `div` eePerThread)
                    (fromIntegral $ config ^. #parallelism . #cpuParallelism)                        
            
            let forAllChildren = 
                    if threads <= 1
                        then forM 
                        else pooledForConcurrentlyN threads

            scopes <- askScopes
            z <- liftIO $ forAllChildren children $ runValidatorT scopes . f
            embedState $ mconcat $ map snd z                 

        validateTroubledChild caFull fileName (Keyed validCrl _) childKey = do  
            -- It was an invalid child and nothing about it is cached, so 
            -- we have to process full validation for it           
            db <- liftIO $ readTVarIO database            
            childObject <- 
                DB.roAppTx db $ \tx -> do
                    increment $ topDownCounters ^. #readParsed
                    getParsedObject tx db childKey $ do 
                        increment $ topDownCounters ^. #readOriginal
                        getLocatedOriginalUnknownType tx db childKey $     
                            internalError appContext 
                                [i|Internal error, can't find a troubled child by its key #{childKey}.|]

            void $ validateChildObject caFull childObject fileName validCrl

        getChildPayloads troubledValidation (childKey, MftEntry {..}) = do 
            markAsRead topDownContext childKey            
            case child of 
                CaChild caShortcut _ ->                     
                    validateCa appContext topDownContext (CaShort caShortcut)
                        
                RoaChild r@RoaShortcut {..} _ -> 
                    vFocusOn ObjectFocus childKey $ do                    
                        validateShortcut r key                   
                        oneMoreRoa
                        moreVrps $ Count $ fromIntegral $ length vrps
                        increment $ topDownCounters ^. #shortcutRoa
                        rememberPayloads typed (T2 vrps childKey :)

                SplChild s@SplShortcut {..} _ -> 
                    vFocusOn ObjectFocus childKey $ do
                        validateShortcut s key
                        oneMoreSpl                        
                        increment $ topDownCounters ^. #shortcutSpl
                        rememberPayloads typed (splPayload :)
                
                AspaChild a@AspaShortcut {..} _ -> 
                    vFocusOn ObjectFocus childKey $ do 
                        validateShortcut a key
                        oneMoreAspa
                        increment $ topDownCounters ^. #shortcutAspa                        
                        rememberPayloads typed (aspa :)                        

                BgpSecChild b@BgpSecShortcut {..} _ -> 
                    vFocusOn ObjectFocus childKey $ do 
                        validateShortcut b key
                        oneMoreBgp                
                        rememberPayloads typed (bgpSec :)

                GbrChild g@GbrShortcut {..} _ -> 
                    vFocusOn ObjectFocus childKey $ do
                        validateShortcut g key 
                        oneMoreGbr                 
                        rememberPayloads typed (gbr :)

                TroubledChild childKey_ -> do
                    increment $ topDownCounters ^. #shortcutTroubled
                    troubledValidation childKey_ fileName
    
        validateShortcut :: (WithValidityPeriod s, HasField' "resources" s AllResources) => s -> ObjectKey -> ValidatorT IO ()
        validateShortcut r key = do
            validateLocationForShortcut key
            vHoist $ do                 
                validateObjectValidityPeriod r now
                case validationRFC of
                    StrictRFC       -> pure ()
                    ReconsideredRFC 
                        | overclaimingHappened -> 
                            void $ validateChildParentResources validationRFC 
                                (r ^. #resources) parentCaResources verifiedResources
                        | otherwise -> pure ()
            


    -- TODO This is pretty bad, it's easy to forget to do it
    rememberPayloads :: forall m a . MonadIO m => Getting (IORef a) PayloadBuilder (IORef a) -> (a -> a) -> m ()
    rememberPayloads lens_ f = do
        pure ()
        let builder = topDownContext ^. #payloadBuilder . lens_        
        liftIO $! atomicModifyIORef' builder $ \b -> let !z = f b in (z, ())


-- Calculate difference bentween a manifest shortcut 
-- and the list of children of the new manifest object.
manifestDiff :: MftShortcut 
            -> [T3 Text a ObjectKey] 
            -> ([T3 Text a ObjectKey], [T3 Text a ObjectKey], Bool)
manifestDiff mftShortcut newMftChidlren =                
    (newOnes, overlapping, not $ Map.null deletedEntries)
  where
    (newOnes, overlapping) = List.partition 
            (\(T3 fileName _  k) -> isNewEntry k fileName) newMftChidlren                

    -- it's not in the map of shortcut children or it has changed 
    -- its name (very unlikely but can happen in theory)                
    isNewEntry key_ fileName  = 
        case Map.lookup key_ (mftShortcut ^. #nonCrlEntries) of
            Nothing -> True
            Just e  -> e ^. #fileName /= fileName 
                    
    deletedEntries = 
        -- If we delete everything from mftShortcut.nonCrlEntries that is present in 
        -- newMftChidlren, we only have the entries that are not present on the new manifest,
        -- i.e. the deleted ones.
        foldr (\(T3 fileName _ key_) entries -> 
                case Map.lookup key_ (mftShortcut ^. #nonCrlEntries) of 
                    Nothing -> entries
                    Just e 
                        | e ^. #fileName == fileName -> Map.delete key_ entries
                        | otherwise -> entries) 
                (mftShortcut ^. #nonCrlEntries)
                newMftChidlren


getLocatedOriginal :: Storage s => Tx s mode -> DB s -> ObjectKey -> RpkiObjectType         
                    -> ValidatorT IO (Keyed (Located RpkiObject))
                    -> ValidatorT IO (Keyed (Located RpkiObject))
getLocatedOriginal tx db key type_ ifNotFound =
    getLocatedOriginal' tx db key (Just type_) ifNotFound

getLocatedOriginalUnknownType :: Storage s => Tx s mode -> DB s -> ObjectKey                                           
                                -> ValidatorT IO (Keyed (Located RpkiObject))
                                -> ValidatorT IO (Keyed (Located RpkiObject))
getLocatedOriginalUnknownType tx db key ifNotFound =
    getLocatedOriginal' tx db key Nothing ifNotFound

getLocatedOriginal' :: Storage s =>                    
                    Tx s mode                    
                    -> DB s
                    -> ObjectKey           
                    -> Maybe RpkiObjectType         
                    -> ValidatorT IO (Keyed (Located RpkiObject))
                    -> ValidatorT IO (Keyed (Located RpkiObject))
getLocatedOriginal' tx db key type_ ifNotFound = do
    DB.getOriginalBlob tx db key >>= \case 
        Nothing                    -> ifNotFound
        Just (ObjectOriginal blob) -> do 
            case type_  of 
                Nothing -> 
                    DB.getObjectMeta tx db key >>= \case            
                        Nothing               -> ifNotFound
                        Just (ObjectMeta _ t) -> parse blob t
                Just t -> 
                    parse blob t
  where                    
    parse blob t = do
        ro <- vFocusOn ObjectFocus key $ 
                    vHoist $ readObjectOfType t blob
        DB.getLocationsByKey tx db key >>= \case                                             
            Nothing        -> ifNotFound
            Just locations -> pure $! Keyed (Located locations ro) key

getParsedObject :: Storage s =>
                    Tx s mode
                    -> DB s
                    -> ObjectKey
                    -> ValidatorT IO (Keyed (Located RpkiObject))
                    -> ValidatorT IO (Keyed (Located RpkiObject))
getParsedObject tx db key ifNotFound = do
    DB.getLocatedByKey tx db key >>= \case 
        Just ro -> pure $! Keyed ro key
        Nothing -> ifNotFound


getFullCa :: Storage s => AppContext s -> TopDownContext -> Ca -> ValidatorT IO (Located CaCerObject)
getFullCa appContext@AppContext {..} topDownContext = \case    
    CaFull c -> pure c            
    CaShort CaShortcut {..} -> do   
        db <- liftIO $ readTVarIO database
        DB.roAppTx db $ \tx -> do 
            increment $ topDownContext ^. #allTas . #topDownCounters . #readParsed
            z <- getParsedObject tx db key $ do
                    increment $ topDownContext ^. #allTas . #topDownCounters . #readOriginal
                    getLocatedOriginal tx db key CER $ 
                        internalError appContext 
                            [i|Internal error, can't find a CA by its key #{key}.|]            
            case z of 
                Keyed (Located locations (CerRO ca_)) _ -> pure $! Located locations ca_
                _ -> internalError appContext 
                        [i|Internal error, wrong type of the CA found by its key #{key}.|]            
    

getCrlByKey :: Storage s => AppContext s -> ObjectKey -> ValidatorT IO (Keyed (Validated CrlObject))
getCrlByKey appContext@AppContext {..} crlKey = do        
    z <- roTxT database $ \tx db -> DB.getObjectByKey tx db crlKey
    case z of 
        Just (CrlRO c) -> pure $! Keyed (Validated c) crlKey 
        _ -> internalError appContext [i|Internal error, can't find a CRL by its key #{crlKey}.|]
     
    
internalError :: AppContext s -> Text -> ValidatorT IO a
internalError AppContext {..} message = do     
    logError logger message
    appError $ InternalE $ InternalError message  

makeCaShortcut :: ObjectKey -> Validated CaCerObject -> PublicationPointAccess -> Text -> MftEntry
makeCaShortcut key (Validated certificate) ppas fileName = let 
        (notValidBefore, notValidAfter) = getValidityPeriod certificate            
        ski = getSKI certificate
        serial = getSerial certificate
        resources = getRawCert certificate ^. #resources
        child = CaChild (CaShortcut {..}) serial
    in MftEntry {..}

makeRoaShortcut :: ObjectKey -> Validated RoaObject -> [Vrp] -> Text -> MftEntry
makeRoaShortcut key (Validated roa) vrps fileName = let 
        (notValidBefore, notValidAfter) = getValidityPeriod roa    
        serial = getSerial roa
        resources = getRawCert roa ^. #resources
        child = RoaChild (RoaShortcut {..}) serial
    in MftEntry {..}    

makeSplShortcut :: ObjectKey -> Validated SplObject -> SplPayload -> Text -> MftEntry
makeSplShortcut key (Validated spl) splPayload fileName = let 
        (notValidBefore, notValidAfter) = getValidityPeriod spl
        serial = getSerial spl
        resources = getRawCert spl ^. #resources
        child = SplChild (SplShortcut {..}) serial
    in MftEntry {..}    

makeAspaShortcut :: ObjectKey -> Validated AspaObject -> Aspa -> Text -> MftEntry
makeAspaShortcut key (Validated aspaObject) aspa fileName = let 
        (notValidBefore, notValidAfter) = getValidityPeriod aspaObject            
        serial = getSerial aspaObject
        resources = getRawCert aspaObject ^. #resources
        child = AspaChild (AspaShortcut {..}) serial
    in MftEntry {..}    

makeGbrShortcut :: ObjectKey -> Validated GbrObject -> T2 Hash Gbr -> Text -> MftEntry
makeGbrShortcut key (Validated gbrObject) gbr fileName = let 
        (notValidBefore, notValidAfter) = getValidityPeriod gbrObject    
        serial = getSerial gbrObject
        resources = getRawCert gbrObject ^. #resources
        child = GbrChild (GbrShortcut {..}) serial       
    in MftEntry {..}    

makeBgpSecShortcut :: ObjectKey -> Validated BgpCerObject -> BGPSecPayload -> Text -> MftEntry
makeBgpSecShortcut key (Validated bgpCert) bgpSec fileName = let         
        (notValidBefore, notValidAfter) = getValidityPeriod bgpCert                  
        serial = getSerial bgpCert
        resources = getRawCert bgpCert ^. #resources        
        child = BgpSecChild (BgpSecShortcut {..}) serial
    in MftEntry {..}    

makeMftShortcut :: ObjectKey 
                -> Validated MftObject -> [(ObjectKey, MftEntry)] 
                -> Keyed (Validated CrlObject) 
                -> MftShortcut   
makeMftShortcut key 
    (Validated mftObject) (Map.fromList -> nonCrlEntries) 
    (Keyed (Validated validCrl) crlKey) = 
  let 
    (notValidBefore, notValidAfter) = getValidityPeriod mftObject        
    serial = getSerial mftObject
    manifestNumber = getCMSContent (cmsPayload mftObject) ^. #mftNumber
    crlShortcut = let 
        SignCRL {..} = validCrl ^. #signCrl
        -- That must always match, since it's a validated CRL
        Just nextUpdateTime' = nextUpdateTime            
        in CrlShortcut {
            key = crlKey,
            notValidBefore = thisUpdateTime,
            notValidAfter = nextUpdateTime'
        }            
    in MftShortcut { .. }  

-- Same as vFocusOn but it checks that there are no duplicates in the scope focuses, 
-- i.e. we are not returning to the same object again. That would mean we have detected
-- a loop in references.
vUniqueFocusOn :: Monad m => (a -> Focus) -> a -> ValidatorT m r -> ValidatorT m () -> ValidatorT m r
vUniqueFocusOn c a f nonUniqueError = do
    Scopes { validationScope = Scope vs } <- vHoist $ withCurrentScope $ \scopes _ -> scopes
    let focus = c a
    when (focus `elem` vs) nonUniqueError
    vFocusOn c a f 
        

-- | Mark validated objects in the database, i.e.
applyValidationSideEffects :: (MonadIO m, Storage s) =>
                              AppContext s -> AllTasTopDownContext -> m ()
applyValidationSideEffects
    appContext@AppContext {..}
    AllTasTopDownContext {..} = liftIO $ do        
    (visitedSize, elapsed) <- timedMS $ do
        vks <- readTVarIO visitedKeys            
        rwTxT database $ \tx db -> DB.markAsValidated tx db vks worldVersion        
        pure $! Set.size vks
    
    liftIO $ reportCounters appContext topDownCounters        
    logDebug logger [i|Marked #{visitedSize} objects as used, took #{elapsed}ms.|]


-- This is to be able to print all counters as Int, not Identity Int
newtype IdenticalShow a = IdenticalShow a
    deriving stock (Generic)
    deriving (Functor)

instance Show a => Show (IdenticalShow a) where
    show (IdenticalShow a) = show a

reportCounters :: AppContext s -> TopDownCounters IORef -> IO ()
reportCounters AppContext {..} counters = do
    c <- btraverse (fmap IdenticalShow . readIORef) counters
    logDebug logger $ fmtGen c
                       

updateMftShortcut :: MonadIO m => TopDownContext -> AKI -> MftShortcut -> m ()
updateMftShortcut TopDownContext { allTas = AllTasTopDownContext {..} } aki MftShortcut {..} = 
    liftIO $ do 
        let !raw = Verbatim $ toStorable $ Compressed $ DB.MftShortcutMeta {..}
        atomically $ writeCQueue shortcutQueue (UpdateMftShortcut aki raw)        

updateMftShortcutChildren :: MonadIO m => TopDownContext -> AKI -> MftShortcut -> m ()
updateMftShortcutChildren TopDownContext { allTas = AllTasTopDownContext {..} } aki MftShortcut {..} = 
    liftIO $ do 
        -- Pre-serialise the object so that all the heavy-lifting happens in the thread 
        let !raw = Verbatim $ toStorable $ Compressed DB.MftShortcutChildren {..}        
        atomically $ writeCQueue shortcutQueue (UpdateMftShortcutChildren aki raw) 
    
storeShortcuts :: (Storage s, MonadIO m) => 
                AppContext s 
             -> ClosableQueue MftShortcutOp -> m ()
storeShortcuts AppContext {..} shortcutQueue = liftIO $   
    readQueueChunked shortcutQueue 1000 $ \mftShortcuts -> 
        rwTxT database $ \tx db -> 
            for_ mftShortcuts $ \case 
                UpdateMftShortcut aki s         -> DB.saveMftShorcutMeta tx db aki s                    
                UpdateMftShortcutChildren aki s -> DB.saveMftShorcutChildren tx db aki s
                 

data MftShortcutOp = UpdateMftShortcut AKI (Verbatim (Compressed DB.MftShortcutMeta))
                   | UpdateMftShortcutChildren AKI (Verbatim (Compressed DB.MftShortcutChildren))            

-- Do whatever is required to notify other subsystems that the object was touched 
-- during top-down validation. It doesn't mean that the object is valid, just that 
-- we read it from the database and looked at it. It will be used to decide when 
-- to GC this object from the cache -- if it's not visited for too long, it is 
-- removed.
markAsRead :: TopDownContext -> ObjectKey -> ValidatorT IO ()
markAsRead TopDownContext { allTas = AllTasTopDownContext {..} } k = 
    liftIO $ atomically $ modifyTVar' visitedKeys (Set.insert k)

markAsReadByHash :: Storage s => 
                    AppContext s -> TopDownContext -> Hash -> ValidatorT IO ()
markAsReadByHash AppContext {..} topDownContext hash = do
    key <- roTxT database $ \tx db -> DB.getKeyByHash tx db hash
    for_ key $ markAsRead topDownContext              

oneMoreCert, oneMoreRoa, oneMoreMft, oneMoreCrl :: Monad m => ValidatorT m ()
oneMoreGbr, oneMoreAspa, oneMoreBgp, oneMoreSpl :: Monad m => ValidatorT m ()
oneMoreMftShort :: Monad m => ValidatorT m ()
oneMoreCert = updateMetric @ValidationMetric @_ (& #validCertNumber %~ (+1))
oneMoreRoa  = updateMetric @ValidationMetric @_ (& #validRoaNumber %~ (+1))
oneMoreSpl  = updateMetric @ValidationMetric @_ (& #validSplNumber %~ (+1))
oneMoreMft  = updateMetric @ValidationMetric @_ (& #validMftNumber %~ (+1))
oneMoreCrl  = updateMetric @ValidationMetric @_ (& #validCrlNumber %~ (+1))
oneMoreGbr  = updateMetric @ValidationMetric @_ (& #validGbrNumber %~ (+1))
oneMoreAspa = updateMetric @ValidationMetric @_ (& #validAspaNumber %~ (+1))
oneMoreBgp  = updateMetric @ValidationMetric @_ (& #validBgpNumber %~ (+1))
oneMoreMftShort = updateMetric @ValidationMetric @_ (& #mftShortcutNumber %~ (+1))

moreVrps :: Monad m => Count -> ValidatorT m ()
moreVrps n = updateMetric @ValidationMetric @_ (& #vrpCounter %~ (+n))


-- Number of unique VRPs requires explicit counting of the VRP set sizes, 
-- so just counting the number of VRPs in ROAs in not enough
addUniqueVRPCount :: PerTA Vrps -> ValidationState -> ValidationState
addUniqueVRPCount vrps !vs = let
        vrpCountLens = typed @RawMetric . #vrpCounts
        totalUnique = Count (fromIntegral $ uniqueVrpCount vrps)        
        perTaUnique = MonoidalMap.map (Count . fromIntegral . Set.size . Set.fromList . V.toList . unVrps) (unPerTA vrps)   
    in vs & vrpCountLens . #totalUnique .~ totalUnique                
         & vrpCountLens . #perTaUnique .~ perTaUnique

extractPPAs :: Ca -> Either ValidationError PublicationPointAccess
extractPPAs = \case 
    CaShort (CaShortcut {..}) -> Right ppas 
    CaFull c                  -> getPublicationPointsFromCertObject $ c ^. #payload

getCaLocations :: Storage s => AppContext s -> Ca -> ValidatorT IO (Maybe Locations)
getCaLocations AppContext {..} = \case 
    CaShort (CaShortcut {..}) -> 
        roTxT database $ \tx db -> DB.getLocationsByKey tx db key
    CaFull c -> 
        pure $! Just $ getLocations c


data ManifestValidity e v = InvalidEntry e v 
                            | InvalidChild e v ObjectKey Text
                            | ValidEntry v (Maybe MftEntry) ObjectKey Text

makeChildWithIssues :: ObjectKey -> Text -> MftEntry
makeChildWithIssues childKey fileName = 
    MftEntry { child = TroubledChild childKey, .. }     


bumpCounterBy :: (MonadIO m, Num a) =>
                s -> Getting (IORef a) s (IORef a) -> a -> m ()
bumpCounterBy counters counterLens n = liftIO $     
    atomicModifyIORef' (counters ^. counterLens) $ \c -> (c + n, ())        <|MERGE_RESOLUTION|>--- conflicted
+++ resolved
@@ -519,17 +519,10 @@
             -- Do not validate if nothing was fetched for this CA
             -- otherwise we'll have a lot of useless errors about 
             -- missing manifests, so just don't go there
-<<<<<<< HEAD
-            -- unless (all ((== Pending) . snd) caFetcheables) $ do   
-            let primaryUrl = getPrimaryRepositoryUrl publicationPoints ppAccess
-            metricFocusOn PPFocus primaryUrl $
-                validateCaNoFetch appContext topDownContext ca
-=======
             unless (all ((== Pending) . snd) caFetcheables) $ do   
-                let primaryUrl = getPrimaryRepositoryUrl pps ppAccess
+                let primaryUrl = getPrimaryRepositoryUrl publicationPoints ppAccess
                 metricFocusOn PPFocus primaryUrl $
                     validateCaNoFetch appContext topDownContext ca
->>>>>>> 2fce4aa8
   where
     mergeFetcheables caFetcheables =
         case map fst caFetcheables of 
