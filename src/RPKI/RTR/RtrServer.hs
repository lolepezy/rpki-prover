{-# LANGUAGE OverloadedLabels  #-}
{-# LANGUAGE OverloadedStrings #-}
{-# LANGUAGE QuasiQuotes       #-}
{-# LANGUAGE RecordWildCards   #-}

module RPKI.RTR.RtrServer where

import           Control.Concurrent               (forkFinally)

import           Control.Lens                     ((^.))

import           Control.Applicative
import           Control.Concurrent.Async
import           Control.Concurrent.STM
import           Control.Exception.Lifted
import           Control.Monad

import           Data.Generics.Labels
import           Data.Generics.Product.Typed

import           Data.Foldable                    (for_, toList)

import qualified Data.ByteString                  as BS
import qualified Data.ByteString.Lazy             as BSL

import           Data.List.Split                  (chunksOf)

import qualified Data.Set                         as Set
import qualified Data.List                         as List
import Data.Ord
import           Data.String.Interpolate.IsString
import           Data.Text                        (Text)

import           Network.Socket                   
import           Network.Socket.ByteString        (recv, sendAll, sendMany)

import           RPKI.AppContext
import           RPKI.Config
import           RPKI.Domain
import           RPKI.Logging
import           RPKI.Resources.Types
import           RPKI.RTR.Pdus
import           RPKI.RTR.RtrState
import           RPKI.RTR.Types

import           RPKI.Parallel
import           RPKI.Time
import           RPKI.Util                        (convert, hexL, ifJust)

import           RPKI.AppState
import           RPKI.Store.Base.Storage
import           RPKI.Store.Database

import           System.Timeout                   (timeout)
import           Time.Types
import Data.Set (Set)



defaultRtrPort :: Num p => p
defaultRtrPort = 8283

-- 
-- | Main entry point, here we start the RTR server. 
-- 
runRtrServer :: Storage s => AppContext s -> RtrConfig -> IO ()
runRtrServer AppContext {..} RtrConfig {..} = do     
    rtrState <- newTVarIO Nothing
    -- re-initialise the rtrContext and create a broadcast 
    -- channel to publish update for all clients
    updateBroadcastChan <- atomically newBroadcastTChan 

    void $ race 
            (runSocketBusiness rtrState updateBroadcastChan)
            (listenToAppStateUpdates rtrState updateBroadcastChan)
  where    

    -- | Handling TCP conections happens here
    runSocketBusiness rtrState updateBroadcastChan = 
        withSocketsDo $ do                 
            address <- resolve (show rtrPort)
            bracket (open address) close loop
      where
        resolve port = do
            let hints = defaultHints {
                    addrFlags = [AI_PASSIVE], 
                    addrSocketType = Stream
                }
            addr : _ <- getAddrInfo (Just hints) Nothing (Just port)
            pure addr

        open addr = do
            sock <- socket (addrFamily addr) (addrSocketType addr) (addrProtocol addr)
            setSocketOption sock ReuseAddr 1
            withFdSocket sock setCloseOnExecIfNeeded
            bind sock $ addrAddress addr
            listen sock 1024
            pure sock

        loop sock = forever $ do
            (conn, peer) <- accept sock
            logDebug_ logger [i|Connection from #{peer}|]
            void $ forkFinally 
                (serveConnection conn peer updateBroadcastChan rtrState) 
                (\_ -> do 
                    logDebug_ logger [i|Closing connection with #{peer}|]
                    close conn)
    
    -- | Block on updates on `appState` and when these update happen
    -- generate the diff, update diffs, increment serials, etc. in RtrState 
    -- and send 'notify PDU' to all clients using `broadcastChan`.
    listenToAppStateUpdates rtrState updateBroadcastChan = do

        -- Wait until a complete world version is generted (or are read from the cache)      
        worldVersion <- atomically $ waitForCompleteVersion appState            
    
        -- Do not store more the thrise the amound of VRPs in the diffs as the initial size.
        -- It's totally heuristical way of avoiding memory bloat
        vrps <- readTVarIO (appState ^. #currentVrps)
        let maxStoredDiffs = 3 * length vrps
                
        atomically $ writeTVar rtrState $ 
                        Just $ newRtrState worldVersion maxStoredDiffs

        lastTimeNotified <- newTVarIO Nothing

        forever $ do
            --  wait for a new complete world version
            (rtrState', previousVersion, newVersion, newVrps) 
                <- atomically $ 
                    readTVar rtrState >>= \case 
                        -- this shouldn't really happen
                        Nothing         -> retry
                        Just rtrState' -> do
                            let knownVersion = rtrState' ^. #lastKnownWorldVersion
                            (newVersion, newVrps) <- waitForNewCompleteVersion appState knownVersion
                            pure (rtrState', knownVersion, newVersion, newVrps)
                
            database' <- readTVarIO database
            previousVrps <- fmap Set.fromList 
                                $ roTx database' 
                                $ \tx -> getVrps tx database' previousVersion

            let vrpDiff            = evalVrpDiff previousVrps newVrps                         
            let thereAreVrpUpdates = not $ isEmptyDiff vrpDiff

            logDebug_ logger [i|Notified about an update: #{previousVersion} -> #{newVersion}, VRRs: #{Set.size previousVrps} -> #{Set.size newVrps}|]

            -- force evaluation of the new RTR context so that the old ones could be GC-ed.
            let !nextRtrState = if thereAreVrpUpdates
                    then updatedRtrState rtrState' newVersion vrpDiff
                    else rtrState' { lastKnownWorldVersion = newVersion }

            logDebug_ logger [i|Generated new diff in VRP set: added #{length (added vrpDiff)}, deleted #{length (deleted vrpDiff)}.|]
            when thereAreVrpUpdates $ do 
                let RtrState {..} = nextRtrState
                let diffsStr = concatMap (\(n, d) -> [i|(#{n}, added = #{Set.size $ added d}, deleted = #{Set.size $ deleted d})|]) $ toList diffs
                logDebug_ logger [i|Updated RTR state: currentSerial #{currentSerial}, diffs #{diffsStr}.|]

            Now now <- thisInstant            

            atomically $ do                
                -- TODO Some of these bangs are not needed?
                writeTVar rtrState $! let !z = Just nextRtrState in z

                let moreThanMinuteAgo lastTime = not $ closeEnoughMoments lastTime now (Seconds 60)
                sendNotify <- maybe True moreThanMinuteAgo <$> readTVar lastTimeNotified                 

                when (sendNotify && thereAreVrpUpdates) $ do                    
                    let notifyPdu = NotifyPdu (nextRtrState ^. #currentSessionId) (nextRtrState ^. #currentSerial)
                    writeTChan updateBroadcastChan [notifyPdu]
                    writeTVar lastTimeNotified $ Just now


    -- For every connection run 2 threads:
    --      serveLoop blocks on `recv` and accepts client's requests
    --      sendToClient simply sends all PDU to the client
    -- They communicate using the outboxChan
    serveConnection connection peer updateBroadcastChan rtrState = do        
        logDebug_ logger [i|Waiting first PDU from the client #{peer}|]
        firstPdu <- recv connection 1024
        (rtrState', currentVrps', outboxQueue) <- 
            atomically $ (,,) <$> 
                    readTVar rtrState <*>
                    readTVar (currentVrps appState) <*>
                    newCQueue 10

        let firstPduLazy = BSL.fromStrict firstPdu

        let (errorPdu, message, versionedPdu) = 
                analyzePdu peer firstPduLazy $ bytesToVersionedPdu firstPduLazy        

        ifJust errorPdu $ \errorPdu' -> 
            sendAll connection $ BSL.toStrict $ pduToBytes errorPdu' V0

        ifJust message $ logError_ logger

        ifJust versionedPdu $ \versionedPdu' -> do
            case processFirstPdu rtrState' currentVrps' versionedPdu' firstPduLazy of 
                Left (errorPdu', errorMessage) -> do
                    let errorBytes = pduToBytes errorPdu' V0
                    logError_ logger $ [i|Cannot respond to the first PDU from the #{peer}: #{errorMessage},|] <> 
                                       [i|error PDU: #{errorPdu'}, errorBytes = #{hexL errorBytes}, length = #{pduLength errorPdu' V0}|]
                    sendAll connection $ BSL.toStrict $ pduToBytes errorPdu' V0

                Right (responsePdus, session, warning) -> do
                    ifJust warning $ logWarn_ logger
                    atomically $ writeCQueue outboxQueue responsePdus

                    withAsync (sendToClient session outboxQueue) $ \sender -> do
                        serveLoop session outboxQueue 
                            `finally` do 
                                atomically (closeCQueue outboxQueue)
                                -- Wait before returning from this functions and thus getting the sender killed
                                -- Let it first drain `outboxQueue` to the socket.
                                void $ timeout 30_000_000 $ wait sender
        where
            -- | Wait for PDUs to appear in either broadcast chan or 
            -- in this session's outbox and send them to the socket.
            sendToClient session outboxQueue =
                loop =<< atomically (dupTChan updateBroadcastChan)
                where
                    loop stateUpdateChan = do                         
                        -- wait for queued PDUs or for state updates
                        r <- atomically $ 
                                    readCQueue outboxQueue 
                                <|> (Just <$> readTChan stateUpdateChan)

                        case r of
                            Nothing   -> pure ()
                            Just pdus -> do 
                                for_ (chunksOf 1000 pdus) $ \chunk -> 
                                    sendMany connection 
                                        $ map (\pdu -> BSL.toStrict $ 
                                                pduToBytes pdu (session ^. typed @ProtocolVersion)) chunk

                                loop stateUpdateChan

            -- Main loop of the client-server interaction: wait for a PDU from the client, 
            -- 
            serveLoop session outboxQueue = do
                logDebug_ logger [i|Waiting data from the client #{peer}|]
                pduBytes <- recv connection 1024                
                logDebug_ logger [i|Received #{BS.length pduBytes} bytes from #{peer}|]
                -- Empty bytestring means connection is closed, so if it's 
                -- empty just silently stop doing anything
                unless (BS.null pduBytes) $
                    join $ atomically $ do 
                        -- all the real work happens inside of pure `responseAction`, for better testability.
                        rtrState'   <- readTVar rtrState
                        currentVrps <- readTVar $ currentVrps appState                    
                        case responseAction logger peer session rtrState' currentVrps pduBytes of 
                            Left (pdus, io) -> do 
                                writeCQueue outboxQueue pdus
                                pure io
                            Right (pdus, io) -> do 
                                writeCQueue outboxQueue pdus
                                pure $ io <> serveLoop session outboxQueue


-- | Auxiliarry pure function to avoid doing too much inside of IO.
-- Here IO is only doing logging
--
-- TODO Do something with contravariant logging here, it's the right place.
-- 
responseAction :: (Show peer, Logger logger) => 
                    logger 
                -> peer 
                -> Session 
                -> Maybe RtrState 
                -> Set Vrp
                -> BS.ByteString 
                -> Either ([Pdu], IO ()) ([Pdu], IO ())
responseAction logger peer session rtrState currentVrps pduBytes = 
    let 
        pduBytesLazy = BSL.fromStrict pduBytes

        (errorPdu, message, versionedPdu) = 
                analyzePdu peer pduBytesLazy $ bytesToVersionedPdu pduBytesLazy
        
        logError = maybe mempty (logError_ logger) message

<<<<<<< HEAD
        errorResponse = maybe mempty (:[]) errorPdu
=======
        errorResponse = maybe mempty (: []) errorPdu
>>>>>>> e9488b15
                
        response pdu = let 
            r = respondToPdu 
                    rtrState
                    currentVrps
                    (toVersioned session pdu)
                    pduBytesLazy
                    session
            in case r of 
                Left (errorPdu, message) -> let
                    ioAction = logDebug_ logger [i|Parsed PDU: #{pdu}, error = #{message}, responding with #{errorPdu}.|]
                    in Left ([errorPdu], ioAction)                                     
                Right (pdus, warning) -> let
                    ioAction = do 
                        ifJust warning $ logWarn_ logger
                        logDebug_ logger [i|Parsed PDU: #{pdu}, responding with (first 10) #{take 10 pdus}.. PDUs.|]                            
                    in Right (pdus, ioAction)                                     

        errors = (mempty, logError) <> (errorResponse, mempty)
    in 
        case versionedPdu of 
            Nothing                   -> Left errors
            Just (VersionedPdu pdu _) -> 
                (errors <> ) <$> response pdu 


-- | Helper function to reduce repeated code.
-- 
analyzePdu :: Show peer => 
                peer 
            -> BSL.ByteString 
            -> Either PduParseError VersionedPdu 
            -> (Maybe Pdu, Maybe Text, Maybe VersionedPdu)
analyzePdu peer pduBytes = \case
        Left (ParsedNothing errorCode errorMessage) -> let
            errorPdu = ErrorPdu errorCode (Just $ convert pduBytes) (Just $ convert errorMessage)
            in (Just errorPdu, 
                Just [i|PDU from the #{peer} was wrong: #{errorMessage}, error PDU: #{errorPdu}|], 
                Nothing)

        Left (ParsedOnlyHeader errorCode errorMessage header@(PduHeader _ pduType)) ->                 
            let message = [i|Error parsing a PDU #{errorMessage}, parsed header #{header}.|]
            in if pduType == errorPduType
                then let 
                    errorPdu = ErrorPdu errorCode (Just $ convert pduBytes) (Just $ convert errorMessage)
                    in (Just errorPdu, Just message, Nothing)                        
                else 
                    -- Do no send an error PDU as a response to an error PDU, it's prohibited by RFC                        
                    (Nothing, Just message, Nothing)                            

        Right (VersionedPdu errorPdu@ErrorPdu {} _) ->
            (Nothing, Just [i|Received an error from #{peer}: #{errorPdu}.|], Nothing)                

        Right versionedPdu -> (Nothing, Nothing, Just versionedPdu)


-- 
-- | Process the first PDU and do the protocol version negotiation.
-- 
processFirstPdu :: Maybe RtrState 
                -> Set Vrp
                -> VersionedPdu
                -> BSL.ByteString 
                -> Either (Pdu, Text) ([Pdu], Session, Maybe Text)
processFirstPdu 
    rtrContext 
    currentVrps 
    versionedPdu@(VersionedPdu pdu protocolVersion) 
    pduBytes =                
    case pdu of 
        SerialQueryPdu _ _ -> let 
            session' = Session protocolVersion
            r = respondToPdu rtrContext currentVrps versionedPdu pduBytes session'
            in fmap (\(pdus, message) -> (pdus, session', message)) r

        ResetQueryPdu -> let
            session' = Session protocolVersion
            r = respondToPdu rtrContext currentVrps versionedPdu pduBytes session'
            in fmap (\(pdus, message) -> (pdus, session', message)) r

        otherPdu -> 
            let 
                text = convert $ "First received PDU must be SerialQueryPdu or ResetQueryPdu, but received " <> show otherPdu
                in Left (ErrorPdu InvalidRequest (Just $ convert pduBytes) (Just $ convert text), text)


-- | Generate PDUs that would be an appropriate response the request PDU.
-- 
respondToPdu :: Maybe RtrState
                -> Set Vrp
                -> VersionedPdu 
                -> BSL.ByteString 
                -> Session
                -> Either (Pdu, Text) ([Pdu], Maybe Text)
respondToPdu 
    rtrState
    currentVrps 
    (VersionedPdu pdu pduProtocol) 
    pduBytes 
    (Session sessionProtocol) =
        case rtrState of 
            Nothing -> let
                text :: Text = "VRP set is empty, the RTR cache is not ready yet."
                in Left (ErrorPdu NoDataAvailable (Just $ convert pduBytes) (Just $ convert text), text)
            Just rtrState@RtrState {..} ->             
                case pdu of 
                    SerialQueryPdu sessionId clientSerial -> 
                        withProtocolVersionCheck pdu $ withSessionIdCheck currentSessionId sessionId $
                            if clientSerial == currentSerial 
                                then let 
                                    pdus = [CacheResponsePdu sessionId] 
                                          <> [EndOfDataPdu sessionId currentSerial defIntervals]
                                    in Right (pdus, Nothing)
                                else 
                                    case diffsFromSerial rtrState clientSerial of
                                        Nothing -> 
                                            -- we don't have the data, you are too far behind
                                            Right (
                                                [CacheResetPdu], 
                                                Just [i|No data for serial #{clientSerial}.|])
                                        Just diffs' -> let                                            
                                            pdus = [CacheResponsePdu sessionId] 
                                                    <> diffPayloadPdus (squashDiffs diffs')
                                                    -- TODO Figure out how to instantiate intervals
                                                    -- Should they be configurable?                                                                     
                                                    <> [EndOfDataPdu sessionId currentSerial defIntervals]
                                            in Right (pdus, Nothing)

                    ResetQueryPdu -> 
                        withProtocolVersionCheck pdu $ let
                            pdus = [CacheResponsePdu currentSessionId] 
                                    <> currentCachePayloadPdus currentVrps
                                    <> [EndOfDataPdu currentSessionId currentSerial defIntervals]
                            in Right (pdus, Nothing) 

                    -- TODO Refactor that stuff 
                    --  - react properly on ErrorPdu
                    --  - Log 
                    -- Dont't send back anything 
                    ErrorPdu {} -> 
                        Right ([], Nothing)

                    other -> let
                        text = "Unexpected PDU received from the client: " <> show other
                        in Left (ErrorPdu NoDataAvailable (Just $ convert pduBytes) (Just $ convert text), convert text)
                                
    where        
        withProtocolVersionCheck _ respond = 
            if sessionProtocol == pduProtocol
                then respond
                else do            
                    let text :: Text = [i|Protocol version is not the same.|]                                
                    Left (ErrorPdu UnexpectedProtocolVersion (Just $ convert pduBytes) (Just $ convert text), text)

        withSessionIdCheck currentSessionId sessionId respond =
            if currentSessionId == sessionId
                then respond
                else let 
                    text = [i|Wrong sessionId from PDU #{sessionId}, cache sessionId is #{currentSessionId}.|]
                    in Left (ErrorPdu CorruptData (Just $ convert pduBytes) (Just $ convert text), text)


-- Create VRP PDUs 
-- TODO Add router certificate PDU here.
diffPayloadPdus :: VrpDiff -> [Pdu]
diffPayloadPdus Diff {..} = 
    map (toPdu Withdrawal) (Set.toList deleted) <>
    map (toPdu Announcement) (sortVrps $ Set.toList added)  
    
currentCachePayloadPdus :: Set Vrp -> [Pdu]
currentCachePayloadPdus vrps =
    map (toPdu Announcement) $ sortVrps $ Set.toList vrps  
    

-- Sort VRPs to before sending them to routers
-- https://datatracker.ietf.org/doc/html/draft-ietf-sidrops-8210bis-02#section-11
-- 
sortVrps :: [Vrp] -> [Vrp] 
sortVrps = List.sortBy compareVrps 
  where
    compareVrps (Vrp asn1 p1 ml1) (Vrp asn2 p2 ml2) = 
        compare asn1 asn2 <> 
        -- Sorti prefixes backwards since it automatically means that 
        -- smaller prefixes will be in front of larger ones.
        compare (Down p1) (Down p2) <> 
        -- smaller max length should precede?
        compare ml1 ml2
    

toPdu :: Flags -> Vrp -> Pdu
toPdu flags (Vrp asn prefix maxLength) = 
    case prefix of
        Ipv4P v4p -> IPv4PrefixPdu flags v4p asn maxLength
        Ipv6P v6p -> IPv6PrefixPdu flags v6p asn maxLength<|MERGE_RESOLUTION|>--- conflicted
+++ resolved
@@ -280,11 +280,7 @@
         
         logError = maybe mempty (logError_ logger) message
 
-<<<<<<< HEAD
-        errorResponse = maybe mempty (:[]) errorPdu
-=======
         errorResponse = maybe mempty (: []) errorPdu
->>>>>>> e9488b15
                 
         response pdu = let 
             r = respondToPdu 
