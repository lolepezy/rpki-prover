--- conflicted
+++ resolved
@@ -112,8 +112,11 @@
                         (RsyncFetchParams vp fetchConfig repository worldVersion)                        
                         (Timebox $ fetchConfig ^. #rsyncTimeout)
                         (Just $ asCpuTime $ fetchConfig ^. #cpuLimit) 
-
-    wr@WorkerResult {..} <- runWorker logger workerInput arguments
+    
+    workerInfo <- newWorkerInfo RsyncWorker (fetchConfig ^. #rsyncTimeout) (U.convert $ workerIdStr workerId)
+
+    wr@WorkerResult {..} <- runWorker logger workerInput arguments workerInfo
+
     let RsyncFetchResult z = payload        
     logWorkerDone logger workerId wr    
     pushSystem logger $ cpuMemMetric "fetch" cpuTime clockTime maxMemory
@@ -204,15 +207,10 @@
     Now now <- thisInstant
     let endOfLife = momentAfter now (fetchConfig ^. #rsyncTimeout)
     liftIO $ withProcessTerm pc' $ \p -> do 
-<<<<<<< HEAD
-        pid <- getProcessID        
-        registerhWorker logger $ WorkerInfo pid endOfLife textual RsyncWorker
-=======
         mPid <- getPid p
         forM_ mPid $ \pid -> 
-            registerhWorker logger $ WorkerInfo pid endOfLife textual
-
->>>>>>> 7979c5dc
+            registerWorker logger $ WorkerInfo pid endOfLife textual RsyncWorker
+
         z <- atomically $ (,,)
             <$> waitExitCodeSTM p
             <*> getStdout p
