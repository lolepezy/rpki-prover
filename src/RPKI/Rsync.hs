{-# LANGUAGE FlexibleContexts    #-}
{-# LANGUAGE OverloadedStrings   #-}
{-# LANGUAGE OverloadedLabels   #-}
{-# LANGUAGE QuasiQuotes         #-}
{-# LANGUAGE RecordWildCards     #-}

module RPKI.Rsync where
    
import           Control.Lens                     ((%~), (&), (+=), (^.))
import           Data.Generics.Product.Fields
import           Data.Generics.Product.Typed

import           Data.Bifunctor

import           Control.Concurrent.STM
import           Control.Exception.Lifted

import           Control.Monad
import           Control.Monad.Except
import           Control.Monad.IO.Class

import qualified Data.ByteString                  as BS
import           Data.String.Interpolate.IsString
import qualified Data.Text                        as Text
import           Data.Tuple.Strict

import           RPKI.AppContext
import           RPKI.AppMonad
import           RPKI.Config
import           RPKI.Domain
import           RPKI.Reporting
import           RPKI.Logging
import           RPKI.Parallel
import           RPKI.Parse.Parse
import           RPKI.Repository
import           RPKI.Store.Base.Storable
import           RPKI.Store.Base.Storage
import qualified RPKI.Store.Database              as DB
import qualified RPKI.Util                        as U
import           RPKI.Validation.ObjectValidation
import           RPKI.AppState

import           System.Directory                 (createDirectoryIfMissing, doesDirectoryExist, getDirectoryContents)
import           System.FilePath                  ((</>))

import           System.Exit
import           System.IO
import           System.Process.Typed

import           System.Mem                       (performGC)
import Data.Proxy
import Data.Functor ((<&>))



-- | Download one file using rsync
-- | 
-- | This function doesn't throw exceptions.
rsyncRpkiObject :: AppContext s -> 
                RsyncURL -> 
                ValidatorT IO RpkiObject
rsyncRpkiObject AppContext{..} uri = do
    let RsyncConf {..} = rsyncConf config
    let destination = rsyncDestination rsyncRoot uri
    let rsync = rsyncProcess uri destination RsyncOneFile
    (exitCode, out, err) <- readProcess rsync      
    case exitCode of  
        ExitFailure errorCode -> do
            logErrorM logger [i|Rsync process failed: #rsync 
                                        with code #{errorCode}, 
                                        stderr = #{err}, 
                                        stdout = #{out}|]        
            appError $ RsyncE $ RsyncProcessError errorCode $ U.convert err  
        ExitSuccess -> do
            fileSize  <- fromTry (RsyncE . FileReadError . U.fmtEx) $ getFileSize destination
            void $ vHoist $ validateSizeM fileSize
            bs        <- fromTry (RsyncE . FileReadError . U.fmtEx) $ fileContent destination
            fromEitherM $ pure $ first ParseE $ readObject (RsyncU uri) bs


-- | Process the whole rsync repository, download it, traverse the directory and 
-- | add all the relevant objects to the storage.
updateObjectForRsyncRepository :: Storage s => 
                                  AppContext s ->
                                  RsyncRepository ->     
                                  ValidatorT IO RsyncRepository
updateObjectForRsyncRepository 
    appContext@AppContext{..} 
    repo@(RsyncRepository (RsyncPublicationPoint uri) _) = 
        
    timedMetric (Proxy :: Proxy RsyncMetric) $ do     
        let rsyncRoot   = appContext ^. typed @Config . typed @RsyncConf . typed @FilePath
        objectStore <- fmap (^. #objectStore) $ liftIO $ readTVarIO database        
        let destination = rsyncDestination rsyncRoot uri
        let rsync = rsyncProcess uri destination RsyncDirectory

        void $ fromTry (RsyncE . FileReadError . U.fmtEx) $ 
            createDirectoryIfMissing True destination
            
        logInfoM logger [i|Going to run #{rsync}|]
        (exitCode, out, err) <- fromTry 
            (RsyncE . RsyncRunningError . U.fmtEx) $ 
            readProcess rsync
        logInfoM logger [i|Finished rsynching #{destination}|]
        case exitCode of  
            ExitSuccess -> do 
                -- Try to deallocate all the bytestrings created by mmaps right after they are used, 
                -- they will hold too much files open.            
                loadRsyncRepository appContext uri destination objectStore
                            `finally` liftIO performGC            
                pure repo
            ExitFailure errorCode -> do
                logErrorM logger [i|Rsync process failed: #{rsync} 
                                            with code #{errorCode}, 
                                            stderr = #{err}, 
                                            stdout = #{out}|]
                appError $ RsyncE $ RsyncProcessError errorCode $ U.convert err 


-- | Recursively traverse given directory and save all the parseable 
-- | objects into the storage.
-- 
-- | Is not supposed to throw exceptions, only report errors through Either.
loadRsyncRepository :: Storage s =>                         
                        AppContext s ->
                        RsyncURL -> 
                        FilePath -> 
                        DB.RpkiObjectStore s -> 
                        ValidatorT IO ()
loadRsyncRepository AppContext{..} repositoryUrl rootPath objectStore = do       
    worldVersion <- liftIO $ getWorldVerionIO appState    
    void $ bracketChanClosable 
        -- it makes sense to run slightly more tasks because they 
        -- will spend some time waiting for the file IO to finish.
        (2 * cpuParallelism)
        traverseFS
        (saveObjects worldVersion)
        (cancelTask . snd)        
    where    
        threads = cpuBottleneck appBottlenecks
        cpuParallelism = config ^. typed @Parallelism . #cpuParallelism

        traverseFS queue = 
            mapException (AppException . RsyncE . FileReadError . U.fmtEx) <$> 
                traverseDirectory queue rootPath

        traverseDirectory queue currentPath = do
            objectStore <- fmap (^. #objectStore) $ liftIO $ readTVarIO database
            names <- liftIO $ getDirectoryContents currentPath
            let properNames = filter (`notElem` [".", ".."]) names
            forM_ properNames $ \name -> do
                let path = currentPath </> name
                liftIO (doesDirectoryExist path) >>= \case
                    True  -> traverseDirectory queue path
                    False -> 
                        when (supportedExtension path) $ do         
                            let uri = pathToUri repositoryUrl rootPath path
                            task <- readAndParseObject path (RsyncU uri) `strictTask` threads                                                                      
                            liftIO $ atomically $ writeCQueue queue (uri, task)
          where                                
            readAndParseObject filePath uri = 
                liftIO (getSizeAndContent filePath) >>= \case                    
                    Left e        -> pure $! T2 uri (Right $! SError e)
                    Right (_, bs) -> 
                        liftIO $ roTx objectStore $ \tx -> do
                            -- Check if the object is already in the storage
                            -- before parsing ASN1 and serialising it.
                            let hash = U.sha256s bs  
                            exists <- DB.hashExists tx objectStore hash
                            pure $! if exists 
                                then T2 uri (Left hash)
                                else 
                                    case first ParseE $ readObject uri bs of
                                        Left e -> T2 uri (Right $! SError e)
                                        -- All these bangs here make sense because
                                        -- 
                                        -- 1) "toStorableObject ro" has to happen in this thread, as it is the way to 
                                        -- force computation of the serialised object and gain some parallelism
                                        -- 2) "toStorableObject ro" shouldn't happen inside of "atomically" to prevent
                                        -- a slow CPU-intensive transaction (verify that it's the case)
                                        Right ro -> T2 uri (Right $! SObject $ toStorableObject ro)
        
        saveObjects worldVersion queue = do            
            mapException (AppException . StorageE . StorageError . U.fmtEx) <$> 
                DB.rwAppTx objectStore go
          where
            go tx = 
                liftIO (atomically (readCQueue queue)) >>= \case 
                    Nothing       -> pure ()
                    Just (uri, a) -> do 
                        r <- try $ waitTask a
                        process tx uri r
                        go tx

            process tx rpkiURL@(RsyncURL uri) = \case
                Left (e :: SomeException) -> 
                    throwIO $ AppException $ UnspecifiedE (unURI uri) (U.fmtEx e)
                
                Right (T2 rpkiURL (Left hash)) -> do
                    DB.linkObjectToUrl tx objectStore rpkiURL hash

                Right (T2 rpkiURL (Right (SError e))) -> do
                    logErrorM logger [i|An error parsing or serialising the object #{rpkiURL}: #{e}|]
                    appWarn e

                Right (T2 rpkiURL (Right (SObject so@StorableObject {..}))) -> do                        
                    alreadyThere <- DB.hashExists tx objectStore (getHash object)
                    unless alreadyThere $ do 
                        DB.putObject tx objectStore so worldVersion                                                 
                        DB.linkObjectToUrl tx objectStore rpkiURL (getHash object)   
                        updateMetric @RsyncMetric @_ (& #processed %~ (+1))
                                
                    

data RsyncMode = RsyncOneFile | RsyncDirectory

rsyncProcess :: RsyncURL -> FilePath -> RsyncMode -> ProcessConfig () () ()
rsyncProcess (RsyncURL (URI uri)) destination rsyncMode = 
    proc "rsync" $ 
        [ "--timeout=300",  "--update",  "--times" ] <> 
        extraOptions <> 
        [ Text.unpack uri, destination ]
    where 
        extraOptions = case rsyncMode of 
            RsyncOneFile   -> []
            RsyncDirectory -> [ "--recursive", "--delete", "--copy-links" ]        

rsyncDestination :: FilePath -> RsyncURL -> FilePath
rsyncDestination root u = let
    RsyncURL (URI urlText) = u
    in 
        root </> Text.unpack (U.normalizeUri $ Text.replace "rsync://" "" urlText)
    

fileContent :: FilePath -> IO BS.ByteString 
<<<<<<< HEAD
fileContent path = do
    r <- try $ unsafeMMapFile path
    case r of
        Right bs                  -> pure bs
        Left (_ :: SomeException) -> BS.readFile path                              


getSizeAndContent :: FilePath -> IO (Either AppError (Integer, BS.ByteString))
getSizeAndContent path = do 
=======
fileContent = BS.readFile

getSizeAndContent :: FilePath -> IO (Integer, Either AppError BS.ByteString)
getSizeAndContent path = 
    withFile path ReadMode $ \h -> do
        size <- hFileSize h
        case validateSize size of
            Left e  -> pure (size, Left $ ValidationE e)
            Right _ -> do
                r <- try $ BS.hGetContents h
                pure (size, first (RsyncE . FileReadError . U.fmtEx) r)                                


getSizeAndContent1 :: FilePath -> IO (Either AppError (Integer, BS.ByteString))
getSizeAndContent1 path = do 
>>>>>>> 47eb8ed7
    r <- first (RsyncE . FileReadError . U.fmtEx) <$> readSizeAndContet
    pure $ r >>= \case 
                (_, Left e)  -> Left e
                (s, Right b) -> Right (s, b)    
  where    
    readSizeAndContet = try $ do
        withFile path ReadMode $ \h -> do
            size <- hFileSize h
            case validateSize size of
                Left e  -> pure (size, Left $ ValidationE e)
                Right _ -> do
                    r <- BS.hGetContents h                                
                    pure (size, Right r)

getFileSize :: FilePath -> IO Integer
getFileSize path = withFile path ReadMode hFileSize 


-- | Slightly heuristical 
-- TODO Make it more effectient and simpler, introduce NormalisedURI and NormalisedPath 
-- and don't check it here.
pathToUri :: RsyncURL -> FilePath -> FilePath -> RsyncURL
pathToUri (RsyncURL (URI rsyncBaseUri)) (Text.pack -> rsyncRoot) (Text.pack -> filePath) = 
    let 
        rsyncRoot' = if Text.isSuffixOf "/" rsyncRoot 
            then rsyncRoot
            else rsyncRoot <> "/"

        rsyncBaseUri' = if Text.isSuffixOf "/" rsyncBaseUri 
            then rsyncBaseUri
            else rsyncBaseUri <> "/"
        in 
            RsyncURL $ URI $ Text.replace rsyncRoot' rsyncBaseUri' filePath    

    <|MERGE_RESOLUTION|>--- conflicted
+++ resolved
@@ -233,17 +233,6 @@
     
 
 fileContent :: FilePath -> IO BS.ByteString 
-<<<<<<< HEAD
-fileContent path = do
-    r <- try $ unsafeMMapFile path
-    case r of
-        Right bs                  -> pure bs
-        Left (_ :: SomeException) -> BS.readFile path                              
-
-
-getSizeAndContent :: FilePath -> IO (Either AppError (Integer, BS.ByteString))
-getSizeAndContent path = do 
-=======
 fileContent = BS.readFile
 
 getSizeAndContent :: FilePath -> IO (Integer, Either AppError BS.ByteString)
@@ -259,7 +248,6 @@
 
 getSizeAndContent1 :: FilePath -> IO (Either AppError (Integer, BS.ByteString))
 getSizeAndContent1 path = do 
->>>>>>> 47eb8ed7
     r <- first (RsyncE . FileReadError . U.fmtEx) <$> readSizeAndContet
     pure $ r >>= \case 
                 (_, Left e)  -> Left e
