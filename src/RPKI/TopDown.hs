{-# LANGUAGE DerivingStrategies         #-}
{-# LANGUAGE GeneralizedNewtypeDeriving #-}
{-# LANGUAGE NamedFieldPuns             #-}
{-# LANGUAGE OverloadedLabels           #-}
{-# LANGUAGE OverloadedStrings          #-}
{-# LANGUAGE QuasiQuotes                #-}
{-# LANGUAGE RecordWildCards            #-}
{-# LANGUAGE StrictData                 #-}

module RPKI.TopDown where

import           Control.Concurrent.Async
import           Control.Concurrent.STM
import           Control.Exception.Lifted
import           Control.Monad.Except
import           Control.Monad.Reader

import           Control.Lens
import           Data.Generics.Labels
import           Data.Generics.Product.Typed

-- import           Data.Generics.Product.Fields
import           GHC.Generics

import           Data.Bifunctor
import           Data.Foldable
import           Data.List.NonEmpty               (NonEmpty (..))
import qualified Data.List.NonEmpty               as NonEmpty
import           Data.Map.Strict                  (Map)
import qualified Data.Map.Strict                  as Map
import           Data.Maybe                       (fromMaybe)
import           Data.Set                         (Set)
import qualified Data.Set                         as Set
import           Data.String.Interpolate.IsString
import qualified Data.Text                        as Text

import           RPKI.AppContext
import           RPKI.AppMonad
import           RPKI.Config
import           RPKI.Domain
import           RPKI.Errors
import           RPKI.Logging
import           RPKI.Parallel
import           RPKI.Parse.Parse
import           RPKI.Repository
import           RPKI.Resources.Resources
import           RPKI.Resources.Types
import           RPKI.RRDP.Http
import           RPKI.RRDP.RrdpFetch
import           RPKI.Rsync
import           RPKI.Store.Base.Storage
import           RPKI.Store.Data
import           RPKI.Store.Database
import           RPKI.Store.Repository
import           RPKI.TAL
import           RPKI.Time
import           RPKI.Util                        (convert, fmtEx)
import           RPKI.Validation.ObjectValidation
import           RPKI.Version

import           Data.Hourglass
import           System.Timeout                   (timeout)



data Stats = Stats {
    validCount :: Int
}

data Triple a b c = Triple a b c
    deriving stock (Show, Eq, Ord, Generic)
    
instance (Monoid a, Monoid b, Monoid c) => Monoid (Triple a b c) where
    mempty = Triple mempty mempty mempty

instance (Semigroup a, Semigroup b, Semigroup c) => Semigroup (Triple a b c) where
    Triple a1 b1 c1 <> Triple a2 b2 c2 = Triple (a1 <> a2) (b1 <> b2) (c1 <> c2)

-- List of hashes of certificates, validation contexts and verified resource sets 
-- that are waiting for a PP to be fetched. CA certificates, pointig to delegated 
-- CAs are normally getting in this list.
newtype WaitingList =  WaitingList { unWList :: 
        (Map RpkiURL (Set (Triple Hash VContext (Maybe (VerifiedRS PrefixesAndAsns)))))
    }
    deriving stock (Show, Eq, Ord, Generic)
    deriving newtype Monoid

instance Semigroup WaitingList where
    (WaitingList w1) <> (WaitingList w2) = WaitingList $ Map.unionWith (<>) w1 w2

toWaitingList :: RpkiURL -> Hash -> VContext -> Maybe (VerifiedRS PrefixesAndAsns) -> WaitingList
toWaitingList rpkiUrl hash vc resources =     
    WaitingList $ Map.singleton rpkiUrl (Set.singleton (Triple hash vc resources))


-- Auxiliarry structure used in top-down validation. It has a lot of global variables 
-- but it's lifetime is limited to one top-down validation run.
data TopDownContext s = TopDownContext {    
    verifiedResources           :: Maybe (VerifiedRS PrefixesAndAsns),    
    publicationPoints           :: TVar PublicationPoints,
    takenCareOf                 :: TVar (Set RpkiURL),
    taName                      :: TaName, 
    now                         :: Now,    
    objectStats                 :: TVar Stats,
    worldVersion                :: WorldVersion,
    visitedHashes               :: TVar (Set Hash)
} deriving stock (Generic)


data TopDownResult = TopDownResult {
        vrps          :: [Vrp],
        tdValidations :: Validations
    }
    deriving stock (Show, Eq, Ord, Generic)

instance Monoid TopDownResult where
    mempty = TopDownResult mempty mempty

instance Semigroup TopDownResult where
    TopDownResult v1 vs1 <> TopDownResult v2 vs2 = TopDownResult (v1 <> v2) (vs1 <> vs2)

fromValidations :: Validations -> TopDownResult
fromValidations validations = TopDownResult { vrps = mempty, tdValidations = validations }

flatten :: (Either AppError TopDownResult, Validations) -> TopDownResult
flatten (Left _, validations)  = fromValidations validations
flatten (Right t, validations) = fromValidations validations <> t


newTopDownContext :: MonadIO m => 
                    AppContext s -> 
                    WorldVersion -> 
                    TaName -> 
                    PublicationPoints -> 
                    Now -> 
                    CerObject -> 
                    m (TopDownContext s)
newTopDownContext AppContext {..} worldVersion taName publicationPoints now certificate = liftIO $ do                 
    atomically $ TopDownContext (Just $ createVerifiedResources certificate) <$> 
        newTVar publicationPoints <*>
        newTVar Set.empty <*>
        pure taName <*> 
        pure now <*>        
        newTVar (Stats 0) <*>
        pure worldVersion <*>
        newTVar Set.empty

createVerifiedResources :: CerObject -> VerifiedRS PrefixesAndAsns
createVerifiedResources (getRC -> ResourceCertificate certificate) = 
    VerifiedRS $ toPrefixesAndAsns $ withRFC certificate resources

incValidObject :: MonadIO m => TopDownContext s -> m ()
incValidObject TopDownContext {..} = liftIO $ atomically $ 
    modifyTVar' objectStats $ \s -> s { validCount = validCount s + 1 }


-- | Validate TA given that the TA certificate is downloaded and up-to-date.
--  is the main entry point for the top-down validation when it's known that
-- TA certificate is up-to-date and valid.
--
validateTA :: Storage s => 
            AppContext s -> TAL -> WorldVersion -> IO TopDownResult
validateTA appContext@AppContext {..} tal worldVersion = do    
    r <- runValidatorT taContext $
            forChild (toText $ getTaCertURL tal) $ do
                ((taCert, repos, _), elapsed) <- timedMS $ validateTACertificateFromTAL appContext tal worldVersion
                logDebugM logger [i|Fetched and validated TA certficate #{certLocations tal}, took #{elapsed}ms.|]        
                validateFromTACert appContext (getTaName tal) taCert repos worldVersion
          
    pure $ flatten r    
    where                            
        taContext = vContext taNameText
        TaName taNameText = getTaName tal


data TACertStatus = Existing | Updated

-- | Fetch and validated TA certificate starting from the TAL.
-- | 
-- | This function doesn't throw exceptions.
validateTACertificateFromTAL :: (WithVContext vc, Storage s) => 
                                AppContext s -> 
                                TAL -> 
                                WorldVersion ->
                                ValidatorT vc IO (CerObject, NonEmpty Repository, TACertStatus)
validateTACertificateFromTAL appContext@AppContext {..} tal worldVersion = do
    let now = Now $ versionToMoment worldVersion
    let validationConfig = config ^. typed @ValidationConfig

    taByName <- roAppTxEx taStore storageError $ \tx -> getTA tx taStore taName'
    case taByName of
        Nothing -> fetchValidateAndStore now
        Just StorableTA { taCert, initialRepositories, fetchStatus }
            | needsFetching (getTaCertURL tal) fetchStatus validationConfig now ->
                fetchValidateAndStore now
            | otherwise -> 
                pure (taCert, initialRepositories, Existing)
    where       
        fetchValidateAndStore now = do 
            (uri', ro) <- fetchTACertificate appContext tal
            newCert'   <- vHoist $ validateTACert tal uri' ro
            rwAppTxEx taStore storageError $ \tx -> storeTaCert tx newCert' now           

        storeTaCert tx cert (Now moment) = 
            case createRepositoriesFromTAL tal cert of
                Left e      -> appError $ ValidationE e
                Right repos -> do 
                    putTA tx taStore (StorableTA tal cert (FetchedAt moment) repos)
                    pure (cert, repos, Updated)

        taName' = getTaName tal  
        taStore = database ^. #taStore   


-- | Do the validation starting from the TA certificate.
-- | 
-- | This function doesn't throw exceptions.
validateFromTACert :: (WithVContext env, Storage s) =>
                    AppContext s -> 
                    TaName -> 
                    CerObject -> 
                    NonEmpty Repository -> 
                    WorldVersion -> 
<<<<<<< HEAD
                    ValidatorT env IO ()
validateFromTACert appContext@AppContext {..} taName' taCert initialRepos worldVersion = do  
=======
                    ValidatorT env IO TopDownResult
validateFromTACert appContext@AppContext {..} taName' taCert repos worldVersion = do  
>>>>>>> c6b9526b
    -- this will be used as the "now" in all subsequent time and period validations 
    let now = Now $ versionToMoment worldVersion

    let taCertURI = vContext $ toText $ NonEmpty.head $ getLocations taCert

    storedPubPoints <- roAppTxEx database storageError $ \tx -> 
                    getTaPublicationPoints tx (repositoryStore database) taName'

    let reposToFetch = map fst $ 
            -- filter the ones that are either new or need refetching
            filter (\(pp, status) -> needsFetching pp status (config ^. typed @ValidationConfig) now) $ 
            toRepoStatusPairs $ 
                -- merge repos that we want to be fetched with the ones that are stored                     
                mergeRepos initialRepos storedPubPoints
                -- we only care about URLs from 'repos', so shrink the PPs                        
                    `shrinkTo` 
                Set.fromList (map getRpkiURL $ NonEmpty.toList initialRepos)

    fetchStatuses <- parallelTasks 
                        (ioBottleneck appBottlenecks)
                        reposToFetch 
                        (fetchRepository appContext taCertURI now)

    case partitionFailedSuccess fetchStatuses of 
        ([], _) -> do
            let flattenedStatuses = flip map fetchStatuses $ \case 
                    FetchFailure r s _ -> (r, FailedAt s)
                    FetchSuccess r s _ -> (r, FetchedAt s)

            -- use publication points taken from the DB and updated with the 
            -- the fetchStatuses of the fetches that we just performed
            let fetchUpdatedPPs = updateStatuses storedPubPoints flattenedStatuses

            topDownContext <- newTopDownContext appContext worldVersion taName' fetchUpdatedPPs now taCert 
            -- this is for TA cert
            incValidObject topDownContext

            -- Do the tree descend, gather validation results and VRPs            
            topDownResult <- fromTry (\e -> UnspecifiedE (unTaName taName') (fmtEx e)) $
                validateCA appContext taCertURI topDownContext taCert                    

            -- get publication points from the topDownContext and save it to the database
            (pubPointAfterTopDown, Stats {..}) <- liftIO $ atomically $ 
                (,) <$> readTVar (publicationPoints topDownContext) <*>
                        readTVar (objectStats topDownContext)
            
            logDebugM logger [i|#{taName'} validCount = #{validCount} |]
            
            rwAppTxEx database storageError $ \tx -> do                
                -- 
                -- `latestStoreState` is the state in the storage that contains updates 
                -- made during validation, i.e. RRDP serials updates. In principle, in-memory 
                -- state (pubPointAfterTopDown) must be the same, but "just in case" we re-read 
                -- `latestStoreState` and merge them before applying the change set. 
                -- 
                -- TODO It needs to be refactored as it's obviously too complicated, brittle
                -- and nobody would understand what's going on there.
                -- 
                latestStoreState <- getTaPublicationPoints tx (repositoryStore database) taName'
                let changeSet' = changeSet storedPubPoints (pubPointAfterTopDown <> latestStoreState)
                applyChangeSet tx (repositoryStore database) changeSet' taName'

            pure topDownResult

        (broken, _) -> do
            let brokenUrls = map (getRpkiURL . (^. _1)) broken
            logErrorM logger [i|Will not proceed, repositories '#{brokenUrls}' failed to download.|]
            case findError $ mconcat $ map (^._3) broken of                
                Just e  -> appError e    
                -- Failed to download and no idea why        
                Nothing -> appError $ UnspecifiedE "Failed to fetch initial repositories." (convert $ show broken)


data FetchResult = 
    FetchSuccess Repository Instant Validations | 
    FetchFailure Repository Instant Validations
    deriving stock (Show, Eq, Generic)

-- | Download repository, either rsync or RRDP.
fetchRepository :: (MonadIO m, Storage s) => 
                AppContext s -> VContext -> Now -> Repository -> m FetchResult
fetchRepository 
    appContext@AppContext { database = DB {..}, ..} 
    parentContext 
    (Now now) 
    repo = liftIO $ do
        let (Seconds maxDduration, timeoutError) = case repoURL of
                RrdpU _  -> (config ^. typed @RrdpConf . #rrdpTimeout, RrdpE RrdpDownloadTimeout)
                RsyncU _ -> (config ^. typed @RsyncConf . #rsyncTimeout, RsyncE RsyncDownloadTimeout)
                
        r <- timeout (1_000_000 * fromIntegral maxDduration) fetchIt
        case r of 
            Nothing -> do 
                logErrorM logger [i|Couldn't fetch repository #{getURL repoURL} after #{maxDduration}s.|]
                pure $ FetchFailure repo now (mError vContext' timeoutError)
            Just z -> pure z        
    where 
        repoURL   = getRpkiURL repo
        vContext' = childVC (toText repoURL) parentContext

        fetchIt = do
            logDebugM logger [i|Fetching #{repoURL} |]
            ((r, v), elapsed) <- timedMS $ runValidatorT vContext' $ 
                case repo of
                    RsyncR r -> 
                        RsyncR <$> updateObjectForRsyncRepository appContext r 
                    RrdpR r -> 
                        RrdpR <$> updateObjectForRrdpRepository appContext r
            case r of
                Left e -> do                        
                    logErrorM logger [i|Fetching repository #{getURL repoURL} failed: #{e} |]
                    pure $ FetchFailure repo now (mError vContext' e <> v)
                Right resultRepo -> do
                    logDebugM logger [i|Fetched repository #{getURL repoURL}, took #{elapsed}ms.|]
                    pure $ FetchSuccess resultRepo now v


fetchTimeout :: Config -> RpkiURL -> Seconds
fetchTimeout config (RrdpU _)  = config ^. typed @RrdpConf .  #rrdpTimeout
fetchTimeout config (RsyncU _) = config ^. typed @RsyncConf . #rsyncTimeout

type RepoTriple = (Repository, Instant, Validations)

partitionFailedSuccess :: [FetchResult] -> ([RepoTriple], [RepoTriple])
partitionFailedSuccess = go
    where
        go [] = ([], [])
        go (FetchSuccess r rs v : frs) = let (fs, ss) = go frs in (fs, (r, rs, v) : ss)
        go (FetchFailure r rs v : frs) = let (fs, ss) = go frs in ((r, rs, v) : fs, ss)


-- | Validate CA starting from its certificate.
-- 
validateCA :: Storage s =>
            AppContext s -> VContext -> TopDownContext s -> CerObject -> IO TopDownResult
validateCA appContext caVContext topDownContext certificate =
    validateCARecursively appContext caVContext topDownContext certificate
        `finally` 
    markValidatedObjects appContext topDownContext            


-- 
validateCARecursively :: Storage s => 
                        AppContext s 
                    -> VContext 
                    -> TopDownContext s
                    -> CerObject 
                    -> IO TopDownResult
validateCARecursively 
        appContext@AppContext {..} 
        vc 
        topDownContext@TopDownContext{..} 
<<<<<<< HEAD
        certificate qWhat = do     

    -- logInfoM logger [i|Starting to validate #{getLocations certificate}.|]    

    let treeDescend = do 
            (r, validations) <- runValidatorT vc $ validateCaCertificate appContext topDownContext certificate
            queueVResult appContext topDownContext validations            
            case r of
                Left _alreadyQueued -> pure ()
                Right (discoveredPPs, waitingList, vrps) -> do
                    queueVRP appContext topDownContext (Set.toList vrps)
                    extractPPsAndValidateDown discoveredPPs waitingList

    (r, elapsed) <- timedMS $ case qWhat of 
            CreateQ -> do            
                -- Write validation results in a separate thread to avoid blocking on the 
                -- database with writing transactions during the validation process                     
                fst <$> concurrently 
                            (treeDescend `finally` atomically (closeQueue databaseQueue))
                            (executeQueuedTxs appContext topDownContext 
                                `finally` 
                                markValidatedObjects appContext topDownContext)
            
            AlreadyCreatedQ -> treeDescend
=======
        certificate = do     
>>>>>>> c6b9526b

    (r, validations) <- runValidatorT vc $ validateCaCertificate appContext topDownContext certificate
    case r of
        Left _alreadyQueued -> pure $ fromValidations validations
        Right (Triple discoveredPPs waitingList tdResult) -> do                    
            tdResults <- pickUpNewPPsAndValidateDown discoveredPPs waitingList
            pure $ mconcat tdResults <> tdResult <> fromValidations validations                
    where
        -- From the set of discovered PPs figure out which ones must be fetched, 
        -- fetch them and validate, starting from the cerfificates in their 
        -- waiting lists.        
        extractPPsAndValidateDown ppsToFetch waitingList = do            
            ppsToFetch' <- atomically $ do 
                    globalPPs           <- readTVar publicationPoints                    
                    alreadyTakenCareOf  <- readTVar takenCareOf

                    let newGlobalPPs     = adjustLastSucceeded $ globalPPs <> ppsToFetch
                    let discoveredURIs   = allURIs ppsToFetch
                    let urisToTakeCareOf = Set.difference discoveredURIs alreadyTakenCareOf

                    writeTVar publicationPoints newGlobalPPs                                        
                    modifyTVar' takenCareOf (<> discoveredURIs)
                            
                    pure $ newGlobalPPs `shrinkTo` urisToTakeCareOf

            let (_, rootToPps) = repositoryHierarchy ppsToFetch'

            -- For all discovered repositories that need fetching (new or failed 
            -- or fetched long ago), drill down recursively.
            parallelTasks 
                (ioBottleneck appBottlenecks) 
<<<<<<< HEAD
                (Map.keys rootToPps) 
                $ \repo -> do
                    validations <- fetchAndValidateWaitingList rootToPps repo waitingList
                    queueVResult appContext topDownContext validations
=======
                (Map.keys rootToPps) $ \repo ->
                    fetchAndValidateWaitingList rootToPps repo waitingList
                    
>>>>>>> c6b9526b

        -- Fetch the PP and validate all the certificates from the waiting 
        -- list of this PP.
        fetchAndValidateWaitingList rootToPps repo (WaitingList waitingList) = do

            -- Gather the PPs and hashes of the objects from their waiting lists
            let ppsForTheRepo = fromMaybe Set.empty $ Map.lookup repo rootToPps            
            let waitingListForThesePPs = Set.toList $ fromMaybe Set.empty $ fold $ 
                    Set.map (\pp -> getRpkiURL pp `Map.lookup` waitingList) ppsForTheRepo
            
            -- try to recover the validation context
            let waitingVContext = case waitingListForThesePPs of
                                []                -> vc
                                Triple _ vc' _ : _ -> vc'

            fetchResult <- fetchRepository appContext waitingVContext now repo                                            

            let statusUpdate = case fetchResult of
                            FetchFailure r t _ -> (r, FailedAt t)
                            FetchSuccess r t _ -> (r, FetchedAt t)                      
            pps <- atomically $ do                     
                    modifyTVar' publicationPoints $ \pubPoints -> updateStatuses pubPoints [statusUpdate]
                    readTVar publicationPoints
<<<<<<< HEAD

            let 
                proceedWithValidation validations = 
                        validateWaitingList waitingListForThesePPs >> pure validations                
                noFurtherValidation = pure
                Now now' = now
                in case fetchResult of
                    FetchSuccess _ _ validations -> proceedWithValidation validations
                    FetchFailure r _ validations -> 
                        -- check when was the last successful fetch of this URL
                        case lastSuccess pps $ getRpkiURL r of
                            Nothing -> do 
                                logWarnM logger [i|Repository #{getRpkiURL r} failed, it never succeeded to fetch so tree validation will not proceed.|]    
                                noFurtherValidation validations
                            Just successInstant -> 
                                case appContext ^. typed @Config . typed @ValidationConfig . #repositoryGracePeriod of
                                    Nothing -> noFurtherValidation validations
                                    Just repositoryGracePeriod 
                                        | closeEnoughMoments successInstant now' repositoryGracePeriod -> do 
                                            logWarnM logger $ 
                                                [i|Repository #{getRpkiURL r} failed, but grace period of #{repositoryGracePeriod} is set, |] <>
                                                [i|last success #{successInstant}, current moment is #{now'}.|]    
                                            proceedWithValidation validations
                                        | otherwise -> do 
                                            logWarnM logger $
                                                [i|Repository #{getRpkiURL r} failed, grace period of #{repositoryGracePeriod} has expired, |] <>
                                                [i|last success #{successInstant}, current moment is #{now'}.|]    
                                            noFurtherValidation validations
=======
            
            proceedUsingGracePeriod pps waitingListForThesePPs fetchResult


        -- Decide what to do with the result of PP fetching
        -- * if it succeeded validate the tree
        -- * if it failed
        --   - if we are still within the grace period, then validate the tree
        --   - if grace period is expired, stop here
        proceedUsingGracePeriod pps waitingListForThesePPs fetchResult = do
            let proceedWithValidation validations = do                
                    tdResults <- validateWaitingList waitingListForThesePPs
                    pure $ mconcat tdResults <> fromValidations validations

            let noFurtherValidation validations = pure $ fromValidations validations

            let Now now' = now
            case fetchResult of
                FetchSuccess _ _ validations -> proceedWithValidation validations
                FetchFailure r _ validations -> 
                    -- check when was the last successful fetch of this URL
                    case lastSuccess pps $ getRpkiURL r of
                        Nothing -> do 
                            logWarnM logger [i|Repository #{getRpkiURL r} failed, it never succeeded to fetch so tree validation will not proceed for it.|]    
                            noFurtherValidation validations
                        Just successInstant -> 
                            case appContext ^. typed @Config . typed @ValidationConfig . #repositoryGracePeriod of
                                Nothing -> noFurtherValidation validations
                                Just repositoryGracePeriod 
                                    | closeEnoughMoments now' successInstant repositoryGracePeriod -> do 
                                        logWarnM logger $ 
                                            [i|Repository #{getRpkiURL r} failed, but grace period of #{repositoryGracePeriod} is set, |] <>
                                            [i|last success #{successInstant}, current moment is #{now'}.|]    
                                        proceedWithValidation validations
                                    | otherwise -> do 
                                        logWarnM logger $
                                            [i|Repository #{getRpkiURL r} failed, grace period of #{repositoryGracePeriod} has expired, |] <>
                                            [i|last success #{successInstant}, current moment is #{now'}.|]    
                                        noFurtherValidation validations
>>>>>>> c6b9526b
                                 

        -- Resume tree validation starting from every certificate on the waiting list.
        -- 
        validateWaitingList waitingList =
            parallelTasks 
                (cpuBottleneck appBottlenecks) 
                waitingList $ \(Triple hash certVContext verifiedResources') -> do                    
                    o <- roTx database $ \tx -> getByHash tx (objectStore database) hash
                    case o of 
                        Just (CerRO waitingCertificate) -> do
                            -- logInfoM logger [i|From waiting list of #{getRpkiURL repo}: #{getLocations waitingCertificate}.|]
                            let childTopDownContext = topDownContext { 
                                    -- we should start from the resource set of this certificate
                                    -- as it is already has been verified
                                    verifiedResources = verifiedResources'                                                
                                }
                            validateCARecursively appContext certVContext childTopDownContext waitingCertificate 
                        ro -> do
                            logErrorM logger [i| Something is really wrong with the hash #{hash} in waiting list, got #{ro}|]            
                            pure mempty
        
    

-- | Do top-down validation starting from the given certificate
-- Returns the discovered publication points that are not registered 
-- in the top-down context yet.
validateCaCertificate :: Storage s =>
                AppContext s ->
                TopDownContext s ->
                CerObject ->                
                ValidatorT VContext IO (Triple PublicationPoints WaitingList TopDownResult)
validateCaCertificate appContext@AppContext {..} topDownContext certificate = do          
    globalPPs <- liftIO $ readTVarIO (topDownContext ^. #publicationPoints)

    let validationConfig = appContext ^. typed @Config . typed

    case publicationPointsFromCertObject certificate of
        Left e                    -> appError $ ValidationE e
        Right (url, discoveredPP) -> do
            let asIfItIsMerged = discoveredPP `mergePP` globalPPs

            let stopDescend = do 
                    -- remember to come back to this certificate when the PP is fetched
                    vContext' <- asks getVC                    
                    pure $! Triple 
                                (asIfItIsMerged `shrinkTo` (Set.singleton url)) 
                                (toWaitingList
                                    (getRpkiURL discoveredPP) 
                                    (getHash certificate) 
                                    vContext' 
                                    (verifiedResources topDownContext))
                                mempty

            case findPublicationPointStatus url asIfItIsMerged of 
                -- this publication point hasn't been seen at all, so stop here
                Nothing -> stopDescend

                -- If it's been fetched too long ago, stop here and add the certificate 
                -- to the waiting list of this PP
                -- if the PP is fresh enough, proceed with the tree descend                
                Just status -> let                
                    needToRefetch = needsFetching discoveredPP status validationConfig (now topDownContext)                    
                    in if needToRefetch
                        then stopDescend 
                        else validateThisCertAndGoDown                    
    where

        validateThisCertAndGoDown :: ValidatorT VContext IO (Triple PublicationPoints WaitingList TopDownResult)
        validateThisCertAndGoDown = do            
            let (childrenAki, certLocations') = (toAKI $ getSKI certificate, getLocations certificate)        

            -- this for the certificate
            incValidObject topDownContext
            visitObject appContext topDownContext (CerRO certificate)

            mft <- findMft childrenAki certLocations'
            checkMftLocation mft certificate            
                    
            manifestResult <- forChild (toText $ NonEmpty.head $ getLocations mft) $ do
                -- find CRL on the manifest
                (_, crlHash) <- case findCrlOnMft mft of 
                    []    -> vError $ NoCRLOnMFT childrenAki certLocations'
                    [crl] -> pure crl
                    crls  -> vError $ MoreThanOneCRLOnMFT childrenAki certLocations' crls

                let objectStore' = objectStore database
                crlObject <- roAppTx objectStore' $ \tx -> getByHash tx objectStore' crlHash
                case crlObject of 
                    Nothing          -> vError $ NoCRLExists childrenAki certLocations'    
                    Just (CrlRO crl) -> do      
                        -- validate CRL and MFT together
                        validCrl <- forChild (toText $ NonEmpty.head $ getLocations crl) $ do
                            vHoist $ do          
                                crl' <- validateCrl (now topDownContext) crl certificate
                                void $ validateMft (now topDownContext) mft certificate crl'
                                pure crl'                                        

                        -- this for the CRL
                        incValidObject topDownContext          
                        visitObject appContext topDownContext (CrlRO crl)

                        let childrenHashes = filter ((/= getHash crl) . snd) $ -- filter out CRL itself
                                                mftEntries $ getCMSContent $ extract mft                                                
                    
                        -- Mark all manifest entries as visited to avoid the situation
                        -- when some of the objects are deleted from the cache and some
                        -- are still there. Do it both in case of successful validation
                        -- or a validation error.
                        let markAllEntriesAsVisited = 
                                visitObjects topDownContext $ map snd childrenHashes
                        
                        let processChildren = do 
                                r <- parallelTasks 
                                    (cpuBottleneck appBottlenecks) 
                                    childrenHashes $ \(filename, hash') -> 
                                        validateManifestEntry filename hash' validCrl
                                markAllEntriesAsVisited
                                pure r
                        
                        childrenResults <- processChildren `catchError` 
                                        (\e -> markAllEntriesAsVisited >> throwError e)

                        -- Combine PPs and their waiting lists. On top of it, fix the 
                        -- last successfull validation times for PPs based on their fetch statuses.
                        let Triple pps waitingList vrps = mconcat childrenResults
                        pure $! Triple (adjustLastSucceeded pps) waitingList vrps

                    Just _  -> vError $ CRLHashPointsToAnotherObject crlHash certLocations'   

            -- this for the valid manifest
            incValidObject topDownContext

            pure manifestResult

        --
        -- | Validate an entry of the manifest, i.e. a pair of filename and hash
        -- 
        validateManifestEntry filename hash' validCrl = do                    
            -- 
            visitedObjects <- liftIO $ readTVarIO $ visitedHashes topDownContext

            let objectStore' = objectStore database
            ro <- roAppTx objectStore' $ \tx -> getByHash tx objectStore' hash'
            case ro of 
                Nothing -> vError $ ManifestEntryDontExist hash'
                Just ro'
                    | Set.member hash' visitedObjects ->
                        -- we have already visited this object before, so 
                        -- there're some circular references in the objects
                        vError $ CircularReference hash' (getLocations ro')
                    | otherwise -> do
                        -- warn about names on the manifest mismatching names in the object URLs
                        let objectLocations = getLocations ro'
                        let nameMatches = NonEmpty.filter ((filename `Text.isSuffixOf`) . toText) objectLocations
                        when (null nameMatches) $ 
                            vWarn $ ManifestLocationMismatch filename objectLocations

                        -- Validate the MFT entry, i.e. validate a ROA/GBR/etc.
                        -- or recursively validate CA if the child is a certificate.                           
                        validateChild validCrl ro'

        -- 
        validateChild :: Validated CrlObject -> 
                        RpkiObject -> 
                        ValidatorT VContext IO (Triple PublicationPoints WaitingList TopDownResult)
        validateChild validCrl ro = do
            -- At the moment of writing RFC 6486-bis 
            -- (https://tools.ietf.org/html/draft-ietf-sidrops-6486bis-00#page-12) 
            -- prescribes to consider the manifest invalid if any of the objects 
            -- referred by the manifest is invalid. 
            -- 
            -- That's why recursive validation of the child CA happens in the separate   
            -- runValidatorT (...) call, but all the other objects are supposed to be 
            -- validated within the same context of ValidatorT, i.e. have short-circuit
            -- logic implemented by ExceptT.
            parentContext :: VContext <- asks getVC
            case ro of
                CerRO childCert -> do 
                    let TopDownContext{..} = topDownContext
                    (r, validations) <- liftIO $ runValidatorT parentContext $                     
                            forChild (toText $ NonEmpty.head $ getLocations ro) $ do
                                childVerifiedResources <- vHoist $ do                 
                                        Validated validCert <- validateResourceCert now childCert certificate validCrl
                                        validateResources verifiedResources childCert validCert 
                                let childTopDownContext = topDownContext { verifiedResources = Just childVerifiedResources }
                                validateCaCertificate appContext childTopDownContext childCert                            
        
                    pure $! case r of
                        Left _                         -> Triple emptyPublicationPoints mempty (fromValidations validations)
                        Right (Triple pps wl tdResult) -> Triple pps wl (tdResult <> fromValidations validations)

                RoaRO roa ->
                    forChild (toText $ NonEmpty.head $ getLocations ro) $ do
                        void $ vHoist $ validateRoa (now topDownContext) roa certificate validCrl
                                            
                        incValidObject topDownContext
                            -- logDebugM logger [i|#{getLocations roa}, VRPs: #{getCMSContent (extract roa :: CMS [Vrp])}|]
                        let vrps = getCMSContent (extract roa :: CMS [Vrp])
                        pure $! Triple emptyPublicationPoints mempty (TopDownResult vrps mempty)

                GbrRO gbr -> withEmptyPPs $
                    forChild (toText $ NonEmpty.head $ getLocations ro) $ do
                        void $ vHoist $ validateGbr (now topDownContext) gbr certificate validCrl                    
                        incValidObject topDownContext                    

                -- TODO Anything else?
                _ -> withEmptyPPs $ pure ()

            where                
                withEmptyPPs f = f >> (pure $! Triple emptyPublicationPoints mempty mempty)
        

        findMft childrenAki locations = do
            mft' <- liftIO $ roTx (objectStore database) $ \tx -> 
                findLatestMftByAKI tx (objectStore database) childrenAki
            case mft' of
                Nothing  -> vError $ NoMFT childrenAki locations
                Just mft -> do
                    visitObject appContext topDownContext mft
                    pure mft

        -- TODO Is there a more reliable way to find it? Compare it with SIA?
        findCrlOnMft mft = filter (\(name, _) -> ".crl" `Text.isSuffixOf` name) $ 
            mftEntries $ getCMSContent $ extract mft

        -- Check that manifest URL in the certificate is the same as the one 
        -- the manifest was actually fetched from.
        checkMftLocation mft certficate = do
            case getManifestUri $ cwsX509certificate $ getCertWithSignature certficate of
                Nothing     -> vError $ NoMFTSIA $ getLocations certficate
                Just mftSIA -> 
                    let 
                        mftLocations = getLocations mft
                        in case NonEmpty.filter ((mftSIA ==) . getURL) mftLocations of 
                            [] -> vWarn $ MFTOnDifferentLocation mftSIA mftLocations
                            _ ->  pure ()


-- Check if an URL need to be re-fetched, based on fetch status and current time.
needsFetching :: WithRpkiURL r => r -> FetchStatus -> ValidationConfig -> Now -> Bool
needsFetching r status ValidationConfig {..} (Now now) = 
    case status of
        Pending         -> True
        FetchedAt time  -> tooLongAgo time
        FailedAt time   -> tooLongAgo time
    where
        tooLongAgo momendTnThePast = 
            not $ closeEnoughMoments momendTnThePast now (interval $ getRpkiURL r)
            where 
                interval (RrdpU _)  = rrdpRepositoryRefreshInterval
                interval (RsyncU _) = rsyncRepositoryRefreshInterval

-- Mark validated objects in the database.
markValidatedObjects :: (MonadIO m, Storage s) => 
                    AppContext s -> TopDownContext s -> m ()
markValidatedObjects AppContext { database = DB {..}, .. } TopDownContext {..} = do
    (size, elapsed) <- timedMS $ liftIO $ do 
            vhs <- readTVarIO visitedHashes        
            rwTx objectStore $ \tx -> 
                forM_ vhs $ \h -> 
                    markValidated tx objectStore h worldVersion 
            pure $ Set.size vhs
    logDebugM logger [i|Marked #{size} objects as visited, took #{elapsed}ms.|]


-- Do whatever is required to notify other subsystems that the object was touched 
-- during top-down validation. It doesn't mean that the object is valid, just that 
-- we read it from the database and looked at it.
visitObject :: (MonadIO m, WithHash ro, WithLocations ro, Storage s) => 
                AppContext s -> TopDownContext s -> ro -> m ()
visitObject _ topDownContext ro = 
    visitObjects topDownContext [getHash ro]    

visitObjects :: MonadIO m => TopDownContext s -> [Hash] -> m ()
visitObjects TopDownContext {..} hashes =
    liftIO $ atomically $ modifyTVar' visitedHashes (<> Set.fromList hashes)



-- | Fetch TA certificate based on TAL location(s)
fetchTACertificate :: WithVContext vc => 
                    AppContext s -> TAL -> ValidatorT vc IO (RpkiURL, RpkiObject)
fetchTACertificate appContext@AppContext {..} tal = 
    go $ NonEmpty.toList $ certLocations tal
    where
        go []         = appError $ TAL_E $ TALError "No certificate location could be fetched."
        go (u : uris) = fetchTaCert `catchError` goToNext 
            where 
                goToNext e = do            
                    let message = [i|Failed to fetch #{getURL u}: #{e}|]
                    logErrorM logger message
                    validatorWarning $ VWarning e
                    go uris

                fetchTaCert = do                     
                    logInfoM logger [i|Fetching TA certiicate from #{getURL u}..|]
                    ro <- case u of 
                        RsyncU rsyncU -> rsyncRpkiObject appContext rsyncU
                        RrdpU rrdpU   -> fetchRpkiObject appContext rrdpU
                    pure (u, ro)<|MERGE_RESOLUTION|>--- conflicted
+++ resolved
@@ -221,13 +221,8 @@
                     CerObject -> 
                     NonEmpty Repository -> 
                     WorldVersion -> 
-<<<<<<< HEAD
-                    ValidatorT env IO ()
+                    ValidatorT env IO TopDownResult
 validateFromTACert appContext@AppContext {..} taName' taCert initialRepos worldVersion = do  
-=======
-                    ValidatorT env IO TopDownResult
-validateFromTACert appContext@AppContext {..} taName' taCert repos worldVersion = do  
->>>>>>> c6b9526b
     -- this will be used as the "now" in all subsequent time and period validations 
     let now = Now $ versionToMoment worldVersion
 
@@ -380,40 +375,13 @@
         appContext@AppContext {..} 
         vc 
         topDownContext@TopDownContext{..} 
-<<<<<<< HEAD
-        certificate qWhat = do     
-
-    -- logInfoM logger [i|Starting to validate #{getLocations certificate}.|]    
-
-    let treeDescend = do 
-            (r, validations) <- runValidatorT vc $ validateCaCertificate appContext topDownContext certificate
-            queueVResult appContext topDownContext validations            
-            case r of
-                Left _alreadyQueued -> pure ()
-                Right (discoveredPPs, waitingList, vrps) -> do
-                    queueVRP appContext topDownContext (Set.toList vrps)
-                    extractPPsAndValidateDown discoveredPPs waitingList
-
-    (r, elapsed) <- timedMS $ case qWhat of 
-            CreateQ -> do            
-                -- Write validation results in a separate thread to avoid blocking on the 
-                -- database with writing transactions during the validation process                     
-                fst <$> concurrently 
-                            (treeDescend `finally` atomically (closeQueue databaseQueue))
-                            (executeQueuedTxs appContext topDownContext 
-                                `finally` 
-                                markValidatedObjects appContext topDownContext)
-            
-            AlreadyCreatedQ -> treeDescend
-=======
         certificate = do     
->>>>>>> c6b9526b
 
     (r, validations) <- runValidatorT vc $ validateCaCertificate appContext topDownContext certificate
     case r of
         Left _alreadyQueued -> pure $ fromValidations validations
         Right (Triple discoveredPPs waitingList tdResult) -> do                    
-            tdResults <- pickUpNewPPsAndValidateDown discoveredPPs waitingList
+            tdResults <- extractPPsAndValidateDown discoveredPPs waitingList
             pure $ mconcat tdResults <> tdResult <> fromValidations validations                
     where
         -- From the set of discovered PPs figure out which ones must be fetched, 
@@ -439,16 +407,9 @@
             -- or fetched long ago), drill down recursively.
             parallelTasks 
                 (ioBottleneck appBottlenecks) 
-<<<<<<< HEAD
-                (Map.keys rootToPps) 
-                $ \repo -> do
-                    validations <- fetchAndValidateWaitingList rootToPps repo waitingList
-                    queueVResult appContext topDownContext validations
-=======
                 (Map.keys rootToPps) $ \repo ->
                     fetchAndValidateWaitingList rootToPps repo waitingList
                     
->>>>>>> c6b9526b
 
         -- Fetch the PP and validate all the certificates from the waiting 
         -- list of this PP.
@@ -472,36 +433,6 @@
             pps <- atomically $ do                     
                     modifyTVar' publicationPoints $ \pubPoints -> updateStatuses pubPoints [statusUpdate]
                     readTVar publicationPoints
-<<<<<<< HEAD
-
-            let 
-                proceedWithValidation validations = 
-                        validateWaitingList waitingListForThesePPs >> pure validations                
-                noFurtherValidation = pure
-                Now now' = now
-                in case fetchResult of
-                    FetchSuccess _ _ validations -> proceedWithValidation validations
-                    FetchFailure r _ validations -> 
-                        -- check when was the last successful fetch of this URL
-                        case lastSuccess pps $ getRpkiURL r of
-                            Nothing -> do 
-                                logWarnM logger [i|Repository #{getRpkiURL r} failed, it never succeeded to fetch so tree validation will not proceed.|]    
-                                noFurtherValidation validations
-                            Just successInstant -> 
-                                case appContext ^. typed @Config . typed @ValidationConfig . #repositoryGracePeriod of
-                                    Nothing -> noFurtherValidation validations
-                                    Just repositoryGracePeriod 
-                                        | closeEnoughMoments successInstant now' repositoryGracePeriod -> do 
-                                            logWarnM logger $ 
-                                                [i|Repository #{getRpkiURL r} failed, but grace period of #{repositoryGracePeriod} is set, |] <>
-                                                [i|last success #{successInstant}, current moment is #{now'}.|]    
-                                            proceedWithValidation validations
-                                        | otherwise -> do 
-                                            logWarnM logger $
-                                                [i|Repository #{getRpkiURL r} failed, grace period of #{repositoryGracePeriod} has expired, |] <>
-                                                [i|last success #{successInstant}, current moment is #{now'}.|]    
-                                            noFurtherValidation validations
-=======
             
             proceedUsingGracePeriod pps waitingListForThesePPs fetchResult
 
@@ -541,7 +472,6 @@
                                             [i|Repository #{getRpkiURL r} failed, grace period of #{repositoryGracePeriod} has expired, |] <>
                                             [i|last success #{successInstant}, current moment is #{now'}.|]    
                                         noFurtherValidation validations
->>>>>>> c6b9526b
                                  
 
         -- Resume tree validation starting from every certificate on the waiting list.
@@ -810,7 +740,9 @@
 
 -- Do whatever is required to notify other subsystems that the object was touched 
 -- during top-down validation. It doesn't mean that the object is valid, just that 
--- we read it from the database and looked at it.
+-- we read it from the database and looked at it. It will be used to decide when 
+-- to GC this object from the cache -- if it's not visited for too long, it is 
+-- removed.
 visitObject :: (MonadIO m, WithHash ro, WithLocations ro, Storage s) => 
                 AppContext s -> TopDownContext s -> ro -> m ()
 visitObject _ topDownContext ro = 
