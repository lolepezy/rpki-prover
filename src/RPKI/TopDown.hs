--- conflicted
+++ resolved
@@ -341,15 +341,10 @@
             (r, validations) <- runValidatorT vc $ validateCaCertificate appContext topDownContext certificate
             queueVResult appContext topDownContext validations            
             case r of
-<<<<<<< HEAD
-                Left _alreadyQueued                -> pure ()
-                Right (discoveredPPs, waitingList) -> extractPPsAndValidateDown discoveredPPs waitingList
-=======
                 Left _alreadyQueued -> pure ()
                 Right (discoveredPPs, waitingList, vrps) -> do
                     queueVRP appContext topDownContext (Set.toList vrps)
-                    pickUpNewPPsAndValidateDown discoveredPPs waitingList
->>>>>>> 2689907e
+                    extractPPsAndValidateDown discoveredPPs waitingList
 
     (r, elapsed) <- timedMS $ case qWhat of 
             CreateQ -> do            
@@ -474,17 +469,10 @@
 -- Returns the discovered publication points that are not registered 
 -- in the top-down context yet.
 validateCaCertificate :: Storage s =>
-<<<<<<< HEAD
-                        AppContext s ->
-                        TopDownContext s ->
-                        CerObject ->                
-                        ValidatorT VContext IO (PublicationPoints, WaitingList)
-=======
                 AppContext s ->
                 TopDownContext s ->
                 CerObject ->                
                 ValidatorT VContext IO (PublicationPoints, WaitingList, Set Roa)
->>>>>>> 2689907e
 validateCaCertificate appContext@AppContext {..} topDownContext certificate = do          
     globalPPs <- liftIO $ readTVarIO (topDownContext ^. #publicationPoints)
 
