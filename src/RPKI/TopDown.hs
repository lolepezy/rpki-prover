--- conflicted
+++ resolved
@@ -220,7 +220,7 @@
     case partitionFailedSuccess fetchStatuses of 
         ([], _) -> do
             let flattenedStatuses = flip map fetchStatuses $ \case 
-                    FetchFailure r s _ -> (r, FailedAt s Nothing)
+                    FetchFailure r s _ -> (r, FailedAt s)
                     FetchSuccess r s _ -> (r, FetchedAt s)
 
             -- use publication points taken from the DB and updated with the 
@@ -265,26 +265,6 @@
     parentContext 
     (Now now) 
     repo = liftIO $ do
-<<<<<<< HEAD
-    logDebugM logger [i|Fetching #{getRpkiURL repo} |]    
-    let repoURL = getRpkiURL repo
-    let vContext' = childVC (toText repoURL) parentContext
-    ((r, v), elapsed) <- timedMS $ runValidatorT vContext' $ 
-            case repo of
-                RsyncR r -> 
-                    first RsyncR <$> updateObjectForRsyncRepository appContext r 
-                RrdpR r -> 
-                    first RrdpR <$> updateObjectForRrdpRepository appContext r
-    case r of
-        Left e -> do                        
-            logErrorM logger [i|Fetching repository #{getURL repoURL} failed: #{e} |]
-            pure $ FetchFailure repo now (mError vContext' e <> v)
-        Right (resultRepo, vs) -> do
-            logDebugM logger [i|Fetched repository #{getURL repoURL}, took #{elapsed}ms.|]
-            pure $ FetchSuccess resultRepo now (vs <> v)
-=======
->>>>>>> b8681f50
-
         let (Seconds duration, timeoutError) = case repoURL of
                 RrdpU _ -> (config ^. typed @RrdpConf . #rrdpTimeout, RrdpE RrdpDownloadTimeout)
                 RsyncU _ -> (config ^. typed @RsyncConf . #rsyncTimeout, RsyncE RsyncDownloadTimeout)
@@ -293,7 +273,7 @@
         case r of 
             Nothing -> do 
                 logErrorM logger [i|Couldn't fetch repository #{getURL repoURL} after #{duration}s.|]
-                pure $ FetchFailure repo (FailedAt now) (mError vContext' timeoutError)
+                pure $ FetchFailure repo now (mError vContext' timeoutError)
             Just z -> pure z        
     where 
         repoURL = getRpkiURL repo
@@ -310,10 +290,10 @@
             case r of
                 Left e -> do                        
                     logErrorM logger [i|Fetching repository #{getURL repoURL} failed: #{e} |]
-                    pure $ FetchFailure repo (FailedAt now) (mError vContext' e <> v)
+                    pure $ FetchFailure repo now (mError vContext' e <> v)
                 Right (resultRepo, vs) -> do
                     logDebugM logger [i|Fetched repository #{getURL repoURL}, took #{elapsed}ms.|]
-                    pure $ FetchSuccess resultRepo (FetchedAt now) (vs <> v)
+                    pure $ FetchSuccess resultRepo now (vs <> v)
 
 
 fetchTimeout :: Config -> RpkiURL -> Seconds
@@ -420,7 +400,7 @@
 
             result <- fetchRepository appContext vContext' now repo                                
             let statusUpdate = case result of
-                    FetchFailure r t _ -> (r, FailedAt t Nothing)
+                    FetchFailure r t _ -> (r, FailedAt t)
                     FetchSuccess r t _ -> (r, FetchedAt t)  
 
             atomically $ modifyTVar' publicationPoints $ \pubPoints -> 
@@ -479,13 +459,8 @@
             let stopDescend = do 
                     -- remember to come back to this certificate when the PP is fetched
                     -- logDebugM logger [i|to waiting list: #{getRpkiURL discoveredPP} + #{getHash certificate}.|]
-<<<<<<< HEAD
-                    vContext' :: VContext <- asks getVC                    
-                    pure (asIfItIsMerged `shrinkTo` Set.singleton url, 
-=======
                     vContext' <- asks getVC                    
                     pure (asIfItIsMerged `shrinkTo` (Set.singleton url), 
->>>>>>> b8681f50
                             toWaitingList
                                 (getRpkiURL discoveredPP) 
                                 (getHash certificate) 
@@ -639,7 +614,7 @@
     case status of
         Pending         -> True
         FetchedAt time  -> tooLongAgo time
-        FailedAt time _ -> tooLongAgo time
+        FailedAt time   -> tooLongAgo time
     where
         tooLongAgo momendTnThePast = 
             not $ closeEnoughMoments momendTnThePast now (interval $ getRpkiURL r)
