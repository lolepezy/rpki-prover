{-# LANGUAGE DerivingStrategies         #-}
{-# LANGUAGE GeneralizedNewtypeDeriving #-}
{-# LANGUAGE NamedFieldPuns             #-}
{-# LANGUAGE OverloadedLabels           #-}
{-# LANGUAGE OverloadedStrings          #-}
{-# LANGUAGE QuasiQuotes                #-}
{-# LANGUAGE RecordWildCards            #-}
{-# LANGUAGE StrictData                 #-}
{-# LANGUAGE DerivingVia                #-}

module RPKI.TopDown where

import           Control.Concurrent.STM
import           Control.Concurrent.Async (forConcurrently)
import           Control.Exception.Lifted
import           Control.Monad.Except
import           Control.Monad.Reader

import           Control.Lens
import           Data.Generics.Product.Typed
import           Data.Generics.Product.Fields
import           GHC.Generics (Generic)


import           Data.Either                      (fromRight, partitionEithers)
import           Data.Foldable
import qualified Data.Set.NonEmpty                as NESet
import           Data.Map.Strict                  (Map)
import qualified Data.Map.Strict                  as Map
import           Data.Monoid.Generic
import           Data.Set                         (Set)
import qualified Data.Set                         as Set
import           Data.String.Interpolate.IsString
import qualified Data.Text                        as Text
import           Data.Tuple.Strict
import           Data.Proxy

import           RPKI.AppContext
import           RPKI.AppMonad
import           RPKI.AppTypes
import           RPKI.Config
import           RPKI.Domain
import           RPKI.Fetch
import           RPKI.Reporting
import           RPKI.Logging
import           RPKI.Parallel
import           RPKI.Parse.Parse
import           RPKI.Repository
import           RPKI.Resources.Resources
import           RPKI.Resources.Types
import           RPKI.Store.Base.Storage
import           RPKI.Store.Database
import           RPKI.Store.Repository
import           RPKI.Store.Types
import           RPKI.TAL
import           RPKI.Time
import           RPKI.Util                        (fmtEx, ifJust)
import           RPKI.Validation.ObjectValidation
import           RPKI.AppState
import           RPKI.Metrics

-- Auxiliarry structure used in top-down validation. It has a lot of global variables 
-- but it's lifetime is limited to one top-down validation run.
data TopDownContext s = TopDownContext {    
        verifiedResources       :: Maybe (VerifiedRS PrefixesAndAsns),    
        taName                  :: TaName,         
        now                     :: Now,
        worldVersion            :: WorldVersion,
        validManifests          :: TVar (Map AKI Hash),
        visitedHashes           :: TVar (Set Hash),
        repositoryProcessing    :: RepositoryProcessing,
        currentPathDepth        :: Int,
        startingRepositoryCount :: Int,
        interruptedByLimit      :: TVar Limited
    }
    deriving stock (Generic)


data Limited = CanProceed | FirstToHitLimit | AlreadyReportedLimit
    deriving stock (Show, Eq, Ord, Generic)

data TopDownResult = TopDownResult {
        vrps               :: Vrps,
        topDownValidations :: ValidationState
    }
    deriving stock (Show, Eq, Ord, Generic)
    deriving Semigroup via GenericSemigroup TopDownResult   
    deriving Monoid    via GenericMonoid TopDownResult       


fromValidations :: ValidationState -> TopDownResult
fromValidations = TopDownResult mempty


newTopDownContext :: MonadIO m => 
                    WorldVersion 
                    -> TaName                     
                    -> Now 
                    -> CerObject 
                    -> RepositoryProcessing
                    -> m (TopDownContext s)
newTopDownContext worldVersion taName now certificate repositoryProcessing = 
    liftIO $ atomically $ do    
        let verifiedResources = Just $ createVerifiedResources certificate        
        let currentPathDepth = 0        
        startingRepositoryCount <- fmap repositoryCount $ readTVar $ repositoryProcessing ^. #publicationPoints  
        visitedHashes          <- newTVar mempty
        validManifests         <- newTVar mempty                
        interruptedByLimit     <- newTVar CanProceed
        pure $ TopDownContext {..}

newRepositoryContext :: PublicationPoints -> RepositoryContext
newRepositoryContext publicationPoints = let 
    takenCareOf = Set.empty 
    in RepositoryContext {..}

createVerifiedResources :: CerObject -> VerifiedRS PrefixesAndAsns
createVerifiedResources (getRC -> ResourceCertificate certificate) = 
    VerifiedRS $ toPrefixesAndAsns $ withRFC certificate resources


verifyLimit :: STM Bool -> TVar Limited -> STM Limited
verifyLimit hitTheLimit limit = do 
    z <- readTVar limit
    case z of 
        CanProceed -> do 
            h <- hitTheLimit
            if h then do
                writeTVar limit FirstToHitLimit
                pure FirstToHitLimit
            else 
                pure CanProceed
        FirstToHitLimit -> do 
            writeTVar limit AlreadyReportedLimit
            pure AlreadyReportedLimit
        AlreadyReportedLimit -> 
            pure AlreadyReportedLimit
            

-- | It is the main entry point for the top-down validation. 
-- Validates a bunch of TA starting from their TALs.  
validateMutlipleTAs :: Storage s => 
                    AppContext s 
                    -> WorldVersion 
                    -> [TAL]
                    -> IO [TopDownResult]
validateMutlipleTAs appContext@AppContext {..} worldVersion tals = do                    
    database' <- readTVarIO database 

    repositoryProcessing <- newRepositoryProcessingIO 

    validateThem database' repositoryProcessing 
        `finally` 
        cancelFetchTasks repositoryProcessing

  where

    validateThem database' repositoryProcessing = do 
        -- set initial publication point state
        mapException (AppException . storageError) $ 
            roTx database' $ \tx -> do 
                pps <- getPublicationPoints tx (repositoryStore database')    
                atomically $ writeTVar (repositoryProcessing ^. #publicationPoints) pps
        
        rs <- forConcurrently tals $ \tal -> do           
            (r@TopDownResult{..}, elapsed) <- timedMS $ validateTA appContext tal worldVersion repositoryProcessing
<<<<<<< HEAD
            logInfo_ logger [i|Validated TA '#{getTaName tal}', got #{vrpCount vrps} VRPs, took #{elapsed}ms|]
            pure r    
=======
            logInfo_ logger [i|Validated #{getTaName tal}, got #{length vrps} VRPs, took #{elapsed}ms|]
            pure r
>>>>>>> bb007b6a

        -- save publication points state    
        mapException (AppException . storageError) $
            rwTx database' $ \tx -> do                             
                pps <- readTVarIO $ repositoryProcessing ^. #publicationPoints    
                savePublicationPoints tx (repositoryStore database') pps
        
        -- Get validations for all the fetches that happened during this top-down traversal
        fetchValidation <- validationStateOfFetches repositoryProcessing
        pure $ fromValidations fetchValidation : rs


--
validateTA :: Storage s => 
            AppContext s 
            -> TAL 
            -> WorldVersion             
            -> RepositoryProcessing 
            -> IO TopDownResult
validateTA appContext tal worldVersion repositoryProcessing = do    
    r <- runValidatorT taContext $
            timedMetric (Proxy :: Proxy ValidationMetric) $ do 
                ((taCert, repos, _), elapsed) <- timedMS $ validateTACertificateFromTAL appContext tal worldVersion
                -- this will be used as the "now" in all subsequent time and period validations 
                let now = Now $ versionToMoment worldVersion
                topDownContext <- newTopDownContext worldVersion 
                                    taName
                                    now  
                                    (taCert ^. #payload)  
                                    repositoryProcessing
                vrps <- validateFromTACert appContext topDownContext repos taCert
                setVrpNumber $ Count $ fromIntegral $ Set.size vrps                
                pure vrps

<<<<<<< HEAD
    case r of 
        (Left _, vs) -> 
            pure $ TopDownResult mempty vs
        (Right vrps, vs) ->            
            pure $ TopDownResult (newVrps taName vrps) vs
=======
    pure $ case r of 
        (Left _,     vs) -> TopDownResult mempty vs
        (Right vrps, vs) -> TopDownResult vrps vs
>>>>>>> bb007b6a
  where
    taName = getTaName tal
    taContext = newValidatorPath $ unTaName taName


data TACertStatus = Existing | Updated

-- | Fetch and validated TA certificate starting from the TAL.
-- | 
-- | This function doesn't throw exceptions.
validateTACertificateFromTAL :: Storage s => 
                                AppContext s 
                                -> TAL 
                                -> WorldVersion 
                                -> ValidatorT IO (Located CerObject, PublicationPointAccess, TACertStatus)
validateTACertificateFromTAL appContext@AppContext {..} tal worldVersion = do
    let now = Now $ versionToMoment worldVersion
    let validationConfig = config ^. typed @ValidationConfig

    taStore  <- taStore <$> liftIO (readTVarIO database)
    taByName <- roAppTxEx taStore storageError $ \tx -> getTA tx taStore (getTaName tal)
    case taByName of
        Nothing -> fetchValidateAndStore taStore now
        Just StorableTA { taCert, initialRepositories, fetchStatus }
            | needsFetching (getTaCertURL tal) fetchStatus validationConfig now ->
                fetchValidateAndStore taStore now
            | otherwise -> do
                logInfoM logger [i|Not re-fetching TA certificate #{getTaCertURL tal}, it's up-to-date.|]
                pure (locatedTaCert (getTaCertURL tal) taCert, initialRepositories, Existing)
    where
        fetchValidateAndStore taStore (Now moment) = do 
            (uri', ro) <- fetchTACertificate appContext tal
            cert       <- vHoist $ validateTACert tal uri' ro            
            case publicationPointsFromTAL tal cert of
                Left e      -> appError $ ValidationE e
                Right ppAccess -> 
                    rwAppTxEx taStore storageError $ \tx -> do 
                        putTA tx taStore (StorableTA tal cert (FetchedAt moment) ppAccess)
                        pure (locatedTaCert uri' cert, ppAccess, Updated)
             
        locatedTaCert url cert = Located (toLocations url) cert


-- | Do the validation starting from the TA certificate.
-- | 
-- | This function doesn't throw exceptions.
validateFromTACert :: Storage s =>
                    AppContext s -> 
                    TopDownContext s ->                                        
                    PublicationPointAccess -> 
                    Located CerObject ->                     
                    ValidatorT IO (Set Vrp)
validateFromTACert 
    appContext
    topDownContext@TopDownContext { .. } 
    initialRepos@(PublicationPointAccess taPublicationPoints) 
    taCert 
  = do      
    
    unless (appContext ^. typed @Config . typed @ValidationConfig . #dontFetch) $ do
        -- Merge the main repositories in first, all these PPs will be stored 
        -- in `#publicationPoints` with the status 'Pending'
        liftIO $ atomically $ modifyTVar' 
                    (repositoryProcessing ^. #publicationPoints)
                    (\pubPoints -> foldr mergePP pubPoints taPublicationPoints) 
        
        -- ignore return result here, because all the fetching statuses will be
        -- handled afterwards by getting them from `repositoryProcessing` 
        void $ fetchPPWithFallback appContext repositoryProcessing now initialRepos    
        
    -- Do the tree descend, gather validation results and VRPs            
    vp <- askEnv
    T2 vrps validationState <- fromTry 
                (\e -> UnspecifiedE (unTaName taName) (fmtEx e)) 
                (validateCA appContext vp topDownContext taCert)

    embedState validationState    
    pure vrps
         

-- | Validate CA starting from its certificate.
-- 
validateCA :: Storage s =>
            AppContext s 
            -> ValidatorPath 
            -> TopDownContext s 
            -> Located CerObject 
            -> IO (T2 (Set Vrp) ValidationState)
validateCA appContext validatorPath topDownContext certificate =
    validateCARecursively 
        `finally`  
        markValidatedObjects appContext topDownContext       
  where
    validateCARecursively = do             
        (r, validations) <- runValidatorT validatorPath $
                validateCaCertificate appContext topDownContext certificate
        pure $ case r of
            Left _     -> T2 mempty validations
            Right vrps -> T2 vrps validations         

    

validateCaCertificate :: Storage s =>
                        AppContext s ->
                        TopDownContext s ->
                        Located CerObject ->                
                        ValidatorT IO (Set Vrp)
validateCaCertificate 
    appContext@AppContext {..} 
    topDownContext@TopDownContext {..} 
    certificate = do          
    
    let validationConfig = appContext ^. typed @Config . typed @ValidationConfig

    -- First check if we have reached some limit for the total depth of the CA tree
    -- it's total size of the number of repositories. 

    -- Check and report for the maximal tree depth
    let treeDepthLimit = (
            pure (currentPathDepth > validationConfig ^. #maxCertificatePathDepth),
            do 
                logErrorM logger [i|Interrupting validation on #{getLocations certificate}, maximum tree depth is reached.|]
                vError $ CertificatePathTooDeep 
                            (getLocations certificate) 
                            (validationConfig ^. #maxCertificatePathDepth)
            )

    -- Check and report for the maximal number of objects in the tree
    let visitedObjectCountLimit = (
            (> validationConfig ^. #maxTotalTreeSize) . Set.size <$> readTVar visitedHashes,
            do 
                logErrorM logger [i|Interrupting validation on #{getLocations certificate}, maximum total object number in the tree is reached.|]
                vError $ TreeIsTooBig 
                            (getLocations certificate) 
                            (validationConfig ^. #maxTotalTreeSize)
            )

    -- Check and report for the maximal increase in the repository number
    let repositoryCountLimit = (
            do 
                pps <- readTVar $ repositoryProcessing ^. #publicationPoints
                pure $ repositoryCount pps - startingRepositoryCount > validationConfig ^. #maxTaRepositories,
            do 
                logErrorM logger [i|Interrupting validation on #{getLocations certificate}, maximum total new repository count is reached.|]
                vError $ TooManyRepositories 
                            (getLocations certificate) 
                            (validationConfig ^. #maxTaRepositories)
            )
                
    let actuallyValidate = 
            if validationConfig ^. #dontFetch 
                -- Don't add anything with the pending repositories
                -- Just expect all the objects to be already cached        
                then validateThisCertAndGoDown 
                else 
                    case getPublicationPointsFromCertObject (certificate ^. #payload) of            
                        Left e         -> vError e
                        Right ppAccess -> do                    
                            fetches <- fetchPPWithFallback appContext repositoryProcessing now ppAccess                                   
                            if anySuccess fetches                    
                                then validateThisCertAndGoDown                            
                                else do                             
                                    fetchEverSucceeded repositoryProcessing ppAccess >>= \case                        
                                        Never       -> pure mempty
                                        AtLeastOnce -> validateThisCertAndGoDown

    -- This is to make sure that the error of hitting a limit
    -- is reported only by the thread that first hits it
    let checkAndReport (condition, report) nextOne = do
            z <- liftIO $ atomically $ verifyLimit condition interruptedByLimit
            case z of 
                CanProceed           -> nextOne
                FirstToHitLimit      -> report
                AlreadyReportedLimit -> pure mempty

    checkAndReport treeDepthLimit 
            $ checkAndReport visitedObjectCountLimit 
            $ checkAndReport repositoryCountLimit
            $ actuallyValidate

  where    

    validateThisCertAndGoDown = do            
        -- Here we do the following
        -- 
        --  1) get the latest manifest (latest by the validatory period)
        --  2) find CRL on it
        --  3) make sure they both are valid
        --  4) go through the manifest children and either 
        --     + validate them as signed objects
        --     + or valdiate them recursively as CA certificates
        -- 
        -- If anything falled, try to fetch previously latest cached 
        -- valid manifest and repeat (2) - (4) for it.

        -- Everything else is either extra checks or metrics.
        --         
        let childrenAki    = toAKI $ getSKI certificate
        let certLocations = getLocations certificate        
        
        validateObjectLocations certificate

        oneMoreCert            
        visitObject appContext topDownContext (CerRO $ certificate ^. #payload)                                                    

        -- first try to use the latest manifest 
        -- https://tools.ietf.org/html/draft-ietf-sidrops-6486bis-03#section-6.2                                     
        findLatestMft childrenAki >>= \case                        
            Nothing -> 
                -- Use awkward vError + catchError to force the error to 
                -- get into the ValidationResult in the state.
                vError (NoMFT childrenAki certLocations)
                    `catchError`
                    (\e -> do                         
                        tryLatestValidCachedManifest Nothing childrenAki certLocations e)
                
            Just mft -> 
                tryManifest mft childrenAki certLocations
                    `catchError` 
                    tryLatestValidCachedManifest (Just mft) childrenAki certLocations

      where                       

        tryManifest mft childrenAki certLocations = do             
            validateManifestAndItsChildren mft childrenAki certLocations
                `finallyError`
                -- manifest should be marked as visited regardless of its validitity
                visitObject appContext topDownContext mft               

        tryLatestValidCachedManifest latestMft childrenAki certLocations e =
            -- this "fetch" has failed so we are falling back to a latest valid 
            -- cached manifest for this CA               
            -- https://tools.ietf.org/html/draft-ietf-sidrops-6486bis-03#section-6.7
            --
            findCachedLatestValidMft childrenAki >>= \case
                Nothing             -> throwError e
                Just latestValidMft ->                         
                    case latestMft of 
                        Nothing -> do 
                            appWarn e      
                            logDebugM logger [i|Failed to process manifest: #{e}, will try previous valid version.|]
                            tryManifest latestValidMft childrenAki certLocations                                
                        Just latestMft'
                            | getHash latestMft' == getHash latestValidMft 
                                -- it doesn't make sense to try the same manifest again
                                -- just re-trow the error
                                -> throwError e
                            | otherwise -> do 
                                appWarn e                                    
                                logWarnM logger [i|Failed to process latest valid manifest: #{e}, fetch is invalid.|]
                                tryManifest latestValidMft childrenAki certLocations


        validateManifestAndItsChildren locatedMft childrenAki certLocations = do                         
            let mft = locatedMft ^. #payload            

            visitedObjects <- liftIO $ readTVarIO visitedHashes            
            when (getHash mft `Set.member` visitedObjects) $                 
                -- We have already visited this manifest before, so 
                -- there're some circular references in the objects.
                -- 
                -- NOTE: We are limiting cycle detection only to manfests
                -- to minimise the false positives where the same object
                -- is referenced from multiple manifests and we are treating 
                -- it as a cycle.
                vError $ CircularReference (getHash mft) (locatedMft ^. #locations)

            -- General location validation
            validateObjectLocations locatedMft

            -- Manifest-specific location validation
            validateMftLocation locatedMft certificate

            manifestResult <- inSubVPath (locationsToText $ locatedMft ^. #locations) $ do                

                -- vPath :: ValidatorPath <- asks (^. typed)
                -- logDebugM logger [i|Manifest = #{vPath}.|]

                T2 _ crlHash <- 
                    case findCrlOnMft mft of 
                        []    -> vError $ NoCRLOnMFT childrenAki certLocations
                        [crl] -> pure crl
                        crls  -> vError $ MoreThanOneCRLOnMFT childrenAki certLocations crls

                objectStore' <- (^. #objectStore) <$> liftIO (readTVarIO database)
                crlObject <- liftIO $ roTx objectStore' $ \tx -> getByHash tx objectStore' crlHash
                case crlObject of 
                    Nothing -> 
                        vError $ NoCRLExists childrenAki certLocations    

                    Just foundCrl@(Located crlLocations (CrlRO crl)) -> do      
                        visitObject appContext topDownContext foundCrl                        
                        validateObjectLocations foundCrl
                        validCrl <- inSubVPath (locationsToText crlLocations) $ 
                                        vHoist $ do        
                                            let mftEECert = getEECert $ unCMS $ cmsPayload mft
                                            checkCrlLocation foundCrl mftEECert
                                            validateCrl now crl certificate
                        oneMoreCrl

                        -- MFT can be revoked by the CRL that is on this MFT -- detect 
                        -- revocation as well                               
                        void $ vHoist $ validateMft now mft 
                                            certificate validCrl verifiedResources
                                            
                        -- Validate entry list and filter out CRL itself
                        nonCrlChildren <- validateMftEntries mft (getHash crl)

                        -- Mark all manifest entries as visited to avoid the situation
                        -- when some of the children are deleted from the cache and some
                        -- are still there. Do it both in case of successful validation
                        -- or a validation error.
                        let markAllEntriesAsVisited = 
                                visitObjects topDownContext $ map (\(T2 _ h) -> h) nonCrlChildren                                        
                                                
                        let processChildren = do 
                                -- this indicates the difeerence between RFC6486-bis 
                                -- version 02 (strict) and version 03 and later (more loose).                                                                                            
                                let gatherMftEntryValidations = 
                                        case config ^. #validationConfig . #manifestProcessing of
                                            {- 
                                            The latest version so far of the 
                                            https://datatracker.ietf.org/doc/draft-ietf-sidrops-6486bis/06/                                            
                                            item 6.4 says
                                                "If there are files listed in the manifest that cannot be retrieved 
                                                from the publication point, the fetch has failed.." 

                                            For that case validity of every object on the manifest is completely 
                                            separate from each other and don't influence the manifest validity.
                                            -}
                                            RFC6486 -> independentMftChildrenResults

                                            {- 
                                            https://datatracker.ietf.org/doc/draft-ietf-sidrops-6486bis/02/
                                            item 6.4 says
                                                "If there are files listed in the manifest that cannot be retrieved 
                                                from the publication point, or if they fail the validity tests 
                                                specified in [RFC6488], the fetch has failed...". 

                                            For that case invalidity of some of the objects (all except certificates) 
                                            on the manifest make the whole manifest invalid.
                                            -}
                                            RFC6486_Strict -> allOrNothingMftChildrenResults

                                useMftEntryResults =<< gatherMftEntryValidations nonCrlChildren validCrl                                                                       

                        mconcat <$> processChildren `finallyError` markAllEntriesAsVisited                                                

                    Just _ -> 
                        vError $ CRLHashPointsToAnotherObject crlHash certLocations   

            oneMoreMft
            addValidMft topDownContext childrenAki mft
            pure manifestResult            

    allOrNothingMftChildrenResults nonCrlChildren validCrl = do
        vp <- askEnv
        liftIO $ inParallel
            (cpuBottleneck appBottlenecks <> ioBottleneck appBottlenecks)
            nonCrlChildren
            $ \(T2 filename hash') -> runValidatorT vp $ do 
                    ro <- findManifestEntryObject filename hash' 
                    -- if failed this one interrupts the whole MFT valdiation
                    validateMftObject ro hash' filename validCrl                

    independentMftChildrenResults nonCrlChildren validCrl = do
        vp <- askEnv
        liftIO $ inParallel
            (cpuBottleneck appBottlenecks <> ioBottleneck appBottlenecks)
            nonCrlChildren
            $ \(T2 filename hash') -> do 
                (r, vs) <- runValidatorT vp $ findManifestEntryObject filename hash' 
                case r of 
                    Left e   -> pure (Left e, vs)
                    Right ro -> do 
                        -- We are cheating here a little by faking the empty VRP set.
                        -- 
                        -- if failed this one will result in the empty VRP set
                        -- while keeping errors and warning are in the `vs'` value.
                        (z, vs') <- runValidatorT vp $ validateMftObject ro hash' filename validCrl
                        pure $ case z of                             
                            Left _ -> (Right mempty, vs')
                            _      -> (z, vs')     

    useMftEntryResults mftEntryResults = do                 
        -- gather all the validation states from every MFT entry
        mapM_ (embedState . snd) mftEntryResults                

        case partitionEithers $ map fst mftEntryResults of
            ([], vrps) -> pure vrps
            (e : _, _) -> appError e

    -- Check manifest entries as a whole, without doing anything 
    -- with the objects they are pointing to.    
    validateMftEntries mft crlHash = do         
        let children = mftEntries $ getCMSContent $ cmsPayload mft
        let nonCrlChildren = filter (\(T2 _ hash') -> crlHash /= hash') children
                    
        -- Make sure all the entries are unique
        let entryMap = Map.fromListWith (<>) $ map (\(T2 f h) -> (h, [f])) nonCrlChildren
        let nonUniqueEntries = Map.filter longerThanOne entryMap

        -- Don't crash here, it's just a warning, at the moment RFC doesn't say anything 
        -- about uniqueness of manifest entries.
        unless (Map.null nonUniqueEntries) $ 
            vWarn $ NonUniqueManifestEntries $ Map.toList nonUniqueEntries

        pure nonCrlChildren
        where
            longerThanOne [_] = False
            longerThanOne []  = False
            longerThanOne _   = True


    validateMftObject ro hash' filename validCrl = do
        -- warn about names on the manifest mismatching names in the object URLs
        let objectLocations = getLocations ro
        let nameMatches = NESet.filter ((filename `Text.isSuffixOf`) . toText) $ unLocations objectLocations
        when (null nameMatches) $ 
            vWarn $ ManifestLocationMismatch filename objectLocations

        -- Validate the MFT entry, i.e. validate a ROA/GBR/etc.
        -- or recursively validate CA if the child is a certificate.                           
        validateChild validCrl ro

    
    findManifestEntryObject filename hash' = do                    
        validateMftFileName filename                         
        ro <- liftIO $ do 
            objectStore' <- (^. #objectStore) <$> readTVarIO database
            roTx objectStore' $ \tx -> getByHash tx objectStore' hash'
        case ro of 
            Nothing  -> vError $ ManifestEntryDoesn'tExist hash' filename
            Just ro' -> pure ro'


    allowedMftFileNameCharacters = ['a'..'z'] <> ['A'..'Z'] <> ['0'..'9'] <> "-_"
    validateMftFileName filename =                
        case Text.splitOn "." filename of 
            [ mainName, extension ] -> do                    
                unless (isSupportedExtension $ Text.toLower extension) $ 
                    vError $ BadFileNameOnMFT filename 
                                ("Unsupported filename extension " <> extension)

                unless (Text.all (`elem` allowedMftFileNameCharacters) mainName) $ do 
                    let badChars = Text.filter (`notElem` allowedMftFileNameCharacters) mainName
                    vError $ BadFileNameOnMFT filename 
                                ("Unsupported characters in filename: '" <> badChars <> "'")

            _somethingElse -> 
                vError $ BadFileNameOnMFT filename 
                            "Filename doesn't have exactly one DOT"            

    
    validateChild validCrl child@(Located locations ro) = do
        -- At the moment of writing RFC 6486-bis 
        -- (https://tools.ietf.org/html/draft-ietf-sidrops-6486bis-03#page-12) 
        -- prescribes to consider the manifest invalid if any of the objects 
        -- referred by the manifest is invalid. 
        -- 
        -- That's why _only_ recursive validation of the child CA happens in the separate   
        -- runValidatorT (...) call, but all the other objects are validated within the 
        -- same context of ValidatorT, i.e. have short-circuit logic implemented by ExceptT.        
        --
        parentContext <- ask        
        case ro of
            CerRO childCert -> do 
                let TopDownContext{..} = topDownContext
                (r, validationState) <- liftIO $ runValidatorT parentContext $                     
                        inSubVPath (toText $ pickLocation locations) $ do                                
                            childVerifiedResources <- vHoist $ do                 
                                    Validated validCert <- validateResourceCert 
                                            now childCert (certificate ^. #payload) validCrl
                                    validateResources verifiedResources childCert validCert
                            let childTopDownContext = topDownContext 
                                    & #verifiedResources .~ (Just childVerifiedResources)  
                                    & #currentPathDepth %~ (+ 1)                            
                            validateCaCertificate appContext childTopDownContext (Located locations childCert)                            

                embedState validationState
                pure $ fromRight mempty r                

            RoaRO roa -> do 
                    validateObjectLocations child
                    inSubVPath (locationsToText locations) $ 
                        allowRevoked $ do
                            void $ vHoist $ validateRoa now roa certificate validCrl verifiedResources
                            oneMoreRoa                            
                            pure $ Set.fromList $ getCMSContent $ cmsPayload roa

            GbrRO gbr -> do                
                    validateObjectLocations child
                    inSubVPath (locationsToText locations) $ 
                        allowRevoked $ do
                            void $ vHoist $ validateGbr now gbr certificate validCrl verifiedResources
                            oneMoreGbr
                            pure mempty

            -- Any new type of object (ASPA, Cones, etc.) should be added here, otherwise
            -- they will emit a warning.
            _somethingElse -> do 
                logWarnM logger [i|Unsupported type of object: #{locations}.|]
                pure mempty

        where                
            -- In case of RevokedResourceCertificate error, the whole manifest is not be considered 
            -- invalid, only the object with the revoked certificate is considered invalid.
            -- This is a slightly ad-hoc code, but works fine.
            allowRevoked f =                
                catchAndEraseError f isRevokedCertError $ do 
                    vWarn RevokedResourceCertificate
                    pure mempty
                where                 
                    isRevokedCertError (ValidationE RevokedResourceCertificate) = True
                    isRevokedCertError _ = False


    findLatestMft childrenAki = liftIO $ do 
        objectStore' <- (^. #objectStore) <$> readTVarIO database
        roTx objectStore' $ \tx -> 
            findLatestMftByAKI tx objectStore' childrenAki

    findCachedLatestValidMft childrenAki = liftIO $ do 
        objectStore' <- (^. #objectStore) <$> readTVarIO database
        roTx objectStore' $ \tx -> 
            getLatestValidMftByAKI tx objectStore' childrenAki


    -- TODO Is there a more reliable way to find it?
    findCrlOnMft mft = filter (\(T2 name _) -> ".crl" `Text.isSuffixOf` name) $
        mftEntries $ getCMSContent $ cmsPayload mft


    -- | Check that manifest URL in the certificate is the same as the one 
    -- the manifest was actually fetched from.
    validateMftLocation mft certficate = 
        case getManifestUri $ cwsX509certificate $ getCertWithSignature certficate of
            Nothing     -> vError $ NoMFTSIA $ getLocations certficate
            Just mftSIA -> do 
                let mftLocations = getLocations mft
                when (Set.null $ NESet.filter ((mftSIA ==) . getURL) $ unLocations mftLocations) $ 
                    vWarn $ MFTOnDifferentLocation mftSIA mftLocations                    

    -- | Validate that the object has only one location: if not, 
    -- it's generally is a warning, not really an error.
    validateObjectLocations (getLocations -> locs@(Locations locSet)) =
        inSubVPath (locationsToText locs) $ 
            when (NESet.size locSet > 1) $ 
                vWarn $ ObjectHasMultipleLocations $ neSetToList locSet

    -- | Check that CRL URL in the certificate is the same as the one 
    -- the CRL was actually fetched from. 
    -- 
    checkCrlLocation crl eeCert = 
        ifJust (getCrlDistributionPoint $ cwsX509certificate eeCert) $ \crlDP -> do
            let crlLocations = getLocations crl
            when (Set.null $ NESet.filter ((crlDP ==) . getURL) $ unLocations crlLocations) $ 
                vError $ CRLOnDifferentLocation crlDP crlLocations


-- Mark validated objects in the database, i.e.
-- 
-- - save all the visited hashes together with the current world version
-- - save all the valid manifests for each CA/AKI
-- 
markValidatedObjects :: (MonadIO m, Storage s) => 
                        AppContext s -> TopDownContext s -> m ()
markValidatedObjects AppContext { .. } TopDownContext {..} = liftIO $ do
    ((visitedSize, validMftsSize), elapsed) <- timedMS $ do 
            (vhs, vmfts, objectStore') <- atomically $ (,,) <$> 
                                readTVar visitedHashes <*> 
                                readTVar validManifests <*>
                                ((^. #objectStore) <$> readTVar database)

            rwTx objectStore' $ \tx -> do 
                for_ vhs $ \h -> 
                    markValidated tx objectStore' h worldVersion 
                for_ (Map.toList vmfts) $ \(aki, h) -> 
                    markLatestValidMft tx objectStore' aki h

            pure (Set.size vhs, Map.size vmfts)

    logInfo_ logger 
        [i|Marked #{visitedSize} objects as used, #{validMftsSize} manifests as valid, took #{elapsed}ms.|]



-- Do whatever is required to notify other subsystems that the object was touched 
-- during top-down validation. It doesn't mean that the object is valid, just that 
-- we read it from the database and looked at it. It will be used to decide when 
-- to GC this object from the cache -- if it's not visited for too long, it is 
-- removed.
visitObject :: (MonadIO m, WithHash ro, Storage s) => 
                AppContext s -> TopDownContext s -> ro -> m ()
visitObject _ topDownContext ro = 
    visitObjects topDownContext [getHash ro]    

visitObjects :: MonadIO m => TopDownContext s -> [Hash] -> m ()
visitObjects TopDownContext {..} hashes =
    liftIO $ atomically $ modifyTVar' visitedHashes (<> Set.fromList hashes)


-- Add manifest to the map of the valid ones
addValidMft :: (MonadIO m, Storage s) => 
                TopDownContext s -> AKI -> MftObject -> m ()
addValidMft TopDownContext {..} aki mft = 
    liftIO $ atomically $ modifyTVar' 
                validManifests (<> Map.singleton aki (getHash mft))    

oneMoreCert, oneMoreRoa, oneMoreMft, oneMoreCrl, oneMoreGbr :: Monad m => ValidatorT m ()
oneMoreCert = updateMetric @ValidationMetric @_ (& #validCertNumber %~ (+1))
oneMoreRoa  = updateMetric @ValidationMetric @_ (& #validRoaNumber %~ (+1))
oneMoreMft  = updateMetric @ValidationMetric @_ (& #validMftNumber %~ (+1))
oneMoreCrl  = updateMetric @ValidationMetric @_ (& #validCrlNumber %~ (+1))
oneMoreGbr  = updateMetric @ValidationMetric @_ (& #validGbrNumber %~ (+1))

setVrpNumber :: Monad m => Count -> ValidatorT m ()
setVrpNumber n = updateMetric @ValidationMetric @_ (& #vrpNumber .~ n)


-- Sum up all the validation metrics from all TA to create 
-- the "alltrustanchors" validation metric
addTotalValidationMetric :: (HasType ValidationState s, HasField' "vrps" s Vrps) => s -> s
addTotalValidationMetric totalValidationResult = 
    totalValidationResult 
        & vmLens %~ Map.insert (newPath allTAsMetricsName) totalValidationMetric
  where    
    totalValidationMetric = mconcat (Map.elems $ totalValidationResult ^. vmLens) 
                            & #vrpNumber .~ Count 
                                (fromIntegral $ vrpCount $ totalValidationResult ^. #vrps)

    vmLens = typed @ValidationState . 
            typed @AppMetric . 
            #validationMetrics . 
            #unMetricMap . 
            #getMonoidalMap    
    <|MERGE_RESOLUTION|>--- conflicted
+++ resolved
@@ -164,13 +164,8 @@
         
         rs <- forConcurrently tals $ \tal -> do           
             (r@TopDownResult{..}, elapsed) <- timedMS $ validateTA appContext tal worldVersion repositoryProcessing
-<<<<<<< HEAD
             logInfo_ logger [i|Validated TA '#{getTaName tal}', got #{vrpCount vrps} VRPs, took #{elapsed}ms|]
             pure r    
-=======
-            logInfo_ logger [i|Validated #{getTaName tal}, got #{length vrps} VRPs, took #{elapsed}ms|]
-            pure r
->>>>>>> bb007b6a
 
         -- save publication points state    
         mapException (AppException . storageError) $
@@ -205,17 +200,9 @@
                 setVrpNumber $ Count $ fromIntegral $ Set.size vrps                
                 pure vrps
 
-<<<<<<< HEAD
-    case r of 
-        (Left _, vs) -> 
-            pure $ TopDownResult mempty vs
-        (Right vrps, vs) ->            
-            pure $ TopDownResult (newVrps taName vrps) vs
-=======
     pure $ case r of 
         (Left _,     vs) -> TopDownResult mempty vs
-        (Right vrps, vs) -> TopDownResult vrps vs
->>>>>>> bb007b6a
+        (Right vrps, vs) -> TopDownResult (newVrps taName vrps) vs
   where
     taName = getTaName tal
     taContext = newValidatorPath $ unTaName taName
@@ -315,7 +302,6 @@
         pure $ case r of
             Left _     -> T2 mempty validations
             Right vrps -> T2 vrps validations         
-
     
 
 validateCaCertificate :: Storage s =>
