--- conflicted
+++ resolved
@@ -104,19 +104,12 @@
 data PublicationPoints = PublicationPoints {
         rrdps  :: RrdpMap,
         rsyncs :: RsyncTree,        
-<<<<<<< HEAD
-        -- Set of _slow_ URL that were requested to fetch as a result of fetching 
-        -- publication points on certificats during the last validation.
-        -- In other words, slow and timing out repository URLs we care about 
-        -- and want to keep up-to-date in the local cache.
-=======
         -- Set of for-async-fetch URLs that were requested to fetch as a 
         -- result of finding publication points on certificats during the 
         -- last validation.
         -- 
         -- In other words, failed and timing out repository URLs we care about
         -- and will fetch asynchronously
->>>>>>> 46acc117
         usedForAsync :: Set.Set [RpkiURL]
     } 
     deriving stock (Show, Eq, Ord, Generic)   
