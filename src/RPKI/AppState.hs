--- conflicted
+++ resolved
@@ -30,12 +30,8 @@
 
 -- 
 newAppState :: IO AppState
-<<<<<<< HEAD
-newAppState = 
-=======
 newAppState = do        
     Now now <- thisInstant
->>>>>>> f536d049
     atomically $ AppState <$> 
                     newTVar Nothing <*>
                     newTVar mempty <*>
