--- conflicted
+++ resolved
@@ -601,11 +601,7 @@
     case (u1, u2) of 
         (RrdpU _, RsyncU _) -> LT
         (RsyncU _, RrdpU _) -> GT
-<<<<<<< HEAD
         (r1, r2)            -> compare r1 r2        
-=======
-        (r1, r2)            -> compare r1 r2        
 
 sortRrdpFirstNE :: NonEmpty.NonEmpty RpkiURL -> NonEmpty.NonEmpty RpkiURL
-sortRrdpFirstNE = NonEmpty.fromList . sortRrdpFirst . NonEmpty.toList
->>>>>>> b75e3528
+sortRrdpFirstNE = NonEmpty.fromList . sortRrdpFirst . NonEmpty.toList