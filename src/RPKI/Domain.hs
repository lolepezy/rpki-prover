--- conflicted
+++ resolved
@@ -273,14 +273,10 @@
     deriving stock (Show, Eq, Generic)
     deriving anyclass Serialise
 
-<<<<<<< HEAD
-data Roa = Roa 
+data Vrp = Vrp 
     {-# UNPACK #-} !ASN 
     {-# UNPACK #-} !IpPrefix 
     {-# UNPACK #-} !Int16
-=======
-data Vrp = Vrp !ASN !IpPrefix !Int16
->>>>>>> c6b9526b
     deriving stock (Show, Eq, Ord, Generic)
     deriving anyclass Serialise
 
