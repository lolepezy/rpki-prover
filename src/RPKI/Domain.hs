{-# LANGUAGE RecordWildCards            #-}
{-# LANGUAGE AllowAmbiguousTypes        #-}
{-# LANGUAGE ConstraintKinds            #-}
{-# LANGUAGE DeriveAnyClass             #-}
{-# LANGUAGE FlexibleInstances          #-}
{-# LANGUAGE GeneralizedNewtypeDeriving #-}
{-# LANGUAGE MultiParamTypeClasses      #-}
{-# LANGUAGE OverloadedStrings          #-}
{-# LANGUAGE StrictData                 #-}
{-# LANGUAGE UndecidableInstances       #-}
{-# LANGUAGE DerivingVia                #-}

module RPKI.Domain where

import           Control.DeepSeq

import           Data.Int                 (Int64)
import qualified Data.ByteString          as BS
import qualified Data.ByteString.Short    as BSS
import           Data.Text                (Text)
import qualified Data.Text                as Text

import           Data.ByteString.Base16   as Hex
import qualified Data.String.Conversions  as SC

import           Data.Hourglass
import           Data.Foldable            as F
import           Data.Set.NonEmpty        (NESet)
import qualified Data.Set.NonEmpty        as NESet
import qualified Data.List.NonEmpty       as NonEmpty
import qualified Data.List                as List
import qualified Data.Set                 as Set
import           Data.Map.Monoidal.Strict (MonoidalMap)
import qualified Data.Map.Monoidal.Strict as MonoidalMap
import           Data.Hashable hiding (hash)

import           Data.Bifunctor
import           Data.Monoid
import           Data.Monoid.Generic
import           Data.Tuple.Strict

import           GHC.Generics

import qualified Data.X509                as X509

import           Data.ASN1.OID
import           Data.ASN1.Types

import           Data.Set                 (Set)

import           RPKI.Resources.Resources as RS
import           RPKI.Resources.Types
import           RPKI.Time

import           RPKI.Store.Base.Serialisation

newtype PolyRFC r (rfc :: ValidationRFC) = PolyRFC r
    deriving stock (Show, Eq, Ord, Generic)
    deriving anyclass TheBinary

-- Something that be related to validation with one of these two validation RFCs
data SomeRFC r = StrictRFC_ (PolyRFC r 'StrictRFC) 
               | ReconsideredRFC_ (PolyRFC r 'ReconsideredRFC) 
    deriving stock (Show, Eq, Ord, Generic)
    deriving anyclass TheBinary               

polyRFC :: SomeRFC r -> r
polyRFC (StrictRFC_ (PolyRFC r))       = r
polyRFC (ReconsideredRFC_ (PolyRFC r)) = r

mkPolyRFC :: ValidationRFC -> r -> SomeRFC r
mkPolyRFC StrictRFC r       = StrictRFC_ (PolyRFC r) 
mkPolyRFC ReconsideredRFC r = ReconsideredRFC_ (PolyRFC r) 

newtype TypedCert c (t :: CertType) = TypedCert c
    deriving stock (Show, Eq, Ord, Generic)
    deriving anyclass TheBinary
    deriving newtype (WithSKI, WithRFC, WithRawResourceCertificate, WithAKI)

class OfCertType c (t :: CertType)    

data CertType = CACert | EECert | BGPCert
    deriving stock (Show, Eq, Ord, Generic)
    deriving anyclass TheBinary

newtype Hash = Hash BSS.ShortByteString 
    deriving stock (Eq, Ord, Generic)
    deriving anyclass (TheBinary, NFData)

newtype URI = URI { unURI :: Text } 
    deriving stock (Eq, Ord, Generic)
    deriving anyclass (NFData, TheBinary)
    deriving anyclass Hashable

data RsyncHost = RsyncHost RsyncHostName (Maybe RsyncPort)
    deriving stock (Show, Eq, Ord, Generic)
    deriving anyclass (NFData, TheBinary)
    deriving anyclass Hashable

newtype RsyncHostName = RsyncHostName { unRsyncHostName :: Text }
    deriving stock (Show, Eq, Ord, Generic)
    deriving anyclass (NFData, TheBinary)
    deriving anyclass Hashable

newtype RsyncPort = RsyncPort { unRsyncPort :: Int }
    deriving stock (Eq, Ord, Generic)
    deriving anyclass (NFData, TheBinary)
    deriving anyclass Hashable

newtype RsyncPathChunk = RsyncPathChunk { unRsyncPathChunk :: Text }
    deriving stock (Show, Eq, Ord, Generic)
    deriving anyclass (NFData, TheBinary)
    deriving newtype Monoid    
    deriving newtype Semigroup
    deriving anyclass Hashable

data RsyncURL = RsyncURL RsyncHost [RsyncPathChunk]
    deriving stock (Eq, Ord, Generic)
    deriving anyclass (NFData, TheBinary)
    deriving anyclass Hashable

newtype RrdpURL = RrdpURL URI
    deriving stock (Eq, Ord, Generic)
    deriving anyclass (NFData, TheBinary)
    deriving anyclass Hashable

data RpkiURL = RsyncU !RsyncURL | RrdpU !RrdpURL
    deriving  (Eq, Ord, Generic)
    deriving anyclass (NFData, TheBinary)
    deriving anyclass Hashable

class WithValidityPeriod a where
    getValidityPeriod :: a -> (Instant, Instant)

class WithURL a where
    getURL :: a -> URI

class WithRpkiURL a where
    getRpkiURL :: a -> RpkiURL

class WithAKI a where
    getAKI :: a -> Maybe AKI

class WithLocations a where
    getLocations :: a -> Locations 

class WithHash a where
    getHash :: a -> Hash

class WithSKI a where
    getSKI :: a -> SKI

class WithRawResourceCertificate a where
    getRawCert :: a -> RawResourceCertificate

class WithRFC a where
    getRFC :: a -> ValidationRFC

class WithSerial a where
    getSerial :: a -> Serial

class WithRpkiObjectType a where
    getRpkiObjectType :: a -> RpkiObjectType

instance WithURL URI where
    getURL = id

instance Show RpkiURL where
    show (RsyncU u) = show u
    show (RrdpU u) = show u 

instance Show RsyncURL where
    show = show . getURL

instance Show RsyncPort where
    show = show . unRsyncPort
  
instance WithURL RsyncURL where
    getURL (RsyncURL (RsyncHost (RsyncHostName host) port) path) = 
        URI $ "rsync://" <> 
                host <>          
                maybe "" (\p -> ":" <> Text.pack (show p)) port <>
                mconcat (map (\(RsyncPathChunk p) -> "/" <> p) path)

instance WithURL RrdpURL where
    getURL (RrdpURL u) = u

instance WithURL RpkiURL where
    getURL (RsyncU u) = getURL u
    getURL (RrdpU u) = getURL u    

instance WithRpkiURL RpkiURL where
    getRpkiURL = id

toText :: RpkiURL -> Text
toText = unURI . getURL 

newtype KI = KI BSS.ShortByteString 
    deriving stock (Eq, Ord, Generic)
    deriving anyclass (TheBinary, NFData)

newtype SKI  = SKI { unSKI :: KI }
    deriving stock (Show, Eq, Ord, Generic)
    deriving anyclass (TheBinary, NFData)

newtype AKI  = AKI { unAKI :: KI }
    deriving stock (Show, Eq, Ord, Generic)
    deriving anyclass (TheBinary, NFData)

newtype SessionId = SessionId Text 
    deriving stock (Show, Eq, Ord, Generic)
    deriving anyclass (TheBinary, NFData)

newtype Serial = Serial Integer 
<<<<<<< HEAD
    deriving stock (Show, Eq, Ord, Generic)
    deriving anyclass (TheBinary, NFData)
=======
    deriving stock (Eq, Ord, Generic)
    deriving anyclass TheBinary
>>>>>>> 93090024

newtype Version = Version Integer 
    deriving stock (Show, Eq, Ord, Generic)
    deriving anyclass TheBinary

newtype Locations = Locations { unLocations :: NESet RpkiURL } 
    deriving stock (Show, Eq, Ord, Generic)
    deriving anyclass (TheBinary, NFData)
    deriving newtype (Semigroup)

instance Show Serial where
    show (Serial u) = show u

instance Show URI where
    show (URI u) = show u

instance Show RrdpURL where
    show (RrdpURL u) = show u

instance Show Hash where
    show (Hash b) = hexShow b

instance Show KI where
    show (KI b) = hexShow b

instance {-# OVERLAPPING #-} WithSerial Serial where
    getSerial = id

hexShow :: BSS.ShortByteString -> String
hexShow = SC.cs . Hex.encode . BSS.fromShort

-- | Domain objects

newtype CMS a = CMS { unCMS :: SignedObject a } 
    deriving stock (Show, Eq, Generic)
    deriving anyclass TheBinary

data CrlObject = CrlObject {
        hash    :: {-# UNPACK #-} Hash,
        aki     :: {-# UNPACK #-} AKI,
        signCrl :: SignCRL
    }
    deriving stock (Show, Eq, Generic)
    deriving anyclass TheBinary

data CaCerObject = CaCerObject {
        hash        :: {-# UNPACK #-} Hash,
        ski         :: {-# UNPACK #-} SKI,
        aki         :: Maybe AKI,
        certificate :: TypedCert ResourceCertificate 'CACert
    }
    deriving stock (Show, Eq, Generic)
    deriving anyclass TheBinary

data EECerObject = EECerObject {
        ski         :: {-# UNPACK #-} SKI,
        aki         :: {-# UNPACK #-} AKI,
        certificate :: TypedCert ResourceCertificate 'EECert
    }
    deriving stock (Show, Eq, Generic)
    deriving anyclass TheBinary   

data BgpCerObject = BgpCerObject {
        hash        :: {-# UNPACK #-} Hash,
        ski         :: {-# UNPACK #-} SKI,
        aki         :: Maybe AKI,
        certificate :: TypedCert RawResourceCertificate 'BGPCert
    }
    deriving stock (Show, Eq, Generic)
    deriving anyclass TheBinary

data CMSBasedObject a = CMSBasedObject {
        hash       :: {-# UNPACK #-} Hash,
        cmsPayload :: CMS a
    }
    deriving stock (Show, Eq, Generic)
    deriving anyclass TheBinary

type MftObject = CMSBasedObject Manifest
type RoaObject = CMSBasedObject [Vrp]
type GbrObject = CMSBasedObject Gbr
type RscObject = CMSBasedObject Rsc
type AspaObject = CMSBasedObject Aspa

    
data RpkiObject = CerRO CaCerObject 
                | MftRO MftObject
                | RoaRO RoaObject
                | GbrRO GbrObject
                | RscRO RscObject
                | AspaRO AspaObject
                | BgpRO BgpCerObject
                | CrlRO CrlObject
    deriving stock (Show, Eq, Generic)
    deriving anyclass TheBinary

data RpkiObjectType = CER | MFT | CRL | ROA | ASPA | GBR | BGPSec | RSC
    deriving (Show, Eq, Ord, Generic)    
    deriving anyclass (TheBinary, NFData)

instance WithAKI CrlObject where
    getAKI CrlObject {..} = Just aki

instance WithHash CrlObject where
    getHash CrlObject {..} = hash

instance WithAKI CaCerObject where
    getAKI CaCerObject {..} = aki

instance WithHash CaCerObject where
    getHash CaCerObject {..} = hash

instance WithSKI CaCerObject where
    getSKI CaCerObject {..} = ski
    
instance WithAKI (CMSBasedObject a) where
    getAKI CMSBasedObject {..} = getAKI $ getEEResourceCert $ unCMS cmsPayload 

instance WithHash (CMSBasedObject a) where
    getHash CMSBasedObject {..} = hash

instance {-# OVERLAPPING #-} WithValidityPeriod (CMSBasedObject a) where
    getValidityPeriod CMSBasedObject {..} = 
        bimap Instant Instant $ X509.certValidity 
            $ cwsX509certificate $ getCertWithSignature 
            $ getEEResourceCert $ unCMS cmsPayload 

instance {-# OVERLAPPING #-} WithSerial (CMSBasedObject a) where
    getSerial CMSBasedObject {..} = 
        Serial $ X509.certSerial $ cwsX509certificate $ getCertWithSignature 
            $ getEEResourceCert $ unCMS cmsPayload 

instance WithRawResourceCertificate (CMSBasedObject a) where
    getRawCert CMSBasedObject {..} = getRawCert $ getEEResourceCert $ unCMS cmsPayload 

instance WithAKI EECerObject where
    getAKI EECerObject {..} = Just aki

instance WithHash BgpCerObject where
    getHash BgpCerObject {..} = hash

instance WithSKI BgpCerObject where
    getSKI BgpCerObject {..} = ski    

instance WithAKI BgpCerObject where
    getAKI BgpCerObject {..} = aki

instance WithSKI EECerObject where
    getSKI EECerObject {..} = ski

instance WithSKI (CMSBasedObject a) where    
    getSKI CMSBasedObject {..} = getSKI $ getEEResourceCert $ unCMS cmsPayload 

instance WithRawResourceCertificate a => WithValidityPeriod a where
    getValidityPeriod cert = 
        bimap Instant Instant $ X509.certValidity 
            $ cwsX509certificate $ getCertWithSignature $ getRawCert cert    
            
instance {-# OVERLAPPING #-} WithRawResourceCertificate a => WithSerial a where
    getSerial = Serial . X509.certSerial . cwsX509certificate . certX509 . getRawCert

instance WithRawResourceCertificate CaCerObject where
    getRawCert CaCerObject {..} = getRawCert certificate

instance WithRawResourceCertificate EECerObject where
    getRawCert EECerObject {..} = getRawCert certificate

instance WithRawResourceCertificate BgpCerObject where
    getRawCert BgpCerObject {..} = getRawCert certificate

instance WithRawResourceCertificate c => WithRawResourceCertificate (SomeRFC c) where
    getRawCert = getRawCert . polyRFC

instance WithRawResourceCertificate RawResourceCertificate where
    getRawCert = id

instance WithRawResourceCertificate ResourceCertificate where
    getRawCert (ResourceCertificate s) = polyRFC s

instance WithRFC (SomeRFC a) where
    getRFC (StrictRFC_ _)       = StrictRFC 
    getRFC (ReconsideredRFC_ _) = ReconsideredRFC

instance WithRFC EECerObject where
    getRFC EECerObject {..} = getRFC certificate

instance WithRFC CaCerObject where    
    getRFC CaCerObject {..} = getRFC certificate

instance OfCertType (TypedCert c (t :: CertType)) t
instance OfCertType CaCerObject 'CACert
instance OfCertType EECerObject 'EECert
instance OfCertType BgpCerObject 'BGPCert


instance WithAKI RpkiObject where
    getAKI (CerRO c) = getAKI c
    getAKI (MftRO c) = getAKI c
    getAKI (RoaRO c) = getAKI c
    getAKI (GbrRO c) = getAKI c
    getAKI (CrlRO c) = getAKI c
    getAKI (RscRO c) = getAKI c
    getAKI (AspaRO c) = getAKI c
    getAKI (BgpRO c)  = getAKI c

instance WithHash RpkiObject where
    getHash (CerRO c) = getHash c
    getHash (MftRO c) = getHash c
    getHash (RoaRO c) = getHash c
    getHash (GbrRO c) = getHash c
    getHash (CrlRO c) = getHash c
    getHash (RscRO c) = getHash c
    getHash (AspaRO c) = getHash c
    getHash (BgpRO c) = getHash c

instance WithRpkiObjectType RpkiObject where
    getRpkiObjectType = \case 
        CerRO _ -> CER
        MftRO _ -> MFT
        RoaRO _ -> ROA
        GbrRO _ -> GBR
        CrlRO _ -> CRL
        RscRO _ -> RSC
        AspaRO _ -> ASPA
        BgpRO _ -> BGPSec
        

data Located a = Located { 
        locations :: Locations,        
        payload   :: a
    }
    deriving stock (Show, Eq, Generic)
    deriving anyclass TheBinary


instance WithLocations (Located a) where
    getLocations Located {..} = locations

instance WithLocations Locations where
    getLocations = id

instance WithAKI a => WithAKI (Located a) where
    getAKI (Located _ o) = getAKI o    

instance WithHash a => WithHash (Located a) where
    getHash (Located _ o) = getHash o

instance WithSKI a => WithSKI (Located a) where
    getSKI (Located _ o) = getSKI o

instance WithRawResourceCertificate a => WithRawResourceCertificate (Located a) where    
    getRawCert (Located _ o) = getRawCert o

instance WithRFC a => WithRFC (Located a) where    
    getRFC (Located _ o) = getRFC o

instance WithRpkiObjectType a => WithRpkiObjectType (Located a) where    
    getRpkiObjectType (Located _ o) = getRpkiObjectType o

instance OfCertType c t => OfCertType (Located c) t


-- More concrete data structures for resource certificates, CRLs, MFTs, ROAs

data RawResourceCertificate = RawResourceCertificate {
        certX509  :: CertificateWithSignature, 
        resources :: AllResources
    } 
    deriving stock (Show, Eq, Generic)
    deriving anyclass TheBinary

-- Resource certificate with a validation RFC associated with it
newtype ResourceCertificate = ResourceCertificate (SomeRFC RawResourceCertificate)
    deriving stock (Show, Eq, Generic)
    deriving anyclass TheBinary
    deriving newtype (WithRFC)

data Vrp = Vrp 
        {-# UNPACK #-} !ASN 
        !IpPrefix 
        {-# UNPACK #-} !PrefixLength
    deriving stock (Show, Eq, Ord, Generic)
    deriving anyclass (TheBinary, NFData)

data MftPair = MftPair {
        fileName :: Text,
        hash     :: Hash
    } 
    deriving stock (Show, Eq, Ord, Generic)
    deriving anyclass (TheBinary, NFData)

data Manifest = Manifest {
        mftNumber   :: Serial, 
        fileHashAlg :: X509.HashALG, 
        thisTime    :: {-# UNPACK #-} Instant, 
        nextTime    :: {-# UNPACK #-} Instant, 
        mftEntries  :: [MftPair]
    } 
    deriving stock (Show, Eq, Generic)
    deriving anyclass TheBinary

data SignCRL = SignCRL {
        thisUpdateTime     :: Instant,
        nextUpdateTime     :: Maybe Instant,
        signatureAlgorithm :: SignatureAlgorithmIdentifier,
        signatureValue     :: SignatureValue,
        encodedValue       :: BSS.ShortByteString,
        crlNumber          :: Serial,
        revokedSerials     :: Set Serial
    } 
    deriving stock (Show, Eq, Generic)
    deriving anyclass TheBinary


data Gbr = Gbr BSS.ShortByteString
    deriving stock (Show, Eq, Ord, Generic)
    deriving anyclass (TheBinary, NFData)


data Rsc = Rsc {        
        rscResources    :: PrefixesAndAsns,        
        checkList       :: [T2 (Maybe Text) Hash],
        digestAlgorithm :: DigestAlgorithmIdentifier
    } 
    deriving stock (Show, Eq, Generic)
    deriving anyclass TheBinary

-- https://datatracker.ietf.org/doc/draft-ietf-sidrops-aspa-profile/
data Aspa = Aspa {                
        customer  :: ASN,
        providers :: Set ASN
    } 
    deriving stock (Show, Eq, Ord, Generic)
    deriving anyclass (TheBinary, NFData)

data BGPSecPayload = BGPSecPayload {
        bgpSecSki  :: SKI,
        bgpSecAsns :: [ASN],
        bgpSecSpki :: SPKI
        -- TODO Possible store the hash of the original BGP certificate?
    } 
    deriving stock (Show, Eq, Ord, Generic)
    deriving anyclass (TheBinary, NFData)


data CertificateWithSignature = CertificateWithSignature {
        cwsX509certificate    :: X509.Certificate,
        cwsSignatureAlgorithm :: SignatureAlgorithmIdentifier,
        cwsSignature          :: SignatureValue,
        cwsEncoded            :: BSS.ShortByteString
    } 
    deriving stock (Show, Eq, Generic)
    deriving anyclass TheBinary


-- | Types for the signed object template 
-- https://tools.ietf.org/html/rfc5652

data SignedObject a = SignedObject {
        soContentType :: ContentType, 
        soContent     :: SignedData a
    } 
    deriving stock (Show, Eq, Generic)
    deriving anyclass TheBinary

{- 
    SignedData ::= SEQUENCE {
        version CMSVersion,
        digestAlgorithms DigestAlgorithmIdentifiers,
        encapContentInfo EncapsulatedContentInfo,
        certificates [0] IMPLICIT CertificateSet OPTIONAL,
        crls [1] IMPLICIT RevocationInfoChoices OPTIONAL,
        signerInfos SignerInfos }

    DigestAlgorithmIdentifiers ::= SET OF DigestAlgorithmIdentifier

    SignerInfos ::= SET OF SignerInfo
-}
data SignedData a = SignedData {
        scVersion          :: CMSVersion, 
        scDigestAlgorithms :: DigestAlgorithmIdentifiers, 
        scEncapContentInfo :: EncapsulatedContentInfo a, 
        scCertificate      :: EECerObject, 
        scSignerInfos      :: SignerInfos
    } 
    deriving stock (Show, Eq, Generic)
    deriving anyclass TheBinary

{- 
    EncapsulatedContentInfo ::= SEQUENCE {
        eContentType ContentType,
        eContent [0] EXPLICIT OCTET STRING OPTIONAL }
-}
data EncapsulatedContentInfo a = EncapsulatedContentInfo {
        eContentType :: ContentType, 
        cContent     :: a    
    } 
    deriving stock (Show, Eq, Ord, Generic)
    deriving anyclass TheBinary

{-
    SignerInfo ::= SEQUENCE {
            version CMSVersion,
            sid SignerIdentifier,
            digestAlgorithm DigestAlgorithmIdentifier,
            signedAttrs [0] IMPLICIT SignedAttributes OPTIONAL,
            signatureAlgorithm SignatureAlgorithmIdentifier,
            signature SignatureValue,
            unsignedAttrs [1] IMPLICIT UnsignedAttributes OPTIONAL }
-}
data SignerInfos = SignerInfos {
        siVersion          :: CMSVersion, 
        siSid              :: SignerIdentifier, 
        digestAlgorithm    :: DigestAlgorithmIdentifiers, 
        signedAttrs        :: SignedAttributes, 
        signatureAlgorithm :: SignatureAlgorithmIdentifier, 
        signature          :: SignatureValue
    } 
    deriving stock (Show, Eq, Generic)
    deriving anyclass TheBinary

newtype IssuerAndSerialNumber = IssuerAndSerialNumber Text 
    deriving stock (Eq, Ord, Show, Generic)
    deriving anyclass TheBinary

newtype SignerIdentifier = SignerIdentifier BSS.ShortByteString 
    deriving stock (Show, Eq, Ord, Generic)
    deriving anyclass TheBinary

newtype ContentType = ContentType OID 
    deriving stock (Show, Eq, Ord, Generic)
    deriving anyclass TheBinary

newtype CMSVersion = CMSVersion Int 
    deriving stock (Show, Eq, Ord, Generic)
    deriving anyclass TheBinary

newtype DigestAlgorithmIdentifiers = DigestAlgorithmIdentifiers [OID] 
    deriving stock (Show, Eq, Ord, Generic)
    deriving anyclass TheBinary

newtype DigestAlgorithmIdentifier = DigestAlgorithmIdentifier OID
    deriving stock (Show, Eq, Ord, Generic)
    deriving anyclass TheBinary

newtype SignatureAlgorithmIdentifier = SignatureAlgorithmIdentifier X509.SignatureALG  
    deriving stock (Show, Eq, Generic)
    deriving anyclass TheBinary

newtype SignatureValue = SignatureValue BSS.ShortByteString 
    deriving stock (Show, Eq, Ord, Generic)  
    deriving anyclass TheBinary


-- | According to https://tools.ietf.org/html/rfc5652#page-16
-- there has to be DER encoded signedAttribute set
data SignedAttributes = SignedAttributes [Attribute] BSS.ShortByteString
    deriving stock (Show, Eq, Generic)
    deriving anyclass TheBinary

data Attribute = ContentTypeAttr ContentType 
            | MessageDigest BSS.ShortByteString
            | SigningTime DateTime (Maybe TimezoneOffset)
            | BinarySigningTime Integer 
            | UnknownAttribute OID [ASN1]
    deriving stock (Show, Eq, Generic)
    deriving anyclass TheBinary


-- Subject Public Key Info
newtype SPKI = SPKI { unSPKI :: EncodedBase64 }
    deriving stock (Show, Eq, Ord, Generic)
    deriving anyclass (TheBinary, NFData)

newtype EncodedBase64 = EncodedBase64 BS.ByteString
    deriving stock (Show, Eq, Ord, Generic)
    deriving anyclass (TheBinary, NFData)
    deriving newtype (Monoid, Semigroup)

newtype DecodedBase64 = DecodedBase64 BS.ByteString
    deriving stock (Show, Eq, Ord, Generic)
    deriving anyclass TheBinary
    deriving newtype (Monoid, Semigroup)

newtype TaName = TaName { unTaName :: Text }
    deriving stock (Eq, Ord, Generic)
    deriving anyclass (TheBinary, NFData)

instance Show TaName where
    show = show . unTaName

newtype Vrps = Vrps { unVrps :: MonoidalMap TaName (Set Vrp) }
    deriving stock (Show, Eq, Ord, Generic)
    deriving anyclass (TheBinary, NFData)
    deriving Semigroup via GenericSemigroup Vrps
    deriving Monoid    via GenericMonoid Vrps

newtype Roas = Roas { unRoas :: MonoidalMap TaName (MonoidalMap ObjectKey (Set Vrp)) }
    deriving stock (Show, Eq, Ord, Generic)
    deriving anyclass (TheBinary, NFData)
    deriving Semigroup via GenericSemigroup Roas
    deriving Monoid    via GenericMonoid Roas

data TA = TA {
        taName        :: TaName, 
        taCertificate :: Maybe ResourceCertificate,
        taUri         :: URI,
        taSpki        :: SPKI
    } 
    deriving stock (Show, Eq, Generic)
    deriving anyclass TheBinary
  

data Payloads a = Payloads {
        vrps     :: a,
        aspas    :: Set.Set Aspa,
        gbrs     :: Set.Set (T2 Hash Gbr),
        bgpCerts :: Set.Set BGPSecPayload  
    }
    deriving stock (Show, Eq, Ord, Generic)
    deriving anyclass (NFData, TheBinary)
    deriving Semigroup via GenericSemigroup (Payloads a)
    deriving Monoid    via GenericMonoid (Payloads a)

-- Some auxiliary types
newtype Size = Size { unSize :: Int64 }
    deriving stock (Show, Eq, Ord, Generic)
    deriving newtype (Num)
    deriving anyclass (TheBinary)
    deriving Semigroup via Sum Size
    deriving Monoid via Sum Size

newtype UrlKey = UrlKey ArtificialKey
    deriving stock (Show, Eq, Ord, Generic)
    deriving anyclass (TheBinary)

newtype ObjectKey = ObjectKey ArtificialKey
    deriving stock (Show, Eq, Ord, Generic)
    deriving anyclass (NFData, TheBinary)

newtype ArtificialKey = ArtificialKey Int64
    deriving stock (Show, Eq, Ord, Generic)
    deriving anyclass (NFData, TheBinary)


data ObjectIdentity = KeyIdentity ObjectKey
                    | HashIdentity Hash
    deriving stock (Show, Eq, Ord, Generic)
    deriving anyclass (NFData, TheBinary)


-- Small utility functions that don't have anywhere else to go

toAKI :: SKI -> AKI
toAKI (SKI ki) = AKI ki

mkKI :: BS.ByteString -> KI
mkKI = KI . BSS.toShort

skiLen :: SKI -> Int
skiLen (SKI (KI bs)) = BSS.length bs

getCMSContent :: CMS a -> a
getCMSContent = cContent . scEncapContentInfo . soContent . unCMS

getEEResourceCert :: SignedObject a -> EECerObject
getEEResourceCert = scCertificate . soContent

getCertWithSignature :: WithRawResourceCertificate a => a -> CertificateWithSignature
getCertWithSignature = certX509 . getRawCert

getEECert :: SignedObject a -> CertificateWithSignature
getEECert = certX509 . getRawCert . scCertificate . soContent

emptyIpResources :: IpResources
emptyIpResources = IpResources RS.emptyIpSet 

emptyAsResources :: AsResources
emptyAsResources = AsResources RS.emptyRS

newCrl :: AKI -> Hash -> SignCRL -> CrlObject
newCrl a h sc = CrlObject {
        hash = h,    
        aki = a,
        signCrl = sc
    } 

newCMSObject :: Hash -> CMS a -> CMSBasedObject a
newCMSObject h cms = CMSBasedObject {
        hash = h,    
        -- locations = loc,
        cmsPayload = cms
    }

toShortBS :: BS.ByteString -> BSS.ShortByteString
toShortBS = BSS.toShort

toNormalBS :: BSS.ShortByteString -> BS.ByteString
toNormalBS = BSS.fromShort

toLocations :: RpkiURL -> Locations
toLocations = Locations . NESet.singleton

pickLocation :: Locations -> RpkiURL
pickLocation = NonEmpty.head . sortRrdpFirstNE . NESet.toList . unLocations

locationsToText :: Locations -> Text
locationsToText = F.fold . NonEmpty.intersperse ", " . locationsToNEList
    
locationsToList :: Locations -> [Text]
locationsToList = toList . locationsToNEList    

locationsToNEList :: Locations -> NonEmpty.NonEmpty Text
locationsToNEList =    
      NonEmpty.map (unURI . getURL) 
    . sortRrdpFirstNE
    . NESet.toList 
    . unLocations

toNESet :: Ord a => [a] -> Maybe (NESet a)
toNESet = (NESet.fromList <$>) . NonEmpty.nonEmpty

neSetToList :: NESet a -> [a]
neSetToList = NonEmpty.toList . NESet.toList

sortRrdpFirst :: [RpkiURL] -> [RpkiURL]
sortRrdpFirst = List.sortBy $ \u1 u2 -> 
    case (u1, u2) of 
        (RrdpU _, RsyncU _) -> LT
        (RsyncU _, RrdpU _) -> GT
        (r1, r2)            -> compare r1 r2        

sortRrdpFirstNE :: NonEmpty.NonEmpty RpkiURL -> NonEmpty.NonEmpty RpkiURL
sortRrdpFirstNE = NonEmpty.fromList . sortRrdpFirst . NonEmpty.toList

oneOfLocations :: Locations -> RpkiURL -> Bool
oneOfLocations (Locations urls) url = not $ null $ filter (==url) $ neSetToList urls

{- 
https://datatracker.ietf.org/doc/html/rfc5280#section-4.1.2.2
https://datatracker.ietf.org/doc/html/rfc6486#section-4.2.1
and probably others.

Serials in objects (CRL and MFT numbers, etc.) are limited to 20 octets, i.e. 160 bits.
-} 
maxSerial :: Integer
maxSerial = (2 :: Integer) ^ (160  :: Integer) - (1  :: Integer)

makeSerial :: Integer -> Either String Serial 
makeSerial i = 
    case () of
        _ | i <= 0         -> Left $ "Serial is not positive: " <> show i
          | i >= maxSerial -> Left $ "Serial is too big: " <> show i
          | otherwise      -> Right $ Serial i


estimateVrpCount :: Vrps -> Int 
estimateVrpCount (Vrps vrps) = sum $ map Set.size $ MonoidalMap.elems vrps

-- Precise but much more expensive
uniqueVrpCount :: Vrps -> Int 
uniqueVrpCount (Vrps vrps) = Set.size $ mconcat $ MonoidalMap.elems vrps

newVrps :: TaName -> Set Vrp -> Vrps
newVrps taName vrpSet = Vrps $ MonoidalMap.singleton taName vrpSet

newRoas :: TaName -> MonoidalMap ObjectKey (Set.Set Vrp) -> Roas
newRoas taName vrps = Roas $ MonoidalMap.singleton taName vrps

allVrps :: Vrps -> [Set Vrp] 
allVrps (Vrps vrps) = MonoidalMap.elems vrps          

createVrps :: Foldable f => TaName -> f Vrp -> Vrps
createVrps taName vrps = Vrps $ MonoidalMap.fromList [(taName, Set.fromList $ toList vrps)]<|MERGE_RESOLUTION|>--- conflicted
+++ resolved
@@ -211,14 +211,9 @@
     deriving stock (Show, Eq, Ord, Generic)
     deriving anyclass (TheBinary, NFData)
 
-newtype Serial = Serial Integer 
-<<<<<<< HEAD
-    deriving stock (Show, Eq, Ord, Generic)
-    deriving anyclass (TheBinary, NFData)
-=======
+newtype Serial = Serial Integer     
     deriving stock (Eq, Ord, Generic)
-    deriving anyclass TheBinary
->>>>>>> 93090024
+    deriving anyclass (TheBinary, NFData)
 
 newtype Version = Version Integer 
     deriving stock (Show, Eq, Ord, Generic)
