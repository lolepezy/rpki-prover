--- conflicted
+++ resolved
@@ -71,14 +71,7 @@
 
 ---------------------------------  In progress ----------------------------------------
 
-<<<<<<< HEAD
-- Test PDUs serialisation-deserialisation
-- Implement RTR server
 
---------------------------------------- TODOs -----------------------------------------
-
-=======
->>>>>>> c6b9526b
 - Introduce shared state for "the latest discovered bunch of VRPs" to be used in 
   * RTR responses to reset queuries and diffs
   * /api/vrps.* responses
