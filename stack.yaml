--- conflicted
+++ resolved
@@ -1,8 +1,5 @@
-<<<<<<< HEAD
-resolver: lts-22.22
-=======
 resolver: lts-22.23
->>>>>>> b1b4f755
+
 packages:
 - .
 
