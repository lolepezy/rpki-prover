{-# LANGUAGE OverloadedStrings   #-}

module RPKI.RRDP.UpdateSpec where

import           Control.Lens
import           Data.Generics.Product.Typed
import qualified Data.Text               as Text

import           RPKI.AppMonad
import           RPKI.Domain
import           RPKI.Repository
import           RPKI.Reporting
import           RPKI.RRDP.Types
import           RPKI.RRDP.RrdpFetch
<<<<<<< HEAD
=======
import           RPKI.Util
>>>>>>> 95a2399c

import           Test.Tasty
import qualified Test.Tasty.HUnit        as HU

rrdpUpdateSpec :: TestTree
rrdpUpdateSpec = testGroup "Unit tests for repostory updates" [ 
    testSnapshot, 
    testNoUpdates, 
    testNoDeltaLocalTooOld, 
    testNonConsecutive, 
    testIntegrity ]

testSnapshot :: TestTree
testSnapshot = 
    HU.testCase "Should generate update snapshot action" $ do
<<<<<<< HEAD
        let repo = RrdpRepository { 
                        uri = RrdpURL $ URI "http://rrdp.ripe.net/notification.xml",
                        rrdpMeta = Just (SessionId "whatever", RrdpSerial 50),
                        meta = RepositoryMeta {
                                status = Pending,
                                fetchType = Unknown,
                                lastFetchDuration = Nothing,
                                refreshInterval = Nothing
                            },
                        eTag = Nothing
                    }
        let (nextStep, _) = runPureValidator (newScopes "test") $ 
                                rrdpNextStep repo (makeNotification (SessionId "something else") (RrdpSerial 120))
        HU.assertEqual "It's a bummer" nextStep
                (Right $ FetchSnapshot (SnapshotInfo (URI "http://bla.com/snapshot.xml") (Hash "AABB")) 
                         "Resetting RRDP session from SessionId \"whatever\" to SessionId \"something else\""),
=======
        let repo = defaultRepo & typed .~ Just (RrdpMeta (SessionId "whatever") (RrdpSerial 50) (RrdpIntegrity []))                    
        let (nextStep, _) = runPureValidator (newScopes "test") $ 
                                rrdpNextStep repo (makeNotification (SessionId "something else") (RrdpSerial 120))
        HU.assertEqual "It's a bummer" nextStep
                (Right $ UseSnapshot (SnapshotInfo (URI "http://bla.com/snapshot.xml") (Hash "AABB")) 
                            "Resetting RRDP session from SessionId \"whatever\" to SessionId \"something else\"")
>>>>>>> 95a2399c

testNoUpdates :: TestTree
testNoUpdates = 
    HU.testCase "Should generate nothing when the session id and serial are the same" $ do
        let sessionId = SessionId "something"
        let serial = RrdpSerial 13
<<<<<<< HEAD
        let repo = RrdpRepository { 
                        uri = RrdpURL $ URI "http://rrdp.ripe.net/notification.xml",
                        rrdpMeta = Just (sessionId, serial),
                        meta = RepositoryMeta {
                                status = Pending,
                                fetchType = Unknown,
                                lastFetchDuration = Nothing,
                                refreshInterval = Nothing
                            },
                        eTag = Nothing
                    }                        
        let (nextStep, _) = runPureValidator (newScopes "test") $ 
                                rrdpNextStep repo $ makeNotification sessionId serial
        HU.assertEqual "It's a bummer" nextStep (Right $ NothingToFetch "up-to-date, SessionId \"something\", serial 13"),
=======
        let repo = defaultRepo & typed .~ Just (RrdpMeta sessionId serial (RrdpIntegrity []))                      
        let (nextStep, _) = runPureValidator (newScopes "test") $ 
                                rrdpNextStep repo $ makeNotification sessionId serial
        HU.assertEqual "It's a bummer" nextStep (Right $ NothingToDo "up-to-date, SessionId \"something\", serial 13")
>>>>>>> 95a2399c

testDeltaUpdate :: TestTree
testDeltaUpdate = 
    HU.testCase "Should generate delta update when the session id is the same and serial is larger" $ do
        let sessionId = SessionId "something"
        let serial = RrdpSerial 13
        let nextSerial' = nextSerial serial
        let delta = makeDelta nextSerial'

<<<<<<< HEAD
        let repo = RrdpRepository { 
                        uri = RrdpURL $ URI "http://rrdp.ripe.net/notification.xml",
                        rrdpMeta = Just (sessionId, serial),
                        meta = RepositoryMeta {
                                status = Pending,
                                fetchType = Unknown,
                                lastFetchDuration = Nothing,
                                refreshInterval = Nothing
                            },
                        eTag = Nothing
                    }
=======
        let repo = defaultRepo & typed .~ Just (RrdpMeta sessionId serial (RrdpIntegrity []))
>>>>>>> 95a2399c
        let (nextStep, _) = runPureValidator (newScopes "test") $ 
                                rrdpNextStep repo $ (makeNotification sessionId nextSerial') {      
                                    deltas = [delta]
                                }
        HU.assertEqual "It's a bummer" nextStep 
<<<<<<< HEAD
            (Right $ FetchDeltas [delta] (SnapshotInfo (URI "http://bla.com/snapshot.xml") (Hash "AABB")) 
            "SessionId \"something\", deltas look good."),
=======
            (Right $ UseDeltas [delta] (SnapshotInfo (URI "http://bla.com/snapshot.xml") (Hash "AABB")) 
            "SessionId \"something\", deltas look good.")
>>>>>>> 95a2399c

testNoDeltaLocalTooOld :: TestTree
testNoDeltaLocalTooOld = 
    HU.testCase "Should generate snapshot update when we are too far behind" $ do
        let sessionId = SessionId "something"
        let serial = RrdpSerial 13
<<<<<<< HEAD
        let repo = RrdpRepository { 
                        uri = RrdpURL $ URI "http://rrdp.ripe.net/notification.xml",
                        rrdpMeta = Just (sessionId, serial),
                        meta = RepositoryMeta {
                                status = Pending,
                                fetchType = Unknown,
                                lastFetchDuration = Nothing,
                                refreshInterval = Nothing
                            },
                        eTag = Nothing
                    }                    
=======
        let repo = defaultRepo & typed .~ Just (RrdpMeta sessionId serial (RrdpIntegrity []))                  
>>>>>>> 95a2399c
        let (nextStep, _) = runPureValidator (newScopes "test") $ 
                                rrdpNextStep repo $ (makeNotification sessionId (RrdpSerial 15)) {       
                                  deltas = [DeltaInfo (URI "http://host/delta15.xml") (Hash "BBCC") (RrdpSerial 15)]
                                }
        HU.assertEqual "It's a bummer" nextStep (Right $ FetchSnapshot 
            (SnapshotInfo (URI "http://bla.com/snapshot.xml") (Hash "AABB")) 
                         "SessionId \"something\", local serial 13 is too far behind remote 15.")

testNonConsecutive :: TestTree
testNonConsecutive = 
    HU.testCase "Should generate error when deltas are not consecutive" $ do
        let sessionId = SessionId "something"
        let serial = RrdpSerial 13
        let repo = RrdpRepository { 
                        uri = RrdpURL $ URI "http://rrdp.ripe.net/notification.xml",
                        rrdpMeta = Just $ RrdpMeta sessionId serial (RrdpIntegrity []),
                        meta = RepositoryMeta {
                                status = Pending,
                                fetchType = Unknown,
                                lastFetchDuration = Nothing,
                                refreshInterval = Nothing
                            },
                        eTag = Nothing
                    } 

        let repo = defaultRepo & typed .~ Just (RrdpMeta sessionId serial (RrdpIntegrity []))

        let (nextStep, _) = runPureValidator (newScopes "test") $ 
                    rrdpNextStep repo $ (makeNotification sessionId (RrdpSerial 20)) {       
                        deltas = [
                            makeDelta $ RrdpSerial 20,
                            makeDelta $ RrdpSerial 18,
                            makeDelta $ RrdpSerial 13
                        ]
                    }
        HU.assertEqual "It's a bummer" nextStep 
            (Right (FetchSnapshot (SnapshotInfo (URI "http://bla.com/snapshot.xml") (Hash "AABB")) 
                "SessionId \"something\", there are non-consecutive delta serials: [(13,18),(18,20)]."))
    
testIntegrity :: TestTree
testIntegrity = 
    HU.testCase "Should fall-back to snapshot in case of delta mutations" $ do
        let deltaUrl serial_ = URI $ "http://rrdp.ripe.net/delta" <> fmtGen serial_  <> ".xml"
        let sessionId = SessionId "something"
        let serial11 = RrdpSerial 11        
        let serial12 = RrdpSerial 12        
        let serial13 = RrdpSerial 13        
        let serial14 = RrdpSerial 14        
        let previousDeltas = [ 
                    DeltaInfo (deltaUrl serial11) (Hash "hash11") serial11,
                    DeltaInfo (deltaUrl serial12) (Hash "hash12") serial12 
                ]

        let snapshotInfo = SnapshotInfo (URI "http://bla.com/snapshot.xml") (Hash "AABB")

        let repo = defaultRepo & typed .~ Just (RrdpMeta sessionId serial13 (RrdpIntegrity previousDeltas))

        let (nextStep, _) = runPureValidator (newScopes "test") $ 
                    rrdpNextStep repo $ (makeNotification sessionId serial14) {       
                        deltas = [
                            DeltaInfo (deltaUrl serial12) (Hash "hash12") serial12,
                            DeltaInfo (deltaUrl serial13) (Hash "hash13") serial13,
                            DeltaInfo (deltaUrl serial14) (Hash "hash14") serial14
                        ]
                    }
        HU.assertEqual "It's a bummer" nextStep 
            (Right $ UseDeltas {
                message = "SessionId \"something\", deltas look good.",
                snapshotInfo = snapshotInfo,
                sortedDeltas = [DeltaInfo (URI "http://rrdp.ripe.net/delta14.xml") (Hash "hash14") serial14] 
            })
        
        let (nextStep1, _) = runPureValidator (newScopes "test") $ 
                    rrdpNextStep repo $ (makeNotification sessionId serial14) {       
                        deltas = [
                            DeltaInfo (deltaUrl serial12) (Hash "hash12-broken") serial12,
                            DeltaInfo (deltaUrl serial13) (Hash "hash13") serial13,
                            DeltaInfo (deltaUrl serial14) (Hash "hash14") serial14
                        ]
                    }
        HU.assertEqual "It's a bummer" nextStep1 
            (Right $ UseSnapshot snapshotInfo 
                "These deltas have integrity issues: serial 12, used to have hash 686173683132 and now 6861736831322d62726f6b656e.")

        let (nextStep1, _) = runPureValidator (newScopes "test") $ 
                    rrdpNextStep repo $ (makeNotification sessionId serial14) {       
                        deltas = [
                            DeltaInfo (URI "http://x.com") (Hash "hash11") serial11,
                            DeltaInfo (deltaUrl serial12) (Hash "hash12-broken") serial12,
                            DeltaInfo (deltaUrl serial13) (Hash "hash13") serial13,
                            DeltaInfo (deltaUrl serial14) (Hash "hash14") serial14
                        ]
                    }
        HU.assertEqual "It's a bummer" nextStep1 
            (Right $ UseSnapshot snapshotInfo 
                ("These deltas have integrity issues: serial 11, "  <> 
                 "used to have url http://rrdp.ripe.net/delta11.xml and now http://x.com;" <> 
                 " serial 12, used to have hash 686173683132 and now 6861736831322d62726f6b656e."))



defaultRepo = RrdpRepository { 
    uri = RrdpURL $ URI "http://rrdp.ripe.net/notification.xml",
    rrdpMeta = Nothing,
    meta = RepositoryMeta {
            status = Pending,
            fetchType = Unknown,
            lastFetchDuration = Nothing
        },
    eTag = Nothing
} 

makeNotification :: SessionId -> RrdpSerial -> Notification
makeNotification sessionId' serial' = Notification {
    version = Version 1,
    sessionId = sessionId',
    serial = serial',
    snapshotInfo = SnapshotInfo (URI "http://bla.com/snapshot.xml") (Hash "AABB"),
    deltas = []
  }

makeDelta :: RrdpSerial -> DeltaInfo
makeDelta serial'@(RrdpSerial s) = DeltaInfo (URI u) (Hash "AABBCC") serial'
  where u = Text.pack $ "http://somehost/delta" <> show s <> ".xml"


    <|MERGE_RESOLUTION|>--- conflicted
+++ resolved
@@ -12,10 +12,7 @@
 import           RPKI.Reporting
 import           RPKI.RRDP.Types
 import           RPKI.RRDP.RrdpFetch
-<<<<<<< HEAD
-=======
 import           RPKI.Util
->>>>>>> 95a2399c
 
 import           Test.Tasty
 import qualified Test.Tasty.HUnit        as HU
@@ -31,58 +28,22 @@
 testSnapshot :: TestTree
 testSnapshot = 
     HU.testCase "Should generate update snapshot action" $ do
-<<<<<<< HEAD
-        let repo = RrdpRepository { 
-                        uri = RrdpURL $ URI "http://rrdp.ripe.net/notification.xml",
-                        rrdpMeta = Just (SessionId "whatever", RrdpSerial 50),
-                        meta = RepositoryMeta {
-                                status = Pending,
-                                fetchType = Unknown,
-                                lastFetchDuration = Nothing,
-                                refreshInterval = Nothing
-                            },
-                        eTag = Nothing
-                    }
+        let repo = defaultRepo & typed .~ Just (RrdpMeta (SessionId "whatever") (RrdpSerial 50) (RrdpIntegrity []))                    
         let (nextStep, _) = runPureValidator (newScopes "test") $ 
                                 rrdpNextStep repo (makeNotification (SessionId "something else") (RrdpSerial 120))
         HU.assertEqual "It's a bummer" nextStep
                 (Right $ FetchSnapshot (SnapshotInfo (URI "http://bla.com/snapshot.xml") (Hash "AABB")) 
-                         "Resetting RRDP session from SessionId \"whatever\" to SessionId \"something else\""),
-=======
-        let repo = defaultRepo & typed .~ Just (RrdpMeta (SessionId "whatever") (RrdpSerial 50) (RrdpIntegrity []))                    
-        let (nextStep, _) = runPureValidator (newScopes "test") $ 
-                                rrdpNextStep repo (makeNotification (SessionId "something else") (RrdpSerial 120))
-        HU.assertEqual "It's a bummer" nextStep
-                (Right $ UseSnapshot (SnapshotInfo (URI "http://bla.com/snapshot.xml") (Hash "AABB")) 
                             "Resetting RRDP session from SessionId \"whatever\" to SessionId \"something else\"")
->>>>>>> 95a2399c
 
 testNoUpdates :: TestTree
 testNoUpdates = 
     HU.testCase "Should generate nothing when the session id and serial are the same" $ do
         let sessionId = SessionId "something"
         let serial = RrdpSerial 13
-<<<<<<< HEAD
-        let repo = RrdpRepository { 
-                        uri = RrdpURL $ URI "http://rrdp.ripe.net/notification.xml",
-                        rrdpMeta = Just (sessionId, serial),
-                        meta = RepositoryMeta {
-                                status = Pending,
-                                fetchType = Unknown,
-                                lastFetchDuration = Nothing,
-                                refreshInterval = Nothing
-                            },
-                        eTag = Nothing
-                    }                        
-        let (nextStep, _) = runPureValidator (newScopes "test") $ 
-                                rrdpNextStep repo $ makeNotification sessionId serial
-        HU.assertEqual "It's a bummer" nextStep (Right $ NothingToFetch "up-to-date, SessionId \"something\", serial 13"),
-=======
         let repo = defaultRepo & typed .~ Just (RrdpMeta sessionId serial (RrdpIntegrity []))                      
         let (nextStep, _) = runPureValidator (newScopes "test") $ 
                                 rrdpNextStep repo $ makeNotification sessionId serial
-        HU.assertEqual "It's a bummer" nextStep (Right $ NothingToDo "up-to-date, SessionId \"something\", serial 13")
->>>>>>> 95a2399c
+        HU.assertEqual "It's a bummer" nextStep (Right $ NothingToFetch "up-to-date, SessionId \"something\", serial 13")
 
 testDeltaUpdate :: TestTree
 testDeltaUpdate = 
@@ -92,54 +53,21 @@
         let nextSerial' = nextSerial serial
         let delta = makeDelta nextSerial'
 
-<<<<<<< HEAD
-        let repo = RrdpRepository { 
-                        uri = RrdpURL $ URI "http://rrdp.ripe.net/notification.xml",
-                        rrdpMeta = Just (sessionId, serial),
-                        meta = RepositoryMeta {
-                                status = Pending,
-                                fetchType = Unknown,
-                                lastFetchDuration = Nothing,
-                                refreshInterval = Nothing
-                            },
-                        eTag = Nothing
-                    }
-=======
         let repo = defaultRepo & typed .~ Just (RrdpMeta sessionId serial (RrdpIntegrity []))
->>>>>>> 95a2399c
         let (nextStep, _) = runPureValidator (newScopes "test") $ 
                                 rrdpNextStep repo $ (makeNotification sessionId nextSerial') {      
                                     deltas = [delta]
                                 }
         HU.assertEqual "It's a bummer" nextStep 
-<<<<<<< HEAD
             (Right $ FetchDeltas [delta] (SnapshotInfo (URI "http://bla.com/snapshot.xml") (Hash "AABB")) 
-            "SessionId \"something\", deltas look good."),
-=======
-            (Right $ UseDeltas [delta] (SnapshotInfo (URI "http://bla.com/snapshot.xml") (Hash "AABB")) 
             "SessionId \"something\", deltas look good.")
->>>>>>> 95a2399c
 
 testNoDeltaLocalTooOld :: TestTree
 testNoDeltaLocalTooOld = 
     HU.testCase "Should generate snapshot update when we are too far behind" $ do
         let sessionId = SessionId "something"
         let serial = RrdpSerial 13
-<<<<<<< HEAD
-        let repo = RrdpRepository { 
-                        uri = RrdpURL $ URI "http://rrdp.ripe.net/notification.xml",
-                        rrdpMeta = Just (sessionId, serial),
-                        meta = RepositoryMeta {
-                                status = Pending,
-                                fetchType = Unknown,
-                                lastFetchDuration = Nothing,
-                                refreshInterval = Nothing
-                            },
-                        eTag = Nothing
-                    }                    
-=======
         let repo = defaultRepo & typed .~ Just (RrdpMeta sessionId serial (RrdpIntegrity []))                  
->>>>>>> 95a2399c
         let (nextStep, _) = runPureValidator (newScopes "test") $ 
                                 rrdpNextStep repo $ (makeNotification sessionId (RrdpSerial 15)) {       
                                   deltas = [DeltaInfo (URI "http://host/delta15.xml") (Hash "BBCC") (RrdpSerial 15)]
@@ -206,7 +134,7 @@
                         ]
                     }
         HU.assertEqual "It's a bummer" nextStep 
-            (Right $ UseDeltas {
+            (Right $ FetchDeltas {
                 message = "SessionId \"something\", deltas look good.",
                 snapshotInfo = snapshotInfo,
                 sortedDeltas = [DeltaInfo (URI "http://rrdp.ripe.net/delta14.xml") (Hash "hash14") serial14] 
@@ -221,7 +149,7 @@
                         ]
                     }
         HU.assertEqual "It's a bummer" nextStep1 
-            (Right $ UseSnapshot snapshotInfo 
+            (Right $ FetchSnapshot snapshotInfo 
                 "These deltas have integrity issues: serial 12, used to have hash 686173683132 and now 6861736831322d62726f6b656e.")
 
         let (nextStep1, _) = runPureValidator (newScopes "test") $ 
@@ -234,7 +162,7 @@
                         ]
                     }
         HU.assertEqual "It's a bummer" nextStep1 
-            (Right $ UseSnapshot snapshotInfo 
+            (Right $ FetchSnapshot snapshotInfo 
                 ("These deltas have integrity issues: serial 11, "  <> 
                  "used to have url http://rrdp.ripe.net/delta11.xml and now http://x.com;" <> 
                  " serial 12, used to have hash 686173683132 and now 6861736831322d62726f6b656e."))
@@ -247,7 +175,8 @@
     meta = RepositoryMeta {
             status = Pending,
             fetchType = Unknown,
-            lastFetchDuration = Nothing
+            lastFetchDuration = Nothing,
+            refreshInterval = Nothing
         },
     eTag = Nothing
 } 
