{-# LANGUAGE OverloadedStrings   #-}

module RPKI.RRDP.UpdateSpec where

import           Control.Lens
import           Data.Generics.Product.Typed
import qualified Data.Text               as Text

import           RPKI.AppMonad
import           RPKI.Domain
import           RPKI.Repository
import           RPKI.Reporting
import           RPKI.RRDP.Types
import           RPKI.RRDP.RrdpFetch
import           RPKI.Util

import           Test.Tasty
import qualified Test.Tasty.HUnit        as HU

rrdpUpdateSpec :: TestTree
rrdpUpdateSpec = testGroup "Unit tests for repostory updates" [ 
    testSnapshot, 
    testNoUpdates, 
    testNoDeltaLocalTooOld, 
    testNonConsecutive, 
    testIntegrity ]

testSnapshot :: TestTree
testSnapshot = 
    HU.testCase "Should generate update snapshot action" $ do
        let repo = defaultRepo & typed .~ Just (RrdpMeta (SessionId "whatever") (RrdpSerial 50) (RrdpIntegrity []))                    
        let (nextStep, _) = runPureValidator (newScopes "test") $ 
                                rrdpNextStep repo (makeNotification (SessionId "something else") (RrdpSerial 120))
        HU.assertEqual "It's a bummer" nextStep
                (Right $ FetchSnapshot (SnapshotInfo (URI "http://bla.com/snapshot.xml") (Hash "AABB")) 
                            "Resetting RRDP session from SessionId \"whatever\" to SessionId \"something else\"")

testNoUpdates :: TestTree
testNoUpdates = 
    HU.testCase "Should generate nothing when the session id and serial are the same" $ do
        let sessionId = SessionId "something"
        let serial = RrdpSerial 13
        let repo = defaultRepo & typed .~ Just (RrdpMeta sessionId serial (RrdpIntegrity []))                      
        let (nextStep, _) = runPureValidator (newScopes "test") $ 
                                rrdpNextStep repo $ makeNotification sessionId serial
        HU.assertEqual "It's a bummer" nextStep (Right $ NothingToFetch "up-to-date, SessionId \"something\", serial 13")

testDeltaUpdate :: TestTree
testDeltaUpdate = 
    HU.testCase "Should generate delta update when the session id is the same and serial is larger" $ do
        let sessionId = SessionId "something"
        let serial = RrdpSerial 13
        let nextSerial' = nextSerial serial
        let delta = makeDelta nextSerial'

        let repo = defaultRepo & typed .~ Just (RrdpMeta sessionId serial (RrdpIntegrity []))
        let (nextStep, _) = runPureValidator (newScopes "test") $ 
                                rrdpNextStep repo $ (makeNotification sessionId nextSerial') {      
                                    deltas = [delta]
                                }
        HU.assertEqual "It's a bummer" nextStep 
            (Right $ FetchDeltas [delta] (SnapshotInfo (URI "http://bla.com/snapshot.xml") (Hash "AABB")) 
            "SessionId \"something\", deltas look good.")

testNoDeltaLocalTooOld :: TestTree
testNoDeltaLocalTooOld = 
    HU.testCase "Should generate snapshot update when we are too far behind" $ do
        let sessionId = SessionId "something"
        let serial = RrdpSerial 13
        let repo = defaultRepo & typed .~ Just (RrdpMeta sessionId serial (RrdpIntegrity []))                  
        let (nextStep, _) = runPureValidator (newScopes "test") $ 
                                rrdpNextStep repo $ (makeNotification sessionId (RrdpSerial 15)) {       
                                  deltas = [DeltaInfo (URI "http://host/delta15.xml") (Hash "BBCC") (RrdpSerial 15)]
                                }
        HU.assertEqual "It's a bummer" nextStep (Right $ FetchSnapshot 
            (SnapshotInfo (URI "http://bla.com/snapshot.xml") (Hash "AABB")) 
                         "SessionId \"something\", local serial 13 is too far behind remote 15.")

testNonConsecutive :: TestTree
testNonConsecutive = 
    HU.testCase "Should generate error when deltas are not consecutive" $ do
        let sessionId = SessionId "something"
        let serial = RrdpSerial 13
        let repo = RrdpRepository { 
                        uri = RrdpURL $ URI "http://rrdp.ripe.net/notification.xml",
                        rrdpMeta = Just $ RrdpMeta sessionId serial (RrdpIntegrity []),
                        meta = RepositoryMeta {
                                status = Pending,
                                fetchType = Unknown,
                                lastFetchDuration = Nothing,
                                refreshInterval = Nothing
                            },
                        eTag = Nothing
                    } 

        let repo = defaultRepo & typed .~ Just (RrdpMeta sessionId serial (RrdpIntegrity []))

        let (nextStep, _) = runPureValidator (newScopes "test") $ 
                    rrdpNextStep repo $ (makeNotification sessionId (RrdpSerial 20)) {       
                        deltas = [
                            makeDelta $ RrdpSerial 20,
                            makeDelta $ RrdpSerial 18,
                            makeDelta $ RrdpSerial 13
                        ]
                    }
        HU.assertEqual "It's a bummer" nextStep 
            (Right (FetchSnapshot (SnapshotInfo (URI "http://bla.com/snapshot.xml") (Hash "AABB")) 
                "SessionId \"something\", there are non-consecutive delta serials: [(13,18),(18,20)]."))
    
testIntegrity :: TestTree
testIntegrity = 
    HU.testCase "Should fall-back to snapshot in case of delta mutations" $ do
        let deltaUrl serial_ = URI $ "http://rrdp.ripe.net/delta" <> fmtGen serial_  <> ".xml"
        let sessionId = SessionId "something"
        let serial11 = RrdpSerial 11        
        let serial12 = RrdpSerial 12        
        let serial13 = RrdpSerial 13        
        let serial14 = RrdpSerial 14        
        let previousDeltas = [ 
                    DeltaInfo (deltaUrl serial11) (Hash "hash11") serial11,
                    DeltaInfo (deltaUrl serial12) (Hash "hash12") serial12 
                ]

        let snapshotInfo = SnapshotInfo (URI "http://bla.com/snapshot.xml") (Hash "AABB")

        let repo = defaultRepo & typed .~ Just (RrdpMeta sessionId serial13 (RrdpIntegrity previousDeltas))

        let (nextStep, _) = runPureValidator (newScopes "test") $ 
                    rrdpNextStep repo $ (makeNotification sessionId serial14) {       
                        deltas = [
                            DeltaInfo (deltaUrl serial12) (Hash "hash12") serial12,
                            DeltaInfo (deltaUrl serial13) (Hash "hash13") serial13,
                            DeltaInfo (deltaUrl serial14) (Hash "hash14") serial14
                        ]
                    }
        HU.assertEqual "It's a bummer" nextStep 
            (Right $ FetchDeltas {
                message = "SessionId \"something\", deltas look good.",
                snapshotInfo = snapshotInfo,
                sortedDeltas = [DeltaInfo (URI "http://rrdp.ripe.net/delta14.xml") (Hash "hash14") serial14] 
            })
        
        let (nextStep1, _) = runPureValidator (newScopes "test") $ 
                    rrdpNextStep repo $ (makeNotification sessionId serial14) {       
                        deltas = [
                            DeltaInfo (deltaUrl serial12) (Hash "hash12-broken") serial12,
                            DeltaInfo (deltaUrl serial13) (Hash "hash13") serial13,
                            DeltaInfo (deltaUrl serial14) (Hash "hash14") serial14
                        ]
                    }
        HU.assertEqual "It's a bummer" nextStep1 
            (Right $ FetchSnapshot snapshotInfo 
                "These deltas have integrity issues: serial 12, used to have hash 686173683132 and now 6861736831322d62726f6b656e.")

<<<<<<< HEAD
        let (nextStep1, _) = runPureValidator (newScopes "test") $ 
                    rrdpNextStep repo $ (makeNotification sessionId serial14) {       
                        deltas = [
                            DeltaInfo (URI "http://x.com") (Hash "hash11") serial11,
                            DeltaInfo (deltaUrl serial12) (Hash "hash12-broken") serial12,
                            DeltaInfo (deltaUrl serial13) (Hash "hash13") serial13,
                            DeltaInfo (deltaUrl serial14) (Hash "hash14") serial14
                        ]
                    }
        HU.assertEqual "It's a bummer" nextStep1 
            (Right $ FetchSnapshot snapshotInfo 
                ("These deltas have integrity issues: serial 11, "  <> 
                 "used to have url http://rrdp.ripe.net/delta11.xml and now http://x.com;" <> 
                 " serial 12, used to have hash 686173683132 and now 6861736831322d62726f6b656e."))

=======
>>>>>>> ce8639cb


defaultRepo = RrdpRepository { 
    uri = RrdpURL $ URI "http://rrdp.ripe.net/notification.xml",
    rrdpMeta = Nothing,
    meta = RepositoryMeta {
            status = Pending,
            fetchType = Unknown,
            lastFetchDuration = Nothing,
            refreshInterval = Nothing
        },
    eTag = Nothing
} 

makeNotification :: SessionId -> RrdpSerial -> Notification
makeNotification sessionId' serial' = Notification {
    version = Version 1,
    sessionId = sessionId',
    serial = serial',
    snapshotInfo = SnapshotInfo (URI "http://bla.com/snapshot.xml") (Hash "AABB"),
    deltas = []
  }

makeDelta :: RrdpSerial -> DeltaInfo
makeDelta serial'@(RrdpSerial s) = DeltaInfo (URI u) (Hash "AABBCC") serial'
  where u = Text.pack $ "http://somehost/delta" <> show s <> ".xml"


    <|MERGE_RESOLUTION|>--- conflicted
+++ resolved
@@ -152,25 +152,6 @@
             (Right $ FetchSnapshot snapshotInfo 
                 "These deltas have integrity issues: serial 12, used to have hash 686173683132 and now 6861736831322d62726f6b656e.")
 
-<<<<<<< HEAD
-        let (nextStep1, _) = runPureValidator (newScopes "test") $ 
-                    rrdpNextStep repo $ (makeNotification sessionId serial14) {       
-                        deltas = [
-                            DeltaInfo (URI "http://x.com") (Hash "hash11") serial11,
-                            DeltaInfo (deltaUrl serial12) (Hash "hash12-broken") serial12,
-                            DeltaInfo (deltaUrl serial13) (Hash "hash13") serial13,
-                            DeltaInfo (deltaUrl serial14) (Hash "hash14") serial14
-                        ]
-                    }
-        HU.assertEqual "It's a bummer" nextStep1 
-            (Right $ FetchSnapshot snapshotInfo 
-                ("These deltas have integrity issues: serial 11, "  <> 
-                 "used to have url http://rrdp.ripe.net/delta11.xml and now http://x.com;" <> 
-                 " serial 12, used to have hash 686173683132 and now 6861736831322d62726f6b656e."))
-
-=======
->>>>>>> ce8639cb
-
 
 defaultRepo = RrdpRepository { 
     uri = RrdpURL $ URI "http://rrdp.ripe.net/notification.xml",
