{-# LANGUAGE RecordWildCards #-}
{-# OPTIONS_GHC -fno-warn-orphans #-}
{-# LANGUAGE OverloadedStrings #-}
{-# LANGUAGE FlexibleInstances #-}

module RPKI.Orphans where

import           Control.Monad

import qualified Data.ByteString                      as BS
import qualified Data.ByteString.Base64               as B64
import qualified Data.ByteString.Short                as BSS
import qualified Data.List                            as List
import qualified Data.Text                            as Text

import           Data.List.NonEmpty                   (NonEmpty(..))
import qualified Data.Set.NonEmpty                    as NESet

import           Test.QuickCheck hiding ((.&.))
import           Test.QuickCheck.Arbitrary.Generic
import           Test.QuickCheck.Gen
import           Test.QuickCheck.Instances.ByteString
import           Test.QuickCheck.Instances.Text
import           Test.QuickCheck.Instances.Vector
import           Test.QuickCheck.Monadic

import           Data.ASN1.BitArray
import           Data.ASN1.Types
import           Data.Bits
import           Data.Word
import           Data.X509                            as X509
import           Data.Tuple.Strict

import           HaskellWorks.Data.Network.Ip.Ipv4    as V4
import           HaskellWorks.Data.Network.Ip.Ipv6    as V6
import           HaskellWorks.Data.Network.Ip.Range

import           RPKI.Domain
import           RPKI.Time
import           RPKI.Repository
import           RPKI.Resources.Resources
import           RPKI.Resources.Types
import           RPKI.RRDP.Types
import           RPKI.RRDP.Types
import           RPKI.Reporting
import           RPKI.RTR.RtrState
import           RPKI.RTR.Types

import           Time.Types

import           Crypto.Error
import           Data.Hourglass

import qualified Crypto.PubKey.Curve25519             as X25519
import qualified Crypto.PubKey.Curve448               as X448
import qualified Crypto.PubKey.DSA                    as DSA
import           Crypto.PubKey.ECC.Types
import qualified Crypto.PubKey.Ed25519                as Ed25519
import qualified Crypto.PubKey.Ed448                  as Ed448
import qualified Crypto.PubKey.RSA                    as RSA
import           Data.Map        (Map)
import qualified Data.Map.Strict as Map

import           Data.Map.Monoidal.Strict
import           RPKI.Util       (convert, mkHash)


instance Arbitrary URI where
    arbitrary = urlByProtocol =<< elements ["rsync", "https"]          
        
urlByProtocol :: [Char] -> Gen URI
urlByProtocol protocol = URI <$> do
        ext  <- elements [ ".cer", ".mft", ".roa", ".crl" ]
        name <- listOf1 $ elements ['a'..'z']        
        pure $ convert $ protocol <> "://" <> name <> ext    

instance Arbitrary RrdpURL where
    arbitrary = RrdpURL <$> urlByProtocol "https"
    shrink = genericShrink

instance Arbitrary RsyncURL where
    arbitrary = RsyncURL <$> urlByProtocol "rsync"
    shrink = genericShrink

instance Arbitrary RpkiURL where
    arbitrary = genericArbitrary
    shrink = genericShrink

instance Arbitrary Hash where
    arbitrary = mkHash . BS.pack <$> replicateM 32 arbitrary

instance Arbitrary Serial where
    arbitrary = genericArbitrary
    shrink = genericShrink

instance Arbitrary SessionId where
    arbitrary = SessionId . BSS.toShort . convert <$> 
        listOf1 (elements $ ['a'..'z'] ++ ['0'..'9'])

instance Arbitrary RrdpSerial where
    arbitrary = genericArbitrary
    shrink = genericShrink

instance Arbitrary Version where
    arbitrary = genericArbitrary
    shrink = genericShrink

instance Arbitrary DeltaPublish where
    arbitrary = genericArbitrary
    shrink = genericShrink

instance Arbitrary DeltaWithdraw where
    arbitrary = genericArbitrary
    shrink = genericShrink

instance Arbitrary DeltaItem where
    arbitrary = genericArbitrary
    shrink = genericShrink

instance Arbitrary DecodedBase64 where
    arbitrary = DecodedBase64 <$> arbitrary

instance Arbitrary EncodedBase64 where
    arbitrary = do 
        DecodedBase64 bs <- arbitrary
        pure $ EncodedBase64 $ B64.encodeBase64' bs

instance Arbitrary SnapshotInfo where
    arbitrary = genericArbitrary
    shrink = genericShrink

instance Arbitrary SnapshotPublish where
    arbitrary = genericArbitrary
    shrink = genericShrink

instance Arbitrary DeltaInfo where
    arbitrary = genericArbitrary
    shrink = genericShrink

instance Arbitrary Snapshot where
    arbitrary = genericArbitrary
    shrink = genericShrink

instance Arbitrary Delta where
    arbitrary = genericArbitrary
    shrink = genericShrink

instance Arbitrary Notification where
    arbitrary = genericArbitrary
    shrink = genericShrink

-- 


instance Arbitrary a => Arbitrary (X509.SignedExact a) where
    arbitrary = genericArbitrary
    shrink = genericShrink

instance Arbitrary a => Arbitrary (X509.Signed a) where
    arbitrary = genericArbitrary
    shrink = genericShrink
    
instance Arbitrary NullParam where
    arbitrary = genericArbitrary
    shrink = genericShrink

instance Arbitrary SignatureALG where    
    arbitrary = SignatureALG HashSHA256 PubKeyALG_RSA <$> arbitrary

instance (Arbitrary a, Ord a) => Arbitrary (NESet.NESet a) where
    arbitrary = genericArbitrary
    shrink = genericShrink

instance Arbitrary a => Arbitrary (NonEmpty a) where
    arbitrary = do 
        x :: a    <- arbitrary 
        xs :: [a] <- arbitrary
        pure $ x :| xs
    shrink = genericShrink

instance Arbitrary AKI where
    arbitrary = AKI . mkKI . BS.pack <$> replicateM 20 arbitrary

instance Arbitrary SKI where
    arbitrary = SKI . mkKI . BS.pack <$> replicateM 20 arbitrary

instance Arbitrary KI where
    arbitrary = KI <$> arbitrary  

instance Arbitrary Instant where
    arbitrary = genericArbitrary
    shrink = genericShrink

instance Arbitrary Manifest where
    arbitrary = genericArbitrary
    shrink = genericShrink

instance Arbitrary Vrp where
    arbitrary = genericArbitrary
    shrink = genericShrink

instance Arbitrary PrefixLength where
    arbitrary = genericArbitrary
    shrink = genericShrink

instance Arbitrary Gbr where
    arbitrary = genericArbitrary
    shrink = genericShrink

instance Arbitrary ASN where
    arbitrary = genericArbitrary
    shrink = genericShrink

instance Arbitrary a => Arbitrary (CMS a) where
    arbitrary = genericArbitrary
    shrink = genericShrink

instance Arbitrary SignCRL where
    arbitrary = genericArbitrary
    shrink = genericShrink

instance Arbitrary ResourceCertificate where
    arbitrary = genericArbitrary
    shrink = genericShrink

instance Arbitrary RpkiObject where
    arbitrary = genericArbitrary
    shrink = genericShrink

instance Arbitrary a => Arbitrary (Located a) where
    arbitrary = genericArbitrary
    shrink = genericShrink

instance Arbitrary Locations where
    arbitrary = Locations . NESet.fromList <$> arbitrary        
    shrink = genericShrink

instance Arbitrary CerObject where
    arbitrary = genericArbitrary    
    shrink = genericShrink

instance Arbitrary EECerObject where
    arbitrary = genericArbitrary    
    shrink = genericShrink

instance Arbitrary CrlObject where
    arbitrary = genericArbitrary    
    shrink = genericShrink

instance Arbitrary a => Arbitrary (CMSBasedObject a) where
    arbitrary = genericArbitrary
    shrink = genericShrink

instance (Arbitrary s, Arbitrary r) => Arbitrary (WithRFC_ s r) where
    arbitrary = genericArbitrary
    shrink = genericShrink

instance Arbitrary (WithRFC 'Strict_ ResourceCert) where
    arbitrary = genericArbitrary
    shrink = genericShrink

instance Arbitrary (ResourceCert 'Strict_) where
    arbitrary = genericArbitrary
    shrink = genericShrink

instance Arbitrary (ResourceCert 'Reconsidered_) where
    arbitrary = genericArbitrary
    shrink = genericShrink

instance Arbitrary (WithRFC 'Reconsidered_ ResourceCert) where
    arbitrary = genericArbitrary
    shrink = genericShrink

instance Arbitrary AsResources where
    arbitrary = genericArbitrary
    shrink = genericShrink

instance Arbitrary IpResources where
    arbitrary = genericArbitrary
    shrink = genericShrink

instance Arbitrary AllResources where
    arbitrary = genericArbitrary
    shrink = genericShrink

instance Arbitrary AsResource where
    arbitrary = oneof [as, asRange]
        where
        as = AS . ASN <$> arbitrary
        asRange = do
            s <- arbitrary
            e <- suchThat arbitrary (>s)
            pure $ ASRange (ASN s) (ASN e)

instance Arbitrary a => Arbitrary (RSet a) where
    arbitrary = genericArbitrary
    shrink = genericShrink

instance Arbitrary IpResourceSet where
    arbitrary = genericArbitrary
    shrink = genericShrink

instance Arbitrary a => Arbitrary (IntervalSet a) where
    arbitrary = genericArbitrary
    shrink = genericShrink

instance Arbitrary ContentType where
    arbitrary = genericArbitrary
    shrink = genericShrink

instance Arbitrary a => Arbitrary (EncapsulatedContentInfo a) where
    arbitrary = genericArbitrary
    shrink = genericShrink

instance Arbitrary a => Arbitrary (SignedObject a) where
    arbitrary = genericArbitrary
    shrink = genericShrink

instance Arbitrary a => Arbitrary (SignedData a) where
    arbitrary = genericArbitrary
    shrink = genericShrink

instance Arbitrary CMSVersion where
    arbitrary = genericArbitrary
    shrink = genericShrink

instance Arbitrary DigestAlgorithmIdentifiers where
    arbitrary = genericArbitrary
    shrink = genericShrink

instance Arbitrary SignatureAlgorithmIdentifier where
    arbitrary = genericArbitrary
    shrink = genericShrink

instance Arbitrary SignatureValue where
    arbitrary = genericArbitrary
    shrink = genericShrink

instance Arbitrary SignerIdentifier where
    arbitrary = genericArbitrary
    shrink = genericShrink

instance Arbitrary SignedAttributes where
    arbitrary = genericArbitrary
    shrink = genericShrink

instance Arbitrary Attribute where
    arbitrary = genericArbitrary
    shrink = genericShrink

instance Arbitrary CertificateWithSignature where
    arbitrary = genericArbitrary
    shrink = genericShrink

instance Arbitrary SignerInfos where
    arbitrary = genericArbitrary
    shrink = genericShrink

instance Arbitrary Repository where
    arbitrary = genericArbitrary
    shrink = genericShrink

instance Arbitrary RsyncPublicationPoint where
    arbitrary = genericArbitrary
    shrink = genericShrink

instance Arbitrary RrdpRepository where
    arbitrary = genericArbitrary
    shrink = genericShrink

instance Arbitrary RsyncRepository where
    arbitrary = genericArbitrary
    shrink = genericShrink

instance Arbitrary FetchStatus where
    arbitrary = genericArbitrary
    shrink = genericShrink

instance Arbitrary RsyncMap where
    arbitrary = genericArbitrary
    shrink = genericShrink

instance Arbitrary EverSucceededMap where
    arbitrary = genericArbitrary
    shrink = genericShrink

instance Arbitrary FetchEverSucceeded  where
    arbitrary = genericArbitrary
    shrink = genericShrink

instance Arbitrary RsyncParent where
    arbitrary = genericArbitrary
    shrink = genericShrink

instance Arbitrary PublicationPoints where
    arbitrary = genericArbitrary
    shrink = genericShrink

instance Arbitrary RrdpMap where
    arbitrary = do 
        rrdps :: [RrdpRepository] <- arbitrary
        pure $ RrdpMap $ Map.fromList [ (uri, r) | r@RrdpRepository{..} <- rrdps ]

-- errors and warnings

instance Arbitrary (ParseError Text.Text) where
    arbitrary = genericArbitrary
    shrink = genericShrink

instance Arbitrary VWarning where
    arbitrary = genericArbitrary
    shrink = genericShrink

instance Arbitrary ValidationError where
    arbitrary = genericArbitrary
    shrink = genericShrink

instance Arbitrary StorageError where
    arbitrary = genericArbitrary
    shrink = genericShrink

instance Arbitrary RsyncError where
    arbitrary = genericArbitrary
    shrink = genericShrink

instance Arbitrary RrdpError where
    arbitrary = genericArbitrary
    shrink = genericShrink

instance Arbitrary TALError where
    arbitrary = genericArbitrary
    shrink = genericShrink

instance Arbitrary InitError where
    arbitrary = genericArbitrary
    shrink = genericShrink

<<<<<<< HEAD
instance Arbitrary NetworkError where
=======
instance Arbitrary InternalError where
    arbitrary = genericArbitrary
    shrink = genericShrink

instance Arbitrary SlurmError where
>>>>>>> 994d6ced
    arbitrary = genericArbitrary
    shrink = genericShrink

instance Arbitrary AppError where
    arbitrary = genericArbitrary
    shrink = genericShrink

instance Arbitrary VProblem where
    arbitrary = genericArbitrary
    shrink = genericShrink

instance Arbitrary VPath where
    arbitrary = genericArbitrary
    shrink = genericShrink

instance Arbitrary MetricPath where
    arbitrary = genericArbitrary
    shrink = genericShrink

instance Arbitrary Validations where
    arbitrary = generateMap Validations     

instance Arbitrary ValidationState where
    arbitrary = genericArbitrary
    shrink = genericShrink

instance Arbitrary AppMetric where
    arbitrary = genericArbitrary
    shrink = genericShrink

instance Arbitrary RsyncMetric where
    arbitrary = genericArbitrary
    shrink = genericShrink

instance Arbitrary RrdpMetric where
    arbitrary = genericArbitrary
    shrink = genericShrink
    
instance Arbitrary ValidationMetric where
    arbitrary = genericArbitrary
    shrink = genericShrink

instance Arbitrary a => Arbitrary (MetricMap a) where
    arbitrary = generateMap $ MetricMap . MonoidalMap    

instance (Ord k, Arbitrary k, Arbitrary v) => Arbitrary (MonoidalMap k v) where
    arbitrary = genericArbitrary
    shrink = genericShrink

generateMap :: (Arbitrary k, Arbitrary a, Ord k) => (Map k a -> b) -> Gen b
generateMap constructor = do 
    size :: Int <- choose (0, 10)
    validations <- replicateM size arbitrary
    pure $ constructor $ Map.fromList validations

instance Arbitrary TimeMs where
    arbitrary = genericArbitrary
    shrink = genericShrink

instance Arbitrary RrdpSource where
    arbitrary = genericArbitrary
    shrink = genericShrink

instance Arbitrary FetchFreshness where
    arbitrary = genericArbitrary
    shrink = genericShrink

instance Arbitrary Count where
    arbitrary = genericArbitrary
    shrink = genericShrink

instance Arbitrary HttpStatus where
    arbitrary = genericArbitrary
    shrink = genericShrink

instance (Arbitrary a, Arbitrary b) => Arbitrary (T2 a b) where
    arbitrary = genericArbitrary
    shrink = genericShrink

instance (Arbitrary a, Arbitrary b, Arbitrary c) => Arbitrary (T3 a b c) where
    arbitrary = genericArbitrary
    shrink = genericShrink

-- IPs

instance Arbitrary IpPrefix where
    arbitrary = genericArbitrary
    shrink = genericShrink

instance Arbitrary Ipv4Prefix where
    arbitrary = do
        w1 :: Word8 <- arbitrary `suchThat` (> 0)
        w2 :: Word8 <- arbitrary
        w3 :: Word8 <- arbitrary
        w4 :: Word8 <- arbitrary
        m :: Word8  <- choose (8, 32)        
        let mask = (0xFFFFFFFF :: Word32) `shift` (32 - fromIntegral m)
        let x = fourW8sToW32 [w1, w2, w3, w4] .&. mask 
        pure $! mkIpv4Block x m

instance Arbitrary Ipv6Prefix where
    arbitrary = do
        w1 :: Word32 <- arbitrary `suchThat` (> 0)
        w2 :: Word32 <- arbitrary
        w3 :: Word32 <- arbitrary
        w4 :: Word32 <- arbitrary
        m :: Word8  <- choose (46, 128)
        let x = (w1, w2, w3, w4) `shift` (128 - fromIntegral m)
        pure $! mkIpv6Block x m

instance Arbitrary PrefixesAndAsns where
    arbitrary = genericArbitrary
    shrink = genericShrink

-- RTR

instance (Arbitrary a, Ord a) => Arbitrary (Diff a) where
    arbitrary = genericArbitrary
    shrink = genericShrink

instance Arbitrary RtrSessionId where
    arbitrary = genericArbitrary
    shrink = genericShrink

instance Arbitrary SerialNumber where
    arbitrary = genericArbitrary
    shrink = genericShrink

instance Arbitrary ErrorCode where
    arbitrary = genericArbitrary
    shrink = genericShrink

instance Arbitrary ProtocolVersion where
    arbitrary = genericArbitrary
    shrink = genericShrink

instance Arbitrary Flags where
    arbitrary = genericArbitrary
    shrink = genericShrink

instance Arbitrary Intervals where
    arbitrary = genericArbitrary
    shrink = genericShrink

instance Arbitrary Pdu where
    arbitrary = genericArbitrary
    shrink = genericShrink


--- Crypto stuff

instance Arbitrary BitArray where
    arbitrary = genericArbitrary
    shrink = genericShrink

instance Arbitrary ASN1TimeType where
    arbitrary = genericArbitrary
    shrink = genericShrink

instance Arbitrary ASN1Class where
    arbitrary = genericArbitrary
    shrink = genericShrink

instance Arbitrary ASN1ConstructionType where
    arbitrary = genericArbitrary
    shrink = genericShrink

instance Arbitrary SerializedPoint where
    arbitrary = genericArbitrary
    shrink = genericShrink

instance Arbitrary Crypto.PubKey.ECC.Types.CurveName where
    arbitrary = genericArbitrary
    shrink = genericShrink

instance Arbitrary Date where
    arbitrary = genericArbitrary
    shrink = genericShrink
  
instance Arbitrary TimeOfDay where
    arbitrary = genericArbitrary
    shrink = genericShrink
  
instance Arbitrary Month where
    arbitrary = genericArbitrary
    shrink = genericShrink
  
instance Arbitrary Hours where
    arbitrary = genericArbitrary
    shrink = genericShrink
  
instance Arbitrary Minutes where
    arbitrary = genericArbitrary
    shrink = genericShrink
  
instance Arbitrary Seconds where
    arbitrary = genericArbitrary
    shrink = genericShrink
  
instance Arbitrary NanoSeconds where
    arbitrary = genericArbitrary
    shrink = genericShrink
  
instance Arbitrary TimezoneOffset where
    arbitrary = genericArbitrary
    shrink = genericShrink
  
instance Arbitrary ASN1 where
    arbitrary = genericArbitrary
    shrink = genericShrink
    
instance Arbitrary PubKey where
    arbitrary = PubKeyRSA <$> arbitrary

instance Arbitrary PubKeyEC where
    arbitrary = genericArbitrary
    shrink = genericShrink
  
instance Arbitrary PubKeyALG where
    arbitrary = genericArbitrary
    shrink = genericShrink
  
instance Arbitrary ExtensionRaw where
    arbitrary = genericArbitrary
    shrink = genericShrink
  
instance Arbitrary HashALG where
    arbitrary = genericArbitrary
    shrink = genericShrink
  
  
instance Arbitrary RSA.PublicKey where
    arbitrary = do
        bytes <- elements [64,128,256]
        e     <- elements [0x3,0x10001]
        n     <- choose (2^(8*(bytes-1)),2^(8*bytes))
        return $ RSA.PublicKey { RSA.public_size = bytes
                               , RSA.public_n    = n
                               , RSA.public_e    = e
                               }

instance Arbitrary DSA.Params where
    arbitrary = DSA.Params <$> arbitrary <*> arbitrary <*> arbitrary

instance Arbitrary DSA.PublicKey where
    arbitrary = DSA.PublicKey <$> arbitrary <*> arbitrary

instance Arbitrary X25519.PublicKey where
    arbitrary = X25519.toPublic <$> arbitrary

instance Arbitrary X448.PublicKey where
    arbitrary = X448.toPublic <$> arbitrary

instance Arbitrary Ed25519.PublicKey where
    arbitrary = Ed25519.toPublic <$> arbitrary

instance Arbitrary Ed448.PublicKey where
    arbitrary = Ed448.toPublic <$> arbitrary

instance Arbitrary DSA.PrivateKey where
    arbitrary = DSA.PrivateKey <$> arbitrary <*> arbitrary

instance Arbitrary X25519.SecretKey where
    arbitrary = throwCryptoError . X25519.secretKey <$> arbitraryBS 32 32

instance Arbitrary X448.SecretKey where
    arbitrary = throwCryptoError . X448.secretKey <$> arbitraryBS 56 56

instance Arbitrary Ed25519.SecretKey where
    arbitrary = throwCryptoError . Ed25519.secretKey <$> arbitraryBS 32 32

instance Arbitrary Ed448.SecretKey where
    arbitrary = throwCryptoError . Ed448.secretKey <$> arbitraryBS 57 57  


instance Arbitrary ASN1StringEncoding where
    arbitrary = elements [IA5,UTF8]

instance Arbitrary ASN1CharacterString where
    arbitrary = ASN1CharacterString <$> arbitrary <*> arbitraryBS 2 36

instance Arbitrary DistinguishedName where
    arbitrary = DistinguishedName <$> (choose (1,5) >>= \l -> replicateM l arbitraryDE)
        where arbitraryDE = (,) <$> arbitrary <*> arbitrary

instance Arbitrary DateTime where
    arbitrary = timeConvert <$> (arbitrary :: Gen Elapsed)
instance Arbitrary Elapsed where
    arbitrary = Elapsed . Seconds <$> choose (1, 100000000)

instance Arbitrary Extensions where
    arbitrary = Extensions <$> oneof
        [ pure Nothing
        , Just <$> listOf1 (oneof
            [ extensionEncode <$> arbitrary <*> (arbitrary :: Gen ExtKeyUsage)
            ])
        ]

instance Arbitrary ExtKeyUsageFlag where
    arbitrary = elements $ enumFrom KeyUsage_digitalSignature
instance Arbitrary ExtKeyUsage where
    arbitrary = ExtKeyUsage . List.sort . List.nub <$> listOf1 arbitrary

instance Arbitrary ExtKeyUsagePurpose where
    arbitrary = elements [ KeyUsagePurpose_ServerAuth
                          , KeyUsagePurpose_ClientAuth
                          , KeyUsagePurpose_CodeSigning
                          , KeyUsagePurpose_EmailProtection
                          , KeyUsagePurpose_TimeStamping
                          , KeyUsagePurpose_OCSPSigning ]
instance Arbitrary ExtExtendedKeyUsage where
    arbitrary = ExtExtendedKeyUsage . List.nub <$> listOf1 arbitrary

instance Arbitrary Certificate where
    arbitrary = Certificate 2 <$>arbitrary
                            <*> arbitrary
                            <*> arbitrary
                            <*> arbitrary
                            <*> arbitrary
                            <*> arbitrary
                            <*> arbitrary

instance Arbitrary RevokedCertificate where
    arbitrary = RevokedCertificate <$> arbitrary
                                    <*> arbitrary
                                    <*> pure (Extensions Nothing)

instance Arbitrary CRL where
    arbitrary = CRL 1 <$> arbitrary
                    <*> arbitrary
                    <*> arbitrary
                    <*> arbitrary
                    <*> arbitrary
                    <*> arbitrary

arbitraryBS :: Int -> Int -> Gen BS.ByteString
arbitraryBS r1 r2 = choose (r1,r2) >>= \l -> BS.pack <$> replicateM l arbitrary<|MERGE_RESOLUTION|>--- conflicted
+++ resolved
@@ -435,15 +435,15 @@
     arbitrary = genericArbitrary
     shrink = genericShrink
 
-<<<<<<< HEAD
 instance Arbitrary NetworkError where
-=======
+    arbitrary = genericArbitrary
+    shrink = genericShrink
+    
 instance Arbitrary InternalError where
     arbitrary = genericArbitrary
     shrink = genericShrink
 
 instance Arbitrary SlurmError where
->>>>>>> 994d6ced
     arbitrary = genericArbitrary
     shrink = genericShrink
 
