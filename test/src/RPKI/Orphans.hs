{-# LANGUAGE RecordWildCards #-}
{-# OPTIONS_GHC -fno-warn-orphans #-}
{-# LANGUAGE OverloadedStrings #-}
{-# LANGUAGE FlexibleInstances #-}

module RPKI.Orphans where

import Control.Monad
import qualified Data.ByteString                      as BS
import qualified Data.ByteString.Base64               as B64
import qualified Data.ByteString.Short                as BSS
import qualified Data.List                            as List
import qualified Data.Text                            as Text

import           Data.List.NonEmpty                   (NonEmpty)

import           Test.QuickCheck
import           Test.QuickCheck.Arbitrary.Generic
import           Test.QuickCheck.Gen
import           Test.QuickCheck.Instances.ByteString
import           Test.QuickCheck.Instances.Text
import           Test.QuickCheck.Instances.Vector
import           Test.QuickCheck.Monadic

import           Data.ASN1.BitArray
import           Data.ASN1.Types
import           Data.Bits
import           Data.Word
import           Data.X509                            as X509

import           HaskellWorks.Data.Network.Ip.Ipv4    as V4
import           HaskellWorks.Data.Network.Ip.Ipv6    as V6
import           HaskellWorks.Data.Network.Ip.Range

import           RPKI.Domain
import           RPKI.Time
import           RPKI.Repository
import           RPKI.Resources.Resources
import           RPKI.Resources.Types
import           RPKI.RRDP.Types
import           RPKI.Store.Data
import           RPKI.Errors

import           Time.Types

import           Crypto.Error
import           Data.Hourglass

import qualified Crypto.PubKey.Curve25519             as X25519
import qualified Crypto.PubKey.Curve448               as X448
import qualified Crypto.PubKey.DSA                    as DSA
import           Crypto.PubKey.ECC.Types
import qualified Crypto.PubKey.Ed25519                as Ed25519
import qualified Crypto.PubKey.Ed448                  as Ed448
import qualified Crypto.PubKey.RSA                    as RSA

import           RPKI.Util                            (convert, mkHash)
import qualified Data.Map.Strict as Map



instance Arbitrary URI where
    arbitrary = URI <$> do
        ext  <- elements [ ".cer", ".mft", ".roa", ".crl" ]
        name <- listOf1 $ elements ['a'..'z']
        pure $ convert $ "rsync://" <> name <> ext
    shrink = genericShrink

instance Arbitrary RrdpURL where
    arbitrary = genericArbitrary
    shrink = genericShrink

instance Arbitrary RsyncURL where
    arbitrary = genericArbitrary
    shrink = genericShrink

instance Arbitrary RpkiURL where
    arbitrary = genericArbitrary
    shrink = genericShrink

instance Arbitrary Hash where
    arbitrary = mkHash . BS.pack <$> replicateM 32 arbitrary

instance Arbitrary Serial where
    arbitrary = genericArbitrary
    shrink = genericShrink

instance Arbitrary SessionId where
    arbitrary = SessionId . BSS.toShort . convert <$> 
        listOf1 (elements $ ['a'..'z'] ++ ['0'..'9'])

instance Arbitrary Version where
    arbitrary = genericArbitrary
    shrink = genericShrink

instance Arbitrary DeltaPublish where
    arbitrary = genericArbitrary
    shrink = genericShrink

instance Arbitrary DeltaWithdraw where
    arbitrary = genericArbitrary
    shrink = genericShrink

instance Arbitrary DeltaItem where
    arbitrary = genericArbitrary
    shrink = genericShrink

instance Arbitrary DecodedBase64 where
    arbitrary = DecodedBase64 <$> arbitrary

instance Arbitrary EncodedBase64 where
    arbitrary = do 
        DecodedBase64 bs <- arbitrary
        pure $ EncodedBase64 $ B64.encodeBase64' bs
    shrink = genericShrink   

instance Arbitrary SnapshotInfo where
    arbitrary = genericArbitrary
    shrink = genericShrink

instance Arbitrary SnapshotPublish where
    arbitrary = genericArbitrary
    shrink = genericShrink

instance Arbitrary DeltaInfo where
    arbitrary = genericArbitrary
    shrink = genericShrink

instance Arbitrary Snapshot where
    arbitrary = genericArbitrary
    shrink = genericShrink

instance Arbitrary Delta where
    arbitrary = genericArbitrary
    shrink = genericShrink

instance Arbitrary Notification where
    arbitrary = genericArbitrary
    shrink = genericShrink

-- 


instance Arbitrary a => Arbitrary (X509.SignedExact a) where
    arbitrary = genericArbitrary
    shrink = genericShrink

instance Arbitrary a => Arbitrary (X509.Signed a) where
    arbitrary = genericArbitrary
    shrink = genericShrink
    
instance Arbitrary SignatureALG where    
    arbitrary = pure $ SignatureALG HashSHA256 PubKeyALG_RSA

instance Arbitrary a => Arbitrary (NonEmpty a) where
    arbitrary = genericArbitrary
    shrink = genericShrink

instance Arbitrary AKI where
    arbitrary = AKI . mkKI . BS.pack <$> replicateM 20 arbitrary

instance Arbitrary SKI where
    arbitrary = SKI . mkKI . BS.pack <$> replicateM 20 arbitrary

instance Arbitrary KI where
    arbitrary = KI <$> arbitrary  

instance Arbitrary Instant where
    arbitrary = genericArbitrary
    shrink = genericShrink

instance Arbitrary Manifest where
    arbitrary = genericArbitrary
    shrink = genericShrink

instance Arbitrary Roa where
    arbitrary = genericArbitrary
    shrink = genericShrink

instance Arbitrary Gbr where
    arbitrary = genericArbitrary
    shrink = genericShrink

instance Arbitrary ASN where
    arbitrary = genericArbitrary
    shrink = genericShrink

instance Arbitrary a => Arbitrary (CMS a) where
    arbitrary = genericArbitrary
    shrink = genericShrink

instance Arbitrary SignCRL where
    arbitrary = genericArbitrary
    shrink = genericShrink

instance Arbitrary ResourceCertificate where
    arbitrary = genericArbitrary
    shrink = genericShrink

instance Arbitrary RpkiObject where
    arbitrary = genericArbitrary
    shrink = genericShrink

instance Arbitrary IdentityMeta where
    arbitrary = genericArbitrary
    shrink = genericShrink

instance (Arbitrary m, Arbitrary a) => Arbitrary (With m a) where
    arbitrary = genericArbitrary
    shrink = genericShrink

instance (Arbitrary s, Arbitrary r) => Arbitrary (WithRFC_ s r) where
    arbitrary = genericArbitrary
    shrink = genericShrink

instance Arbitrary (WithRFC 'Strict_ ResourceCert) where
    arbitrary = genericArbitrary
    shrink = genericShrink

instance Arbitrary (ResourceCert 'Strict_) where
    arbitrary = genericArbitrary
    shrink = genericShrink

instance Arbitrary (ResourceCert 'Reconsidered_) where
    arbitrary = genericArbitrary
    shrink = genericShrink

instance Arbitrary (WithRFC 'Reconsidered_ ResourceCert) where
    arbitrary = genericArbitrary
    shrink = genericShrink

instance Arbitrary AsResources where
    arbitrary = genericArbitrary
    shrink = genericShrink

instance Arbitrary IpResources where
    arbitrary = genericArbitrary
    shrink = genericShrink

instance Arbitrary AllResources where
    arbitrary = genericArbitrary
    shrink = genericShrink

instance Arbitrary AsResource where
    arbitrary = oneof [as, asRange]
        where
        as = AS . ASN <$> arbitrary
        asRange = do
            s <- arbitrary
            e <- suchThat arbitrary ((>s) . fromIntegral)
            pure $ ASRange (ASN s) (ASN e)
    shrink = genericShrink

instance Arbitrary a => Arbitrary (RSet a) where
    arbitrary = genericArbitrary
    shrink = genericShrink

instance Arbitrary IpResourceSet where
    arbitrary = genericArbitrary
    shrink = genericShrink

instance Arbitrary a => Arbitrary (IntervalSet a) where
    arbitrary = genericArbitrary
    shrink = genericShrink

instance Arbitrary ContentType where
    arbitrary = genericArbitrary
    shrink = genericShrink

instance Arbitrary a => Arbitrary (EncapsulatedContentInfo a) where
    arbitrary = genericArbitrary
    shrink = genericShrink

instance Arbitrary a => Arbitrary (SignedObject a) where
    arbitrary = genericArbitrary
    shrink = genericShrink

instance Arbitrary a => Arbitrary (SignedData a) where
    arbitrary = genericArbitrary
    shrink = genericShrink

instance Arbitrary CMSVersion where
    arbitrary = genericArbitrary
    shrink = genericShrink

instance Arbitrary DigestAlgorithmIdentifiers where
    arbitrary = genericArbitrary
    shrink = genericShrink

instance Arbitrary SignatureAlgorithmIdentifier where
    arbitrary = genericArbitrary
    shrink = genericShrink

instance Arbitrary SignatureValue where
    arbitrary = genericArbitrary
    shrink = genericShrink

instance Arbitrary SignerIdentifier where
    arbitrary = genericArbitrary
    shrink = genericShrink

instance Arbitrary SignedAttributes where
    arbitrary = genericArbitrary
    shrink = genericShrink

instance Arbitrary Attribute where
    arbitrary = genericArbitrary
    shrink = genericShrink

instance Arbitrary CertificateWithSignature where
    arbitrary = genericArbitrary
    shrink = genericShrink

instance Arbitrary SignerInfos where
    arbitrary = genericArbitrary
    shrink = genericShrink

instance Arbitrary Repository where
    arbitrary = genericArbitrary
    shrink = genericShrink

instance Arbitrary RsyncPublicationPoint where
    arbitrary = genericArbitrary
    shrink = genericShrink

instance Arbitrary RrdpRepository where
    arbitrary = genericArbitrary
    shrink = genericShrink

instance Arbitrary RsyncRepository where
    arbitrary = genericArbitrary
    shrink = genericShrink

instance Arbitrary FetchStatus where
    arbitrary = genericArbitrary
    shrink = genericShrink

<<<<<<< HEAD
instance Arbitrary RsyncParent where
    arbitrary = genericArbitrary
    shrink = genericShrink

instance Arbitrary RsyncMap where
=======
instance Arbitrary RsyncMap where
    arbitrary = genericArbitrary
    shrink = genericShrink

instance Arbitrary RsyncParent where
>>>>>>> b8681f50
    arbitrary = genericArbitrary
    shrink = genericShrink

instance Arbitrary PublicationPoints where
    arbitrary = genericArbitrary
    shrink = genericShrink

instance Arbitrary RrdpMap where
    arbitrary = do 
        rrdps :: [RrdpRepository] <- arbitrary
        pure $ RrdpMap $ Map.fromList [ (uri, r) | r@RrdpRepository{..} <- rrdps ]
    shrink = genericShrink


-- errors and warnings

instance Arbitrary (ParseError Text.Text) where
    arbitrary = genericArbitrary
    shrink = genericShrink

instance Arbitrary VWarning where
    arbitrary = genericArbitrary
    shrink = genericShrink

instance Arbitrary ValidationError where
    arbitrary = genericArbitrary
    shrink = genericShrink

instance Arbitrary StorageError where
    arbitrary = genericArbitrary
    shrink = genericShrink

instance Arbitrary RsyncError where
    arbitrary = genericArbitrary
    shrink = genericShrink

instance Arbitrary RrdpError where
    arbitrary = genericArbitrary
    shrink = genericShrink

instance Arbitrary TALError where
    arbitrary = genericArbitrary
    shrink = genericShrink

instance Arbitrary InitError where
    arbitrary = genericArbitrary
    shrink = genericShrink

instance Arbitrary AppError where
    arbitrary = genericArbitrary
    shrink = genericShrink

instance Arbitrary VProblem where
    arbitrary = genericArbitrary
    shrink = genericShrink

instance Arbitrary VContext where
    arbitrary = genericArbitrary
    shrink = genericShrink

instance Arbitrary VResult where
    arbitrary = genericArbitrary
    shrink = genericShrink


-- IPs

instance Arbitrary IpPrefix where
    arbitrary = genericArbitrary
    shrink = genericShrink

instance Arbitrary Ipv4Prefix where
    arbitrary = do
        w1 :: Word8 <- arbitrary `suchThat` (>0)
        w2 :: Word8 <- arbitrary `suchThat` (>0)
        w3 :: Word8 <- arbitrary `suchThat` (>0)
        w4 :: Word8 <- arbitrary `suchThat` (>0)
        let w = fourW8sToW32 [w1, w2, w3, w4]
        m :: Word8  <- choose (8, 32)
        let x = w `shift` (32 - fromIntegral m)
        pure $ mkIpv4Block x m
    shrink = genericShrink

instance Arbitrary Ipv6Prefix where
    arbitrary = do
        w1 :: Word32 <- arbitrary `suchThat` (>0)
        w2 :: Word32 <- arbitrary `suchThat` (>0)
        w3 :: Word32 <- arbitrary `suchThat` (>0)
        w4 :: Word32 <- arbitrary `suchThat` (>0)    
        m :: Word8  <- choose (46, 128)
        let x = (w1, w2, w3, w4) `shift` (128 - fromIntegral m)
        pure $ mkIpv6Block x m
    shrink = genericShrink

instance Arbitrary (V4.IpBlock Canonical) where
    arbitrary = genericArbitrary
    shrink = genericShrink

instance Arbitrary (V6.IpBlock Canonical) where
    arbitrary = genericArbitrary
    shrink = genericShrink

instance Arbitrary (Range V4.IpAddress) where
    arbitrary = genericArbitrary
    shrink = genericShrink

instance Arbitrary (Range V6.IpAddress) where
    arbitrary = genericArbitrary
    shrink = genericShrink

instance Arbitrary V4.IpAddress where
    arbitrary = genericArbitrary
    shrink = genericShrink

instance Arbitrary V6.IpAddress where
    arbitrary = genericArbitrary
    shrink = genericShrink

instance Arbitrary V4.IpNetMask where
    arbitrary = genericArbitrary
    shrink = genericShrink

instance Arbitrary V6.IpNetMask where
    arbitrary = genericArbitrary
    shrink = genericShrink

instance Arbitrary PrefixesAndAsns where
    arbitrary = genericArbitrary
    shrink = genericShrink




--- Crypto stuff

instance Arbitrary BitArray where
    arbitrary = genericArbitrary
    shrink = genericShrink

instance Arbitrary ASN1TimeType where
    arbitrary = genericArbitrary
    shrink = genericShrink

instance Arbitrary ASN1Class where
    arbitrary = genericArbitrary
    shrink = genericShrink

instance Arbitrary ASN1ConstructionType where
    arbitrary = genericArbitrary
    shrink = genericShrink

instance Arbitrary SerializedPoint where
    arbitrary = genericArbitrary
    shrink = genericShrink

instance Arbitrary Crypto.PubKey.ECC.Types.CurveName where
    arbitrary = genericArbitrary
    shrink = genericShrink

instance Arbitrary Date where
    arbitrary = genericArbitrary
    shrink = genericShrink
  
instance Arbitrary TimeOfDay where
    arbitrary = genericArbitrary
    shrink = genericShrink
  
instance Arbitrary Month where
    arbitrary = genericArbitrary
    shrink = genericShrink
  
instance Arbitrary Hours where
    arbitrary = genericArbitrary
    shrink = genericShrink
  
instance Arbitrary Minutes where
    arbitrary = genericArbitrary
    shrink = genericShrink
  
instance Arbitrary Seconds where
    arbitrary = genericArbitrary
    shrink = genericShrink
  
instance Arbitrary NanoSeconds where
    arbitrary = genericArbitrary
    shrink = genericShrink
  
instance Arbitrary TimezoneOffset where
    arbitrary = genericArbitrary
    shrink = genericShrink
  
instance Arbitrary ASN1 where
    arbitrary = genericArbitrary
    shrink = genericShrink
    
instance Arbitrary PubKey where
    arbitrary = PubKeyRSA <$> arbitrary

instance Arbitrary PubKeyEC where
    arbitrary = genericArbitrary
    shrink = genericShrink
  
instance Arbitrary PubKeyALG where
    arbitrary = genericArbitrary
    shrink = genericShrink
  
instance Arbitrary ExtensionRaw where
    arbitrary = genericArbitrary
    shrink = genericShrink
  
instance Arbitrary HashALG where
    arbitrary = genericArbitrary
    shrink = genericShrink
  
  
instance Arbitrary RSA.PublicKey where
    arbitrary = do
        bytes <- elements [64,128,256]
        e     <- elements [0x3,0x10001]
        n     <- choose (2^(8*(bytes-1)),2^(8*bytes))
        return $ RSA.PublicKey { RSA.public_size = bytes
                               , RSA.public_n    = n
                               , RSA.public_e    = e
                               }

instance Arbitrary DSA.Params where
    arbitrary = DSA.Params <$> arbitrary <*> arbitrary <*> arbitrary

instance Arbitrary DSA.PublicKey where
    arbitrary = DSA.PublicKey <$> arbitrary <*> arbitrary

instance Arbitrary X25519.PublicKey where
    arbitrary = X25519.toPublic <$> arbitrary

instance Arbitrary X448.PublicKey where
    arbitrary = X448.toPublic <$> arbitrary

instance Arbitrary Ed25519.PublicKey where
    arbitrary = Ed25519.toPublic <$> arbitrary

instance Arbitrary Ed448.PublicKey where
    arbitrary = Ed448.toPublic <$> arbitrary

instance Arbitrary DSA.PrivateKey where
    arbitrary = DSA.PrivateKey <$> arbitrary <*> arbitrary

instance Arbitrary X25519.SecretKey where
    arbitrary = throwCryptoError . X25519.secretKey <$> arbitraryBS 32 32

instance Arbitrary X448.SecretKey where
    arbitrary = throwCryptoError . X448.secretKey <$> arbitraryBS 56 56

instance Arbitrary Ed25519.SecretKey where
    arbitrary = throwCryptoError . Ed25519.secretKey <$> arbitraryBS 32 32

instance Arbitrary Ed448.SecretKey where
    arbitrary = throwCryptoError . Ed448.secretKey <$> arbitraryBS 57 57  


instance Arbitrary ASN1StringEncoding where
    arbitrary = elements [IA5,UTF8]

instance Arbitrary ASN1CharacterString where
    arbitrary = ASN1CharacterString <$> arbitrary <*> arbitraryBS 2 36

instance Arbitrary DistinguishedName where
    arbitrary = DistinguishedName <$> (choose (1,5) >>= \l -> replicateM l arbitraryDE)
        where arbitraryDE = (,) <$> arbitrary <*> arbitrary

instance Arbitrary DateTime where
    arbitrary = timeConvert <$> (arbitrary :: Gen Elapsed)
instance Arbitrary Elapsed where
    arbitrary = Elapsed . Seconds <$> choose (1, 100000000)

instance Arbitrary Extensions where
    arbitrary = Extensions <$> oneof
        [ pure Nothing
        , Just <$> listOf1 (oneof
            [ extensionEncode <$> arbitrary <*> (arbitrary :: Gen ExtKeyUsage)
            ])
        ]

instance Arbitrary ExtKeyUsageFlag where
    arbitrary = elements $ enumFrom KeyUsage_digitalSignature
instance Arbitrary ExtKeyUsage where
    arbitrary = ExtKeyUsage . List.sort . List.nub <$> listOf1 arbitrary

instance Arbitrary ExtKeyUsagePurpose where
    arbitrary = elements [ KeyUsagePurpose_ServerAuth
                          , KeyUsagePurpose_ClientAuth
                          , KeyUsagePurpose_CodeSigning
                          , KeyUsagePurpose_EmailProtection
                          , KeyUsagePurpose_TimeStamping
                          , KeyUsagePurpose_OCSPSigning ]
instance Arbitrary ExtExtendedKeyUsage where
    arbitrary = ExtExtendedKeyUsage . List.nub <$> listOf1 arbitrary

instance Arbitrary Certificate where
    arbitrary = Certificate <$> pure 2
                            <*> arbitrary
                            <*> arbitrary
                            <*> arbitrary
                            <*> arbitrary
                            <*> arbitrary
                            <*> arbitrary
                            <*> arbitrary

instance Arbitrary RevokedCertificate where
    arbitrary = RevokedCertificate <$> arbitrary
                                    <*> arbitrary
                                    <*> pure (Extensions Nothing)

instance Arbitrary CRL where
    arbitrary = CRL <$> pure 1
                    <*> arbitrary
                    <*> arbitrary
                    <*> arbitrary
                    <*> arbitrary
                    <*> arbitrary
                    <*> arbitrary

arbitraryBS :: Int -> Int -> Gen BS.ByteString
arbitraryBS r1 r2 = choose (r1,r2) >>= \l -> BS.pack <$> replicateM l arbitrary<|MERGE_RESOLUTION|>--- conflicted
+++ resolved
@@ -335,19 +335,11 @@
     arbitrary = genericArbitrary
     shrink = genericShrink
 
-<<<<<<< HEAD
+instance Arbitrary RsyncMap where
+    arbitrary = genericArbitrary
+    shrink = genericShrink
+
 instance Arbitrary RsyncParent where
-    arbitrary = genericArbitrary
-    shrink = genericShrink
-
-instance Arbitrary RsyncMap where
-=======
-instance Arbitrary RsyncMap where
-    arbitrary = genericArbitrary
-    shrink = genericShrink
-
-instance Arbitrary RsyncParent where
->>>>>>> b8681f50
     arbitrary = genericArbitrary
     shrink = genericShrink
 
