name:                rpki-prover
version:             0.1.0.0
github:              "lolepezy/rpki-prover"
license:             BSD3
author:              "Mikhail Puzanov"
maintainer:          "misha.puzanov@gmail.com"
copyright:           "2019 Mikhail Puzanov"

extra-source-files:
- README.md
- ChangeLog.md

# Metadata used when publishing your package
# synopsis:            RPKI relying party software
# category:            Network

# To avoid duplicated efforts in documentation and dealing with the
# complications of embedding Haddock markup inside cabal files, it is
# common to point users to the README.md file.
description:         Please see the README on GitHub at <https://github.com/githubuser/rpki-prover#readme>

default-extensions: BangPatterns, ViewPatterns, LambdaCase, ConstraintKinds, DataKinds, 
                    DeriveDataTypeable, DeriveGeneric, DeriveFunctor,
                    DuplicateRecordFields, FlexibleContexts, GADTs,
                    KindSignatures, MultiParamTypeClasses, MultiWayIf, NoMonomorphismRestriction, 
                    NumericUnderscores, PatternSynonyms, PolyKinds, RankNTypes, QuantifiedConstraints,
                    StandaloneDeriving, ScopedTypeVariables, TupleSections, TypeApplications, 
                    TypeFamilies, TypeOperators

dependencies:
- base
- aeson
- asn1-encoding
- asn1-parse
- asn1-types
- async
- base16-bytestring
- base64
- binary
- blaze-html
- bytestring
<<<<<<< HEAD
=======
- bytestring-mmap
- cassava
>>>>>>> bb007b6a
- cborg
- containers
- co-log
- co-log-core
- conduit
- cryptonite
- cryptohash-sha256
- deepseq
- deque
- directory
- filepath
- file-embed-lzma
- generic-lens
- generic-monoid
- hexpat
- hourglass
- http-client
- http-conduit
- http-media
- http-types
- hw-ip
- interpolate
- lens
- lmdb-high-level
- lifted-async
- lifted-base
- memory
- mmorph
- monad-control
- monoidal-containers
- mtl
- network
- nonempty-containers
- optparse-generic
- pipes
- primitive
- prometheus-client
- prometheus-metrics-ghc
- serialise
- servant
- servant-server
- servant-blaze
- split
- stm
- streaming
- strict-tuple
- string-conversions
- text
- these
- typed-process
- transformers
- temporary
- x509
- x509-validation
- QuickCheck
- quickcheck-instances
- tasty
- tasty-hunit
- tasty-quickcheck    
- generic-arbitrary
- quickcheck-instances
- unix
- unordered-containers
- vector
- warp
- xeno


ghc-options:
  - -j6 +RTS -A128m -AL256m -n4m -qb0 -qn6 -RTS -fprint-potential-instances
#   - -j4 +RTS -A128m -AL256m -n4m -qb0 -qn6 -RTS

#   - -with-rtsopts=-N    
#   - -O2

library:
  source-dirs: src
  
executables:
  rpki-prover:
    main:                Main.hs
    source-dirs:         app
    ghc-options:
    - -threaded
    - -O2
    - -Wall    
    - -rtsopts
    - '"-with-rtsopts=-A24m -AL128m -N2 -qg -T --disable-delayed-os-memory-return"'
    dependencies:
    - rpki-prover  

  rpki-prover-static:
    main:                Main.hs
    source-dirs:         app
    ghc-options:
    - -threaded
    - -static
    - -O2
    - -Wall    
    - -rtsopts
    - '"-with-rtsopts=-A24m -AL128m -N2 -qg -T --disable-delayed-os-memory-return"'
    - -fPIC
    cc-options: -static
    ld-options: -static -pthread 
    extra-lib-dirs: 
      - /usr/lib 
      - /usr/lib64 
      - /lib 
      - /lib64
    dependencies:
    - rpki-prover  

tests:
  rpki-prover-test:
    main:                Spec.hs
    source-dirs:         
    - test
    - test/src
    ghc-options:
    - -threaded
    - -rtsopts
    - -with-rtsopts=-N
    # - -static
    - -O2
    # cc-options: -static
    # ld-options: -static -pthread      
    dependencies:
    - rpki-prover
    - QuickCheck
    - tasty
    - tasty-hunit
    - tasty-quickcheck    
    - generic-arbitrary
    - quickcheck-instances
    - wreq

  rrdp-perf:
    main:                RrdpPerf.hs
    source-dirs:         
    - perf/rrdp
    ghc-options:
    - -threaded
    - -rtsopts
    - '"-with-rtsopts=-A24m -AL128m -N -s"'
    - -Wall
    - -O2
    dependencies:
    - rpki-prover

  min-memory-leaker:
    main:                MemLeaker.hs
    source-dirs:         
    - mem
    ghc-options:
    - -threaded
    - -rtsopts
    - '"-with-rtsopts=-A24m -AL128m -N8"'
    - -Wall
    - -O2
    dependencies:
    - rpki-prover<|MERGE_RESOLUTION|>--- conflicted
+++ resolved
@@ -39,11 +39,7 @@
 - binary
 - blaze-html
 - bytestring
-<<<<<<< HEAD
-=======
 - bytestring-mmap
-- cassava
->>>>>>> bb007b6a
 - cborg
 - containers
 - co-log
