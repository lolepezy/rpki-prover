--- conflicted
+++ resolved
@@ -1,9 +1,5 @@
 name:                rpki-prover
-<<<<<<< HEAD
 version:             0.7.0
-=======
-version:             0.6.1
->>>>>>> 6820757a
 github:              "lolepezy/rpki-prover"
 license:             BSD3
 author:              "Mikhail Puzanov"
@@ -146,29 +142,6 @@
     dependencies:
     - rpki-prover  
 
-<<<<<<< HEAD
-  # rpki-prover-static:
-  #   main:                Main.hs
-  #   source-dirs:         app
-  #   ghc-options:
-  #   - -threaded
-  #   - -static
-  #   - -O2
-  #   - -Wall    
-  #   - -rtsopts
-  #   - -funbox-strict-fields    
-  #   - '"-with-rtsopts=-A16m -AL64m -N2 -qg -T --disable-delayed-os-memory-return"'
-  #   - -fPIC
-  #   cc-options: -static
-  #   ld-options: -static -pthread 
-  #   extra-lib-dirs: 
-  #     - /usr/lib 
-  #     - /usr/lib64 
-  #     - /lib 
-  #     - /lib64
-  #   dependencies:
-  #   - rpki-prover  
-=======
 #   rpki-prover-static:
 #     main:                Main.hs
 #     source-dirs:         app
@@ -190,7 +163,6 @@
 #       - /lib64
 #     dependencies:
 #     - rpki-prover  
->>>>>>> 6820757a
 
 tests:
   rpki-prover-test:
